{
    "creators": [
        {
            "name": "the Castro Development Team"
        },
        {
            "affiliation": "Center for Computational Sciences and Engineering, Lawrence Berkeley National Laboratory",
            "name": "Almgren, Ann",
            "orcid": "0000-0003-2103-312X"
        },
        {
            "affiliation": "Department of Physics and Astronomy, Stony Brook University",
            "orcid": "0000-0002-3185-9809",
            "name": "Barrios Sazo, Maria"
        },
        {
            "affiliation": "Center for Computational Sciences and Engineering, Lawrence Berkeley National Laboratory",
            "name": "Bell, John",
            "orcid": "0000-0002-5749-334X"
        },
        {
            "affiliation": "Department of Physics and Astronomy, Stony Brook University",
            "name": "Harpole, Alice",
            "orcid": "0000-0002-1530-781X"
        },
        {
            "affiliation": "NVIDIA Corporation",
            "name": "Katz, Maximilian",
            "orcid": "0000-0003-0439-4556"
        },
        {
            "affiliation": "Center for Computational Sciences and Engineering, Lawrence Berkeley National Laboratory",
            "name": "Willcox, Donald",
            "orcid": "0000-0003-2300-5165"
        },
        {
            "affiliation": "Center for Computational Sciences and Engineering, Lawrence Berkeley National Laboratory",
            "name": "Zhang, Weiqun",
            "orcid": "0000-0001-8092-1974"
        },
        {
            "affiliation": "Department of Physics and Astronomy, Stony Brook University",
            "name": "Zingale, Michael",
            "orcid": "0000-0001-8401-030X"
        }
    ],
    "keywords": [
        "astrophysics",
        "hydrodynamics",
        "adaptive mesh refinement"
<<<<<<< HEAD
    ],
    "upload_type": "software"
=======
    ]
>>>>>>> d83c151f
}<|MERGE_RESOLUTION|>--- conflicted
+++ resolved
@@ -48,10 +48,5 @@
         "astrophysics",
         "hydrodynamics",
         "adaptive mesh refinement"
-<<<<<<< HEAD
-    ],
-    "upload_type": "software"
-=======
     ]
->>>>>>> d83c151f
 }