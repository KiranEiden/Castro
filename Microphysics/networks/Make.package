f90EXE_sources += network.f90

ifeq ($(USE_REACT),TRUE)
F90EXE_sources += burner.F90
<<<<<<< HEAD
F90EXE_sources += burn_type.F90
=======
f90EXE_sources += burn_type.f90
ifeq ($(USE_SDC), TRUE)
F90EXE_sources += sdc_type.F90
endif
>>>>>>> ad1f4c36
endif<|MERGE_RESOLUTION|>--- conflicted
+++ resolved
@@ -2,12 +2,8 @@
 
 ifeq ($(USE_REACT),TRUE)
 F90EXE_sources += burner.F90
-<<<<<<< HEAD
 F90EXE_sources += burn_type.F90
-=======
-f90EXE_sources += burn_type.f90
 ifeq ($(USE_SDC), TRUE)
 F90EXE_sources += sdc_type.F90
 endif
->>>>>>> ad1f4c36
 endif