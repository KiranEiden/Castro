module eos_data_module

  implicit none

  integer, parameter :: eos_input_rt = 1  ! rho, T are inputs
  integer, parameter :: eos_input_rh = 2  ! rho, h are inputs
  integer, parameter :: eos_input_tp = 3  ! T, p are inputs
  integer, parameter :: eos_input_rp = 4  ! rho, p are inputs
  integer, parameter :: eos_input_re = 5  ! rho, e are inputs
  integer, parameter :: eos_input_ps = 6  ! p, s are inputs
  integer, parameter :: eos_input_ph = 7  ! p, h are inputs
  integer, parameter :: eos_input_th = 8  ! T, h are inputs

  integer, parameter :: itemp = 1
  integer, parameter :: idens = 2
  integer, parameter :: iener = 3
  integer, parameter :: ienth = 4
  integer, parameter :: ientr = 5
  integer, parameter :: ipres = 6

  integer, parameter :: ierr_general         = 1
  integer, parameter :: ierr_input           = 2
  integer, parameter :: ierr_iter_conv       = 3
  integer, parameter :: ierr_neg_e           = 4
  integer, parameter :: ierr_neg_p           = 5
  integer, parameter :: ierr_neg_h           = 6
  integer, parameter :: ierr_neg_s           = 7
  integer, parameter :: ierr_iter_var        = 8
  integer, parameter :: ierr_init            = 9
  integer, parameter :: ierr_init_xn         = 10
  integer, parameter :: ierr_out_of_bounds   = 11
  integer, parameter :: ierr_not_implemented = 12

<<<<<<< HEAD
=======
  ! Smallest possible temperature and density permitted by the user.

  double precision, save :: smallt = 1.d-200
  double precision, save :: smalld = 1.d-200

  ! Minimum and maximum temperature, density, and ye permitted by the EOS.

  double precision, save :: mintemp = 1.d-200
  double precision, save :: maxtemp = 1.d200
  double precision, save :: mindens = 1.d-200
  double precision, save :: maxdens = 1.d200
  double precision, save :: minye   = 1.d-200
  double precision, save :: maxye   = 1.d0 + 1.d-12

  logical, save :: initialized = .false.  
  
>>>>>>> f97eef51
end module eos_data_module<|MERGE_RESOLUTION|>--- conflicted
+++ resolved
@@ -31,8 +31,6 @@
   integer, parameter :: ierr_out_of_bounds   = 11
   integer, parameter :: ierr_not_implemented = 12
 
-<<<<<<< HEAD
-=======
   ! Smallest possible temperature and density permitted by the user.
 
   double precision, save :: smallt = 1.d-200
@@ -48,6 +46,8 @@
   double precision, save :: maxye   = 1.d0 + 1.d-12
 
   logical, save :: initialized = .false.  
-  
->>>>>>> f97eef51
+
+  !$acc declare create(smallt, smalld, initialized)
+  !$acc declare create(mintemp, maxtemp, mindens, maxdens, minye, maxye)
+
 end module eos_data_module