<<<<<<< HEAD
F90EXE_sources += eos.F90
f90EXE_sources += eos_type.f90
f90EXE_sources += eos_data.f90
=======
f90EXE_sources += eos.f90
f90EXE_sources += eos_type.f90
>>>>>>> 3b323901
<|MERGE_RESOLUTION|>--- conflicted
+++ resolved
@@ -1,8 +1,2 @@
-<<<<<<< HEAD
 F90EXE_sources += eos.F90
-f90EXE_sources += eos_type.f90
-f90EXE_sources += eos_data.f90
-=======
-f90EXE_sources += eos.f90
-f90EXE_sources += eos_type.f90
->>>>>>> 3b323901
+f90EXE_sources += eos_type.f90