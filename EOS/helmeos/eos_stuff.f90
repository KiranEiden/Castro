module eos_module

  use bl_types
  use bl_error_module
  use bl_constants_module
  use network, only: nspec, aion, zion
  use eos_type_module
  use eos_data_module
  use helmeos_module

  implicit none

  logical,         save, private :: do_coulomb
  logical,         save, private :: input_is_constant

<<<<<<< HEAD
=======
  double precision, save, private :: ttol = 1.0d-8
  double precision, save, private :: dtol = 1.0d-8

  private itemp, idens, iener, ienth, ientr, ipres 
>>>>>>> a3901186
  public eos_init, eos

contains

  ! EOS initialization routine -- this is used by both MAESTRO and CASTRO
  ! For this general EOS, this calls helmeos_init() which reads in the 
  ! table with the electron component's properties.
  subroutine eos_init(small_temp, small_dens)

    use parallel
    use extern_probin_module, only: use_eos_coulomb, eos_input_is_constant

    implicit none
 
    double precision, intent(in), optional :: small_temp
    double precision, intent(in), optional :: small_dens
 
    do_coulomb = use_eos_coulomb
    input_is_constant = eos_input_is_constant 

    smallt = 1.d4

    if (present(small_temp)) then
      if (small_temp > ZERO) then
       smallt = small_temp
      end if
    endif

    smalld = 1.d-5
 
    if (present(small_dens)) then
       if (small_dens > ZERO) then
         smalld = small_dens
       endif
    endif

    if (parallel_IOProcessor()) print *, 'Initializing helmeos... Coulomb corrections = ', do_coulomb

    ! Call the helmeos initialization routine and read in the table 
    ! containing the electron contribution.

    call helmeos_init

  end subroutine eos_init



  !---------------------------------------------------------------------------
  ! The main interface
  !---------------------------------------------------------------------------
  subroutine eos(input, state, do_eos_diag, pt_index, state_len)

    ! A generic wrapper for the Helmholtz electron/positron degenerate EOS.  

    implicit none

    ! Input arguments

    integer,           intent(in   ) :: input
    type (eos_t),      intent(inout) :: state(:)
    logical, optional, intent(in   ) :: do_eos_diag
    integer, optional, intent(in   ) :: pt_index(:)
    integer, optional, intent(in   ) :: state_len

    integer :: j, N

    ! Local variables and arrays
    
    double precision :: ymass(nspec), ysum, yzsum
    double precision :: e_want, p_want, s_want, h_want

    logical eosfail, eos_diag

    integer :: ns, ierr


    if(present(state_len)) then
      N = state_len
    else
      N = 1
    endif

    if (.not. initialized) call bl_error('EOS: not initialized')

    eos_diag = .false.

    if (present(do_eos_diag)) eos_diag = do_eos_diag

    do j = 1, N
       ! Check to make sure the composition was set properly.

       do ns = 1, nspec
         if (state(j) % xn(ns) .lt. init_test) call eos_error(ierr_init_xn, input, pt_index)
       enddo

       ! Get abar, zbar, etc.

       call composition(state(j), .false.)
    enddo

    eosfail = .false.

    ierr = 0

    ! Check the inputs, and do initial setup for iterations

    do j = 1, N

       if (state(j) % T   .le. ZERO) then
          call bl_error('EOS: temp less than 0')
       end if
       if (state(j) % rho .le. ZERO) then
          call bl_error('EOS: den less than 0')
       end if

       if ( state(j) % T .lt. 10.0d0**tlo ) then
          print *, 'TEMP = ', state(j) % T
          call bl_warn("EOS: temp too cold")
          eosfail = .true.
          return
       end if
       if ( state(j) % T .gt. 10.0d0**thi ) then
          print *, 'TEMP = ', state(j) % T
          call bl_warn("EOS: temp too hot")
          eosfail = .true.
          return
       end if
       if ( state(j) % rho * state(j) % zbar / state(j) % abar .gt. 10.0d0**dhi ) then
          call bl_warn("EOS: ye*den out of bounds")
          eosfail = .true.
          return
       end if
       if ( state(j) % rho * state(j) % zbar / state(j) % abar .lt. 10.0d0**dlo ) then
          call bl_warn("EOS: ye*den out of bounds")
          eosfail = .true.
          return
       end if

       if (input .eq. eos_input_rt) then

         if (state(j) % rho .lt. init_test .or. state(j) % T .lt. init_test) call eos_error(ierr_init, input, pt_index)

       elseif (input .eq. eos_input_rh) then

         if (state(j) % rho .lt. init_test .or. state(j) % h .lt. init_test) call eos_error(ierr_init, input, pt_index)

       elseif (input .eq. eos_input_tp) then

         if (state(j) % T   .lt. init_test .or. state(j) % p .lt. init_test) call eos_error(ierr_init, input, pt_index)

       elseif (input .eq. eos_input_rp) then

         if (state(j) % rho .lt. init_test .or. state(j) % p .lt. init_test) call eos_error(ierr_init, input, pt_index)

       elseif (input .eq. eos_input_re) then

         if (state(j) % rho .lt. init_test .or. state(j) % e .lt. init_test) call eos_error(ierr_init, input, pt_index)

       elseif (input .eq. eos_input_ps) then

         if (state(j) % p   .lt. init_test .or. state(j) % s .lt. init_test) call eos_error(ierr_init, input, pt_index)

       elseif (input .eq. eos_input_ph) then

         if (state(j) % p   .lt. init_test .or. state(j) % h .lt. init_test) call eos_error(ierr_init, input, pt_index)

       elseif (input .eq. eos_input_th) then

         if (state(j) % T   .lt. init_test .or. state(j) % h .lt. init_test) call eos_error(ierr_init, input, pt_index)

       endif

    enddo

    ! Call the EOS.

    call helmeos(do_coulomb, eosfail, state, N, input, input_is_constant)

    ! Get dpdX, dedX, dhdX.

    do j = 1, N
       call composition_derivatives(state(j), .false.)
    enddo

  end subroutine eos



  subroutine eos_error(err, input, pt_index)

    implicit none

    integer,           intent(in) :: err
    integer,           intent(in) :: input
    integer, optional, intent(in) :: pt_index(:)

    integer :: dim_ptindex

    character (len=64) :: err_string, zone_string, eos_input_str

    write(eos_input_str, '(A13, I1)') ' EOS input = ', input

    if (err .eq. ierr_general) then

      err_string = 'EOS: error in the EOS.'

    elseif (err .eq. ierr_input) then

      err_string = 'EOS: invalid input.'

    elseif (err .eq. ierr_iter_conv) then

      err_string = 'EOS: Newton-Raphson iterations failed to converge.'

    elseif (err .eq. ierr_neg_e) then

      err_string = 'EOS: energy < 0 in the EOS.'

    elseif (err .eq. ierr_neg_p) then

      err_string = 'EOS: pressure < 0 in the EOS.'

    elseif (err .eq. ierr_neg_h) then

      err_string = 'EOS: enthalpy < 0 in the EOS.'

    elseif (err .eq. ierr_neg_s) then

      err_string = 'EOS: entropy < 0 in the EOS.'

    elseif (err .eq. ierr_init) then

      err_string = 'EOS: the input variables were not initialized.'

    elseif (err .eq. ierr_init_xn) then

      err_string = 'EOS: the species abundances were not initialized.'

    elseif (err .eq. ierr_iter_var) then

      err_string = 'EOS: the variable you are iterating over was not recognized.'

    else

      err_string = 'EOS: invalid input to error handler.'

    endif

    err_string = err_string // eos_input_str

    ! this format statement is for writing into zone_string -- make sure that
    ! the len of z_err can accomodate this format specifier
1001 format(1x,"zone index info: i = ", i5)
1002 format(1x,"zone index info: i = ", i5, '  j = ', i5)
1003 format(1x,"zone index info: i = ", i5, '  j = ', i5, '  k = ', i5)

    if (present(pt_index)) then
 
       dim_ptindex = size(pt_index,dim=1)

       if (dim_ptindex .eq. 1) then 
          write (zone_string,1001) pt_index(1)
       else if (dim_ptindex .eq. 2) then 
          write (zone_string,1002) pt_index(1), pt_index(2)
       else if (dim_ptindex .eq. 3) then 
          write (zone_string,1003) pt_index(1), pt_index(2), pt_index(3)
       end if

    else

      zone_string = ''

    endif

    call bl_error(err_string, zone_string)

  end subroutine eos_error


end module eos_module<|MERGE_RESOLUTION|>--- conflicted
+++ resolved
@@ -13,13 +13,10 @@
   logical,         save, private :: do_coulomb
   logical,         save, private :: input_is_constant
 
-<<<<<<< HEAD
-=======
   double precision, save, private :: ttol = 1.0d-8
   double precision, save, private :: dtol = 1.0d-8
 
   private itemp, idens, iener, ienth, ientr, ipres 
->>>>>>> a3901186
   public eos_init, eos
 
 contains
