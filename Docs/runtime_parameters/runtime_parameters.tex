\section{ {\tt castro } Namespace}

\label{ch:parameters}


%%%%%%%%%%%%%%%%
% symbol table
%%%%%%%%%%%%%%%%

\begin{landscape}


{\small

\renewcommand{\arraystretch}{1.5}
%
\begin{center}
\begin{longtable}{|l|p{5.25in}|l|}
\caption[castro :  AMR
 parameters]{castro :  AMR
 parameters} \label{table: castro :  AMR
 parameters runtime} \\
%
\hline \multicolumn{1}{|c|}{\textbf{parameter}} & 
       \multicolumn{1}{ c|}{\textbf{description}} & 
       \multicolumn{1}{ c|}{\textbf{default value}} \\ \hline 
\endfirsthead

\multicolumn{3}{c}%
{{\tablename\ \thetable{}---continued}} \\
\hline \multicolumn{1}{|c|}{\textbf{parameter}} & 
       \multicolumn{1}{ c|}{\textbf{description}} & 
       \multicolumn{1}{ c|}{\textbf{default value}} \\ \hline 
\endhead

\multicolumn{3}{|r|}{{\em continued on next page}} \\ \hline
\endfoot

\hline 
\endlastfoot


\rowcolor{tableShade}
\runparamNS{do\_reflux}{castro} &  do we do the hyperbolic reflux at coarse-fine interfaces? & 1 \\
\runparamNS{lin\_limit\_state\_interp}{castro} &  how to do limiting of the state data when interpolating 0: only prevent new extrema 1: preserve linear combinations of state variables & 0 \\
\rowcolor{tableShade}
\runparamNS{state\_interp\_order}{castro} &  highest order used in interpolation & 1 \\
\runparamNS{state\_nghost}{castro} &  Number of ghost zones for state data to have. Note that if you are using radiation, choosing this to be zero will be overridden since radiation needs at least one ghost zone. & 0 \\
\rowcolor{tableShade}
\runparamNS{update\_sources\_after\_reflux}{castro} &  whether to re-compute new-time source terms after a reflux & 1 \\
\runparamNS{use\_custom\_knapsack\_weights}{castro} &  should we have state data for custom load-balancing weighting? & 0 \\


\end{longtable}
\end{center}

} % ends \small


{\small

\renewcommand{\arraystretch}{1.5}
%
\begin{center}
\begin{longtable}{|l|p{5.25in}|l|}
\caption[castro :  diagnostics, I/O
 parameters]{castro :  diagnostics, I/O
 parameters} \label{table: castro :  diagnostics, I/O
 parameters runtime} \\
%
\hline \multicolumn{1}{|c|}{\textbf{parameter}} & 
       \multicolumn{1}{ c|}{\textbf{description}} & 
       \multicolumn{1}{ c|}{\textbf{default value}} \\ \hline 
\endfirsthead

\multicolumn{3}{c}%
{{\tablename\ \thetable{}---continued}} \\
\hline \multicolumn{1}{|c|}{\textbf{parameter}} & 
       \multicolumn{1}{ c|}{\textbf{description}} & 
       \multicolumn{1}{ c|}{\textbf{default value}} \\ \hline 
\endhead

\multicolumn{3}{|r|}{{\em continued on next page}} \\ \hline
\endfoot

\hline 
\endlastfoot


\rowcolor{tableShade}
\runparamNS{hard\_cfl\_limit}{castro} &  abort if we exceed CFL = 1 over the cource of a timestep & 1 \\
\runparamNS{job\_name}{castro} &  a string describing the simulation that will be copied into the plotfile's {\tt job\_info} file & "" \\
\rowcolor{tableShade}
\runparamNS{output\_at\_completion}{castro} &  write a final plotfile and checkpoint upon completion & 1 \\
\runparamNS{print\_fortran\_warnings}{castro} &  display warnings in Fortran90 routines & (0, 1) \\
\rowcolor{tableShade}
\runparamNS{print\_update\_diagnostics}{castro} &  display information about updates to the state (how much mass, momentum, energy added) & (0, 1) \\
\runparamNS{reset\_checkpoint\_step}{castro} &  Do we want to reset the number of steps in the checkpoint? This ONLY takes effect if amr.regrid\_on\_restart = 1 and amr.checkpoint\_on\_restart = 1, (which require that max\_step and stop\_time be less than the value in the checkpoint) and you set it to value greater than this default value. & -1 \\
\rowcolor{tableShade}
\runparamNS{reset\_checkpoint\_time}{castro} &  Do we want to reset the time in the checkpoint? This ONLY takes effect if amr.regrid\_on\_restart = 1 and amr.checkpoint\_on\_restart = 1, (which require that max\_step and stop\_time be less than the value in the checkpoint) and you set it to value greater than this default value. & -1.e200 \\
\runparamNS{show\_center\_of\_mass}{castro} &  display center of mass diagnostics & 0 \\
\rowcolor{tableShade}
\runparamNS{sum\_interval}{castro} &  how often (number of coarse timesteps) to compute integral sums (for runtime diagnostics) & -1 \\
\runparamNS{sum\_per}{castro} &  how often (simulation time) to compute integral sums (for runtime diagnostics) & -1.0e0 \\
\rowcolor{tableShade}
\runparamNS{track\_grid\_losses}{castro} &  calculate losses of material through physical grid boundaries & 0 \\


\end{longtable}
\end{center}

} % ends \small


{\small

\renewcommand{\arraystretch}{1.5}
%
\begin{center}
\begin{longtable}{|l|p{5.25in}|l|}
\caption[castro :  diffusion
 parameters]{castro :  diffusion
 parameters} \label{table: castro :  diffusion
 parameters runtime} \\
%
\hline \multicolumn{1}{|c|}{\textbf{parameter}} & 
       \multicolumn{1}{ c|}{\textbf{description}} & 
       \multicolumn{1}{ c|}{\textbf{default value}} \\ \hline 
\endfirsthead

\multicolumn{3}{c}%
{{\tablename\ \thetable{}---continued}} \\
\hline \multicolumn{1}{|c|}{\textbf{parameter}} & 
       \multicolumn{1}{ c|}{\textbf{description}} & 
       \multicolumn{1}{ c|}{\textbf{default value}} \\ \hline 
\endhead

\multicolumn{3}{|r|}{{\em continued on next page}} \\ \hline
\endfoot

\hline 
\endlastfoot


\rowcolor{tableShade}
\runparamNS{diffuse\_cond\_scale\_fac}{castro} &  scaling factor for conductivity & 1.0 \\
\runparamNS{diffuse\_cutoff\_density}{castro} &  set a cutoff density for diffusion -- we zero the term out below this density & -1.e200 \\
\rowcolor{tableShade}
\runparamNS{diffuse\_enth}{castro} &  enable enthalpy diffusion & 0 \\
\runparamNS{diffuse\_spec}{castro} &  enable species diffusion & 0 \\
\rowcolor{tableShade}
\runparamNS{diffuse\_temp}{castro} &  enable thermal diffusion & 0 \\
\runparamNS{diffuse\_vel}{castro} &  enable velocity diffusion & 0 \\


\end{longtable}
\end{center}

} % ends \small


{\small

\renewcommand{\arraystretch}{1.5}
%
\begin{center}
\begin{longtable}{|l|p{5.25in}|l|}
\caption[castro :  embiggening
 parameters]{castro :  embiggening
 parameters} \label{table: castro :  embiggening
 parameters runtime} \\
%
\hline \multicolumn{1}{|c|}{\textbf{parameter}} & 
       \multicolumn{1}{ c|}{\textbf{description}} & 
       \multicolumn{1}{ c|}{\textbf{default value}} \\ \hline 
\endfirsthead

\multicolumn{3}{c}%
{{\tablename\ \thetable{}---continued}} \\
\hline \multicolumn{1}{|c|}{\textbf{parameter}} & 
       \multicolumn{1}{ c|}{\textbf{description}} & 
       \multicolumn{1}{ c|}{\textbf{default value}} \\ \hline 
\endhead

\multicolumn{3}{|r|}{{\em continued on next page}} \\ \hline
\endfoot

\hline 
\endlastfoot


\rowcolor{tableShade}
\runparamNS{grown\_factor}{castro} &  the factor by which to extend the domain upon restart for embiggening & 1 \\
\runparamNS{star\_at\_center}{castro} &  used with the embiggening routines to determine how to extend the domain & -1 \\


\end{longtable}
\end{center}

} % ends \small


{\small

\renewcommand{\arraystretch}{1.5}
%
\begin{center}
\begin{longtable}{|l|p{5.25in}|l|}
\caption[castro :  gravity and rotation
 parameters]{castro :  gravity and rotation
 parameters} \label{table: castro :  gravity and rotation
 parameters runtime} \\
%
\hline \multicolumn{1}{|c|}{\textbf{parameter}} & 
       \multicolumn{1}{ c|}{\textbf{description}} & 
       \multicolumn{1}{ c|}{\textbf{default value}} \\ \hline 
\endfirsthead

\multicolumn{3}{c}%
{{\tablename\ \thetable{}---continued}} \\
\hline \multicolumn{1}{|c|}{\textbf{parameter}} & 
       \multicolumn{1}{ c|}{\textbf{description}} & 
       \multicolumn{1}{ c|}{\textbf{default value}} \\ \hline 
\endhead

\multicolumn{3}{|r|}{{\em continued on next page}} \\ \hline
\endfoot

\hline 
\endlastfoot


\rowcolor{tableShade}
\runparamNS{do\_grav}{castro} &  permits gravity calculation to be turned on and off & -1 \\
\runparamNS{do\_rotation}{castro} &  permits rotation calculation to be turned on and off & -1 \\
\rowcolor{tableShade}
\runparamNS{grav\_source\_type}{castro} &  determines how the gravitational source term is added to the momentum and energy state variables. & 4 \\
\runparamNS{implicit\_rotation\_update}{castro} &  we can do a implicit solution of the rotation update to allow for better coupling of the Coriolis terms & 1 \\
\rowcolor{tableShade}
\runparamNS{moving\_center}{castro} &  to we recompute the center used for the multipole gravity solve each step? & 0 \\
\runparamNS{point\_mass}{castro} &  include a central point mass & 0.0 \\
\rowcolor{tableShade}
\runparamNS{point\_mass\_fix\_solution}{castro} &  if we have a central point mass, we can prevent mass from building up in the zones adjacent to it by keeping their density constant and adding their mass to the point mass object & 0 \\
\runparamNS{rot\_axis}{castro} &  the coordinate axis ($x=1$, $y=2$, $z=3$) for the rotation vector & 3 \\
\rowcolor{tableShade}
\runparamNS{rot\_source\_type}{castro} &  determines how the rotation source terms are added to the momentum and energy equations & 4 \\
\runparamNS{rotation\_include\_centrifugal}{castro} &  permits the centrifugal terms in the rotation to be turned on and off & 1 \\
\rowcolor{tableShade}
\runparamNS{rotation\_include\_coriolis}{castro} &  permits the Coriolis terms in the rotation to be turned on and off & 1 \\
\runparamNS{rotation\_include\_domegadt}{castro} &  permits the d(omega)/dt terms in the rotation to be turned on and off & 1 \\
\rowcolor{tableShade}
\runparamNS{rotational\_dPdt}{castro} &  the rotation periods time evolution---this allows the rotation rate to change durning the simulation time & 0.0 \\
\runparamNS{rotational\_period}{castro} &  the rotation period for the corotating frame & -1.e200 \\
\rowcolor{tableShade}
\runparamNS{state\_in\_rotating\_frame}{castro} &  Which reference frame to measure the state variables with respect to. The standard in the literature when using a rotating reference frame is to measure the state variables with respect to an observer fixed in that rotating frame. If this option is disabled by setting it to 0, the state variables will be measured with respect to an observer fixed in the inertial frame (but the frame will still rotate). & 1 \\


\end{longtable}
\end{center}

} % ends \small


{\small

\renewcommand{\arraystretch}{1.5}
%
\begin{center}
\begin{longtable}{|l|p{5.25in}|l|}
\caption[castro :  hydrodynamics
 parameters]{castro :  hydrodynamics
 parameters} \label{table: castro :  hydrodynamics
 parameters runtime} \\
%
\hline \multicolumn{1}{|c|}{\textbf{parameter}} & 
       \multicolumn{1}{ c|}{\textbf{description}} & 
       \multicolumn{1}{ c|}{\textbf{default value}} \\ \hline 
\endfirsthead

\multicolumn{3}{c}%
{{\tablename\ \thetable{}---continued}} \\
\hline \multicolumn{1}{|c|}{\textbf{parameter}} & 
       \multicolumn{1}{ c|}{\textbf{description}} & 
       \multicolumn{1}{ c|}{\textbf{default value}} \\ \hline 
\endhead

\multicolumn{3}{|r|}{{\em continued on next page}} \\ \hline
\endfoot

\hline 
\endlastfoot


\rowcolor{tableShade}
\runparamNS{add\_ext\_src}{castro} &  if true, define an additional source term & 0 \\
\runparamNS{allow\_negative\_energy}{castro} &  Whether or not to allow internal energy to be less than zero & 0 \\
\rowcolor{tableShade}
\runparamNS{allow\_small\_energy}{castro} &  Whether or not to allow the internal energy to be less than the internal energy corresponding to small\_temp & 1 \\
\runparamNS{cg\_blend}{castro} &  for the Colella \& Glaz Riemann solver, what to do if we do not converge to a solution for the star state. 0 = do nothing; print iterations and exit 1 = revert to the original guess for p-star 2 = do a bisection search for another 2 * cg\_maxiter iterations. & 2 \\
\rowcolor{tableShade}
\runparamNS{cg\_maxiter}{castro} &  for the Colella \& Glaz Riemann solver, the maximum number of iterations to take when solving for the star state & 12 \\
\runparamNS{cg\_tol}{castro} &  for the Colella \& Glaz Riemann solver, the tolerance to demand in finding the star state & 1.0e-5 \\
\rowcolor{tableShade}
\runparamNS{density\_reset\_method}{castro} &  Which method to use when resetting a negative/small density 1 = Reset to characteristics of adjacent zone with largest density 2 = Use average of all adjacent zones for all state variables 3 = Reset to the original zone state before the hydro update & 1 \\
\runparamNS{difmag}{castro} &  the coefficient of the artificial viscosity & 0.1 \\
\rowcolor{tableShade}
\runparamNS{do\_ctu}{castro} &  do we do the CTU unsplit method or a method-of-lines approach? & 1 \\
\runparamNS{do\_hydro}{castro} &  permits hydro to be turned on and off for running pure rad problems & -1 \\
\rowcolor{tableShade}
\runparamNS{do\_sponge}{castro} &  permits sponge to be turned on and off & 0 \\
\runparamNS{dual\_energy\_eta1}{castro} &  Threshold value of (E - K) / E such that above eta1, the hydrodynamic pressure is derived from E - K; otherwise, we use the internal energy variable UEINT. & 1.0e0 \\
\rowcolor{tableShade}
\runparamNS{dual\_energy\_eta2}{castro} &  Threshold value of (E - K) / E such that above eta2, we update the internal energy variable UEINT to match E - K. Below this, UEINT remains unchanged. & 1.0e-4 \\
\runparamNS{dual\_energy\_eta3}{castro} &  Threshold value of (E - K) / E such that above eta3, the temperature used in the burning module is derived from E-K; otherwise, we use UEINT. & 1.0e0 \\
\rowcolor{tableShade}
\runparamNS{dual\_energy\_update\_E\_from\_e}{castro} &  Allow internal energy resets and temperature flooring to change the total energy variable UEDEN in addition to the internal energy variable UEINT. & 1 \\
\runparamNS{first\_order\_hydro}{castro} &  set the flattening parameter to zero to force the reconstructed profiles to be flat, resulting in a first-order method & 0 \\
\rowcolor{tableShade}
\runparamNS{fix\_mass\_flux}{castro} &  & 0 \\
\runparamNS{hse\_interp\_temp}{castro} &  if we are doing HSE boundary conditions, should we get the temperature via interpolation (using model\_parser) or hold it constant? & 0 \\
\rowcolor{tableShade}
\runparamNS{hse\_reflect\_vels}{castro} &  if we are doing HSE boundary conditions, how do we treat the velocity? reflect? or outflow? & 0 \\
\runparamNS{hse\_zero\_vels}{castro} &  if we are doing HSE boundary conditions, do we zero the velocity? & 0 \\
\rowcolor{tableShade}
\runparamNS{hybrid\_hydro}{castro} &  whether to use the hybrid advection scheme that updates z-angular momentum, cylindrical momentum, and azimuthal momentum (3D only) & 0 \\
\runparamNS{hybrid\_riemann}{castro} &  do we drop from our regular Riemann solver to HLL when we are in shocks to avoid the odd-even decoupling instability? & 0 \\
\rowcolor{tableShade}
\runparamNS{limit\_fluxes\_on\_small\_dens}{castro} &  Should we limit the density fluxes so that we do not create small densities? & 0 \\
\runparamNS{plm\_iorder}{castro} &  for piecewise linear, reconstruction order to use & 2 \\
\rowcolor{tableShade}
\runparamNS{ppm\_predict\_gammae}{castro} &  do we construct $\gamma_e = p/(\rho e) + 1$ and bring it to the interfaces for additional thermodynamic information (this is the Colella \& Glaz technique) or do we use $(\rho e)$ (the classic \castro\ behavior).  Note this also uses $\tau = 1/\rho$ instead of $\rho$. & 0 \\
\runparamNS{ppm\_reference\_eigenvectors}{castro} &  do we use the reference state in evaluating the eigenvectors? & 0 \\
\rowcolor{tableShade}
\runparamNS{ppm\_temp\_fix}{castro} &  various methods of giving temperature a larger role in the reconstruction---see Zingale \& Katz 2015 & 0 \\
\runparamNS{ppm\_type}{castro} &  reconstruction type: 0: piecewise linear; 1: classic Colella \& Woodward ppm; 2: extrema-preserving ppm & 1 \\
\rowcolor{tableShade}
\runparamNS{riemann\_solver}{castro} &  which Riemann solver do we use: 0: Colella, Glaz, \& Ferguson (a two-shock solver); 1: Colella \& Glaz (a two-shock solver) 2: HLLC & 0 \\
\runparamNS{small\_dens}{castro} &  the small density cutoff.  Densities below this value will be reset & -1.e200 \\
\rowcolor{tableShade}
\runparamNS{small\_ener}{castro} &  the small specific internal energy cutoff.  Internal energies below this value will be reset & -1.e200 \\
\runparamNS{small\_pres}{castro} &  the small pressure cutoff.  Pressures below this value will be reset & -1.e200 \\
\rowcolor{tableShade}
\runparamNS{small\_temp}{castro} &  the small temperature cutoff.  Temperatures below this value will be reset & -1.e200 \\
\runparamNS{source\_term\_predictor}{castro} &  extrapolate the source terms (gravity and rotation) to $n+1/2$ timelevel for use in the interface state prediction & 0 \\
\rowcolor{tableShade}
\runparamNS{sponge\_implicit}{castro} &  if we are using the sponge, whether to use the implicit solve for it & 1 \\
\runparamNS{transverse\_reset\_density}{castro} &  if the transverse interface state correction, if the new density is negative, then replace all of the interface quantities with their values without the transverse correction. & 1 \\
\rowcolor{tableShade}
\runparamNS{transverse\_reset\_rhoe}{castro} &  if the interface state for $(\rho e)$ is negative after we add the transverse terms, then replace the interface value of $(\rho e)$ with a value constructed from the $(\rho e)$ evolution equation & 0 \\
\runparamNS{transverse\_use\_eos}{castro} &  after we add the transverse correction to the interface states, replace the predicted pressure with an EOS call (using $e$ and $\rho$). & 0 \\
<<<<<<< HEAD
\rowcolor{tableShade}
\runparamNS{use\_colglaz}{castro} &  this is deprecated---use {\tt riemann\_solver} instead & -1 \\
=======
>>>>>>> 56287127
\runparamNS{use\_eos\_in\_riemann}{castro} &  should we use the EOS in the Riemann solver to ensure thermodynamic consistency? & 0 \\
\rowcolor{tableShade}
\runparamNS{use\_flattening}{castro} &  flatten the reconstructed profiles around shocks to prevent them from becoming too thin & 1 \\
\runparamNS{use\_pslope}{castro} &  for the piecewise linear reconstruction, do we subtract off $(\rho g)$ from the pressure before limiting? & 1 \\
\rowcolor{tableShade}
\runparamNS{xl\_ext\_bc\_type}{castro} &  if we are doing an external -x boundary condition, who do we interpret it? & "" \\
\runparamNS{xr\_ext\_bc\_type}{castro} &  if we are doing an external +x boundary condition, who do we interpret it? & "" \\
\rowcolor{tableShade}
\runparamNS{yl\_ext\_bc\_type}{castro} &  if we are doing an external -y boundary condition, who do we interpret it? & "" \\
\runparamNS{yr\_ext\_bc\_type}{castro} &  if we are doing an external +y boundary condition, who do we interpret it? & "" \\
\rowcolor{tableShade}
\runparamNS{zl\_ext\_bc\_type}{castro} &  if we are doing an external -z boundary condition, who do we interpret it? & "" \\
\runparamNS{zr\_ext\_bc\_type}{castro} &  if we are doing an external +z boundary condition, who do we interpret it? & "" \\


\end{longtable}
\end{center}

} % ends \small


{\small

\renewcommand{\arraystretch}{1.5}
%
\begin{center}
\begin{longtable}{|l|p{5.25in}|l|}
\caption[castro :  parallelization
 parameters]{castro :  parallelization
 parameters} \label{table: castro :  parallelization
 parameters runtime} \\
%
\hline \multicolumn{1}{|c|}{\textbf{parameter}} & 
       \multicolumn{1}{ c|}{\textbf{description}} & 
       \multicolumn{1}{ c|}{\textbf{default value}} \\ \hline 
\endfirsthead

\multicolumn{3}{c}%
{{\tablename\ \thetable{}---continued}} \\
\hline \multicolumn{1}{|c|}{\textbf{parameter}} & 
       \multicolumn{1}{ c|}{\textbf{description}} & 
       \multicolumn{1}{ c|}{\textbf{default value}} \\ \hline 
\endhead

\multicolumn{3}{|r|}{{\em continued on next page}} \\ \hline
\endfoot

\hline 
\endlastfoot


\rowcolor{tableShade}
\runparamNS{bndry\_func\_thread\_safe}{castro} &  & 1 \\
\runparamNS{do\_acc}{castro} &  determines whether we use accelerators for specific loops & -1 \\


\end{longtable}
\end{center}

} % ends \small


{\small

\renewcommand{\arraystretch}{1.5}
%
\begin{center}
\begin{longtable}{|l|p{5.25in}|l|}
\caption[castro :  particles
 parameters]{castro :  particles
 parameters} \label{table: castro :  particles
 parameters runtime} \\
%
\hline \multicolumn{1}{|c|}{\textbf{parameter}} & 
       \multicolumn{1}{ c|}{\textbf{description}} & 
       \multicolumn{1}{ c|}{\textbf{default value}} \\ \hline 
\endfirsthead

\multicolumn{3}{c}%
{{\tablename\ \thetable{}---continued}} \\
\hline \multicolumn{1}{|c|}{\textbf{parameter}} & 
       \multicolumn{1}{ c|}{\textbf{description}} & 
       \multicolumn{1}{ c|}{\textbf{default value}} \\ \hline 
\endhead

\multicolumn{3}{|r|}{{\em continued on next page}} \\ \hline
\endfoot

\hline 
\endlastfoot


\rowcolor{tableShade}
\runparamNS{do\_tracer\_particles}{castro} &  permits tracer particle calculation to be turned on and off & 0 \\


\end{longtable}
\end{center}

} % ends \small


{\small

\renewcommand{\arraystretch}{1.5}
%
\begin{center}
\begin{longtable}{|l|p{5.25in}|l|}
\caption[castro :  reactions
 parameters]{castro :  reactions
 parameters} \label{table: castro :  reactions
 parameters runtime} \\
%
\hline \multicolumn{1}{|c|}{\textbf{parameter}} & 
       \multicolumn{1}{ c|}{\textbf{description}} & 
       \multicolumn{1}{ c|}{\textbf{default value}} \\ \hline 
\endfirsthead

\multicolumn{3}{c}%
{{\tablename\ \thetable{}---continued}} \\
\hline \multicolumn{1}{|c|}{\textbf{parameter}} & 
       \multicolumn{1}{ c|}{\textbf{description}} & 
       \multicolumn{1}{ c|}{\textbf{default value}} \\ \hline 
\endhead

\multicolumn{3}{|r|}{{\em continued on next page}} \\ \hline
\endfoot

\hline 
\endlastfoot


\rowcolor{tableShade}
\runparamNS{disable\_shock\_burning}{castro} &  disable burning inside hydrodynamic shock regions & 0 \\
\runparamNS{do\_react}{castro} &  permits reactions to be turned on and off -- mostly for efficiency's sake & -1 \\
\rowcolor{tableShade}
\runparamNS{dtnuc\_X}{castro} &  Limit the timestep based on how much the burning can change the species mass fractions of a zone. The timestep is equal to {\tt dtnuc}  $\cdot\,(X / \dot{X})$. & 1.e200 \\
\runparamNS{dtnuc\_X\_threshold}{castro} &  If we are using the timestep limiter based on changes in $X$, set a threshold on the species abundance below which the limiter is not applied. This helps prevent the timestep from becoming very small due to changes in trace species. & 1.e-3 \\
\rowcolor{tableShade}
\runparamNS{dtnuc\_e}{castro} &  Limit the timestep based on how much the burning can change the internal energy of a zone. The timestep is equal to {\tt dtnuc}  $\cdot\,(e / \dot{e})$. & 1.e200 \\
\runparamNS{dxnuc}{castro} &  limit the zone size based on how much the burning can change the internal energy of a zone. The zone size on the finest level must be smaller than {\tt dxnuc} $\cdot\, c_s\cdot (e / \dot{e})$, where $c_s$ is the sound speed. This ensures that the sound-crossing time is smaller than the nuclear energy injection timescale. & 1.e200 \\
\rowcolor{tableShade}
\runparamNS{dxnuc\_max}{castro} &  Disable limiting based on dxnuc above this threshold. This allows zones that have already ignited or are about to ignite to be de-refined. & 1.e200 \\
\runparamNS{react\_T\_max}{castro} &  maximum temperature for allowing reactions to occur in a zone & 1.e200 \\
\rowcolor{tableShade}
\runparamNS{react\_T\_min}{castro} &  minimum temperature for allowing reactions to occur in a zone & 0.0 \\
\runparamNS{react\_rho\_max}{castro} &  maximum density for allowing reactions to occur in a zone & 1.e200 \\
\rowcolor{tableShade}
\runparamNS{react\_rho\_min}{castro} &  minimum density for allowing reactions to occur in a zone & 0.0 \\


\end{longtable}
\end{center}

} % ends \small


{\small

\renewcommand{\arraystretch}{1.5}
%
\begin{center}
\begin{longtable}{|l|p{5.25in}|l|}
\caption[castro :  refinement
 parameters]{castro :  refinement
 parameters} \label{table: castro :  refinement
 parameters runtime} \\
%
\hline \multicolumn{1}{|c|}{\textbf{parameter}} & 
       \multicolumn{1}{ c|}{\textbf{description}} & 
       \multicolumn{1}{ c|}{\textbf{default value}} \\ \hline 
\endfirsthead

\multicolumn{3}{c}%
{{\tablename\ \thetable{}---continued}} \\
\hline \multicolumn{1}{|c|}{\textbf{parameter}} & 
       \multicolumn{1}{ c|}{\textbf{description}} & 
       \multicolumn{1}{ c|}{\textbf{default value}} \\ \hline 
\endhead

\multicolumn{3}{|r|}{{\em continued on next page}} \\ \hline
\endfoot

\hline 
\endlastfoot


\rowcolor{tableShade}
\runparamNS{do\_special\_tagging}{castro} &  & 0 \\
\runparamNS{spherical\_star}{castro} &  & 0 \\


\end{longtable}
\end{center}

} % ends \small


{\small

\renewcommand{\arraystretch}{1.5}
%
\begin{center}
\begin{longtable}{|l|p{5.25in}|l|}
\caption[castro :  timestep control
 parameters]{castro :  timestep control
 parameters} \label{table: castro :  timestep control
 parameters runtime} \\
%
\hline \multicolumn{1}{|c|}{\textbf{parameter}} & 
       \multicolumn{1}{ c|}{\textbf{description}} & 
       \multicolumn{1}{ c|}{\textbf{default value}} \\ \hline 
\endfirsthead

\multicolumn{3}{c}%
{{\tablename\ \thetable{}---continued}} \\
\hline \multicolumn{1}{|c|}{\textbf{parameter}} & 
       \multicolumn{1}{ c|}{\textbf{description}} & 
       \multicolumn{1}{ c|}{\textbf{default value}} \\ \hline 
\endhead

\multicolumn{3}{|r|}{{\em continued on next page}} \\ \hline
\endfoot

\hline 
\endlastfoot


\rowcolor{tableShade}
\runparamNS{cfl}{castro} &  the effective Courant number to use---we will not allow the hydrodynamic waves to cross more than this fraction of a zone over a single timestep & 0.8 \\
\runparamNS{change\_max}{castro} &  the maximum factor by which the timestep can increase from one step to the next. & 1.1 \\
\rowcolor{tableShade}
\runparamNS{clamp\_subcycles}{castro} &  If we do request more than the maximum number of subcycles, should we fail, or should we clamp to that maximum number and perform that many? & 1 \\
\runparamNS{dt\_cutoff}{castro} &  the smallest valid timestep---if we go below this, we abort & 0.0 \\
\rowcolor{tableShade}
\runparamNS{fixed\_dt}{castro} &  a fixed timestep to use for all steps (negative turns it off) & -1.0 \\
\runparamNS{init\_shrink}{castro} &  a factor by which to reduce the first timestep from that requested by the timestep estimators & 1.0 \\
\rowcolor{tableShade}
\runparamNS{initial\_dt}{castro} &  the initial timestep (negative uses the step returned from the timestep constraints) & -1.0 \\
\runparamNS{max\_dt}{castro} &  the largest valid timestep---limit all timesteps to be no larger than this & 1.e200 \\
\rowcolor{tableShade}
\runparamNS{max\_subcycles}{castro} &  Do not permit more subcycled timesteps than this parameter. Set to a negative value to disable this criterion. & 10 \\
\runparamNS{plot\_per\_is\_exact}{castro} &  enforce that the AMR plot interval must be hit exactly & 0 \\
\rowcolor{tableShade}
\runparamNS{retry\_neg\_dens\_factor}{castro} &  If we're doing retries, set the target threshold for changes in density if a retry is triggered by a negative density. If this is set to a negative number then it will disable retries using this criterion. & 1.e-1 \\
\runparamNS{retry\_tolerance}{castro} &  Tolerance to use when evaluating whether to do a retry. The timestep suggested by the retry will be multiplied by (1 + this factor) before comparing the actual timestep to it. If set to some number slightly larger than zero, then this prevents retries that are caused by small numerical differences. & 0.02 \\
\rowcolor{tableShade}
\runparamNS{sdc\_iters}{castro} &  Number of iterations for the SDC advance. & 2 \\
\runparamNS{small\_plot\_per\_is\_exact}{castro} &  enforce that the AMR small plot interval must be hit exactly & 0 \\
\rowcolor{tableShade}
\runparamNS{use\_post\_step\_regrid}{castro} &  Check for a possible post-timestep regrid if certain stability criteria were violated. & 0 \\
\runparamNS{use\_retry}{castro} &  Retry a timestep if it violated the timestep-limiting criteria over the course of an advance. The criteria will suggest a new timestep that satisfies the criteria, and we will do subcycled timesteps on the same level until we reach the original target time. & 0 \\


\end{longtable}
\end{center}

} % ends \small


\end{landscape}

%


\section{ {\tt diffusion } Namespace}

\label{ch:parameters}


%%%%%%%%%%%%%%%%
% symbol table
%%%%%%%%%%%%%%%%

\begin{landscape}


{\small

\renewcommand{\arraystretch}{1.5}
%
\begin{center}
\begin{longtable}{|l|p{5.25in}|l|}
\caption[diffusion parameters]{diffusion parameters} \label{table: diffusion parameters runtime} \\
%
\hline \multicolumn{1}{|c|}{\textbf{parameter}} & 
       \multicolumn{1}{ c|}{\textbf{description}} & 
       \multicolumn{1}{ c|}{\textbf{default value}} \\ \hline 
\endfirsthead

\multicolumn{3}{c}%
{{\tablename\ \thetable{}---continued}} \\
\hline \multicolumn{1}{|c|}{\textbf{parameter}} & 
       \multicolumn{1}{ c|}{\textbf{description}} & 
       \multicolumn{1}{ c|}{\textbf{default value}} \\ \hline 
\endhead

\multicolumn{3}{|r|}{{\em continued on next page}} \\ \hline
\endfoot

\hline 
\endlastfoot


\rowcolor{tableShade}
\runparamNS{v}{diffusion} &  the level of verbosity for the diffusion solve (higher number means more output) & 0 \\


\end{longtable}
\end{center}

} % ends \small


\end{landscape}

%


\section{ {\tt gravity } Namespace}

\label{ch:parameters}


%%%%%%%%%%%%%%%%
% symbol table
%%%%%%%%%%%%%%%%

\begin{landscape}


{\small

\renewcommand{\arraystretch}{1.5}
%
\begin{center}
\begin{longtable}{|l|p{5.25in}|l|}
\caption[gravity parameters]{gravity parameters} \label{table: gravity parameters runtime} \\
%
\hline \multicolumn{1}{|c|}{\textbf{parameter}} & 
       \multicolumn{1}{ c|}{\textbf{description}} & 
       \multicolumn{1}{ c|}{\textbf{default value}} \\ \hline 
\endfirsthead

\multicolumn{3}{c}%
{{\tablename\ \thetable{}---continued}} \\
\hline \multicolumn{1}{|c|}{\textbf{parameter}} & 
       \multicolumn{1}{ c|}{\textbf{description}} & 
       \multicolumn{1}{ c|}{\textbf{default value}} \\ \hline 
\endhead

\multicolumn{3}{|r|}{{\em continued on next page}} \\ \hline
\endfoot

\hline 
\endlastfoot


\rowcolor{tableShade}
\runparamNS{const\_grav}{gravity} &  if doing constant gravity, what is the acceleration & 0.0 \\
\runparamNS{direct\_sum\_bcs}{gravity} &  Check if the user wants to compute the boundary conditions using the brute force method.  Default is false, since this method is slow. & 0 \\
\rowcolor{tableShade}
\runparamNS{do\_composite\_phi\_correction}{gravity} &  should we apply a lagged correction to the potential that gets us closer to the composite solution? This makes the resulting fine grid calculation slightly more accurate, at the cost of an additional Poisson solve per timestep. & 1 \\
\runparamNS{drdxfac}{gravity} &  ratio of dr for monopole gravity binning to grid resolution & 1 \\
\rowcolor{tableShade}
\runparamNS{get\_g\_from\_phi}{gravity} &  For non-Poisson gravity, do we want to construct the gravitational acceleration by taking the gradient of the potential, rather than constructing it directly? & 0 \\
\runparamNS{gravity\_type}{gravity} &  what type & "fillme" \\
\rowcolor{tableShade}
\runparamNS{max\_multipole\_order}{gravity} &  the maximum mulitpole order to use for multipole BCs when doing Poisson gravity & 0 \\
\runparamNS{mlmg\_agglomeration}{gravity} &  Do agglomeration? & 1 \\
\rowcolor{tableShade}
\runparamNS{mlmg\_consolidation}{gravity} &  & 1 \\
\runparamNS{mlmg\_max\_fmg\_iter}{gravity} &  how many FMG cycles? & 0 \\
\rowcolor{tableShade}
\runparamNS{no\_composite}{gravity} &  do we do a composite solve? & 0 \\
\runparamNS{no\_sync}{gravity} &  do we perform the synchronization at coarse-fine interfaces? & 0 \\
\rowcolor{tableShade}
\runparamNS{use\_mlmg\_solver}{gravity} &  Use C++ MLMG linear solver for self gravity & 0 \\
\runparamNS{v}{gravity} &  the level of verbosity for the gravity solve (higher number means more output on the status of the solve / multigrid & 0 \\


\end{longtable}
\end{center}

} % ends \small


\end{landscape}

%


\section{ {\tt particles } Namespace}

\label{ch:parameters}


%%%%%%%%%%%%%%%%
% symbol table
%%%%%%%%%%%%%%%%

\begin{landscape}


{\small

\renewcommand{\arraystretch}{1.5}
%
\begin{center}
\begin{longtable}{|l|p{5.25in}|l|}
\caption[particles parameters]{particles parameters} \label{table: particles parameters runtime} \\
%
\hline \multicolumn{1}{|c|}{\textbf{parameter}} & 
       \multicolumn{1}{ c|}{\textbf{description}} & 
       \multicolumn{1}{ c|}{\textbf{default value}} \\ \hline 
\endfirsthead

\multicolumn{3}{c}%
{{\tablename\ \thetable{}---continued}} \\
\hline \multicolumn{1}{|c|}{\textbf{parameter}} & 
       \multicolumn{1}{ c|}{\textbf{description}} & 
       \multicolumn{1}{ c|}{\textbf{default value}} \\ \hline 
\endhead

\multicolumn{3}{|r|}{{\em continued on next page}} \\ \hline
\endfoot

\hline 
\endlastfoot


\rowcolor{tableShade}
\runparamNS{particle\_init\_file}{particles} &  the name of an input file containing the total particle number and the initial position of each particle. & "" \\
\runparamNS{particle\_output\_file}{particles} &  the name of timestamp files. & "" \\
\rowcolor{tableShade}
\runparamNS{particle\_restart\_file}{particles} &  the name of a file with new particles at restart & "" \\
\runparamNS{restart\_from\_nonparticle\_chkfile}{particles} &  to restart from a checkpoint that was written with {\tt USE\_PARTICLES}=FALSE & 0 \\
\rowcolor{tableShade}
\runparamNS{timestamp\_density}{particles} &  whether the local densities at given positions of particles are stored in output files & 1 \\
\runparamNS{timestamp\_dir}{particles} &  the name of a directory in which timestamp files are stored. & "" \\
\rowcolor{tableShade}
\runparamNS{timestamp\_temperature}{particles} &  whether the local temperatures at given positions of particles are stored in output files & 0 \\
\runparamNS{v}{particles} &  the level of verbosity for the tracer particle (0 or 1) & 0 \\


\end{longtable}
\end{center}

} % ends \small


\end{landscape}

%

<|MERGE_RESOLUTION|>--- conflicted
+++ resolved
@@ -348,23 +348,19 @@
 \rowcolor{tableShade}
 \runparamNS{transverse\_reset\_rhoe}{castro} &  if the interface state for $(\rho e)$ is negative after we add the transverse terms, then replace the interface value of $(\rho e)$ with a value constructed from the $(\rho e)$ evolution equation & 0 \\
 \runparamNS{transverse\_use\_eos}{castro} &  after we add the transverse correction to the interface states, replace the predicted pressure with an EOS call (using $e$ and $\rho$). & 0 \\
-<<<<<<< HEAD
-\rowcolor{tableShade}
-\runparamNS{use\_colglaz}{castro} &  this is deprecated---use {\tt riemann\_solver} instead & -1 \\
-=======
->>>>>>> 56287127
+\rowcolor{tableShade}
 \runparamNS{use\_eos\_in\_riemann}{castro} &  should we use the EOS in the Riemann solver to ensure thermodynamic consistency? & 0 \\
-\rowcolor{tableShade}
 \runparamNS{use\_flattening}{castro} &  flatten the reconstructed profiles around shocks to prevent them from becoming too thin & 1 \\
+\rowcolor{tableShade}
 \runparamNS{use\_pslope}{castro} &  for the piecewise linear reconstruction, do we subtract off $(\rho g)$ from the pressure before limiting? & 1 \\
-\rowcolor{tableShade}
 \runparamNS{xl\_ext\_bc\_type}{castro} &  if we are doing an external -x boundary condition, who do we interpret it? & "" \\
+\rowcolor{tableShade}
 \runparamNS{xr\_ext\_bc\_type}{castro} &  if we are doing an external +x boundary condition, who do we interpret it? & "" \\
-\rowcolor{tableShade}
 \runparamNS{yl\_ext\_bc\_type}{castro} &  if we are doing an external -y boundary condition, who do we interpret it? & "" \\
+\rowcolor{tableShade}
 \runparamNS{yr\_ext\_bc\_type}{castro} &  if we are doing an external +y boundary condition, who do we interpret it? & "" \\
-\rowcolor{tableShade}
 \runparamNS{zl\_ext\_bc\_type}{castro} &  if we are doing an external -z boundary condition, who do we interpret it? & "" \\
+\rowcolor{tableShade}
 \runparamNS{zr\_ext\_bc\_type}{castro} &  if we are doing an external +z boundary condition, who do we interpret it? & "" \\
 
 
