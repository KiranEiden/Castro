--- conflicted
+++ resolved
@@ -328,49 +328,44 @@
 \rowcolor{tableShade}
 \runparamNS{hybrid\_riemann}{castro} &  do we drop from our regular Riemann solver to HLL when we are in shocks to avoid the odd-even decoupling instability? & 0 \\
 \runparamNS{limit\_fluxes\_on\_small\_dens}{castro} &  Should we limit the density fluxes so that we do not create small densities? & 0 \\
-<<<<<<< HEAD
-=======
 \rowcolor{tableShade}
 \runparamNS{mol\_order}{castro} &  integration order for MOL integration 1 = first order, 2 = second order TVD, 3 = 3rd order TVD, 4 = 4th order RK & 2 \\
 \runparamNS{plm\_iorder}{castro} &  for piecewise linear, reconstruction order to use & 2 \\
->>>>>>> 8d8c2e51
-\rowcolor{tableShade}
-\runparamNS{plm\_iorder}{castro} &  for piecewise linear, reconstruction order to use & 2 \\
+\rowcolor{tableShade}
 \runparamNS{ppm\_predict\_gammae}{castro} &  do we construct $\gamma_e = p/(\rho e) + 1$ and bring it to the interfaces for additional thermodynamic information (this is the Colella \& Glaz technique) or do we use $(\rho e)$ (the classic \castro\ behavior).  Note this also uses $\tau = 1/\rho$ instead of $\rho$. & 0 \\
-\rowcolor{tableShade}
 \runparamNS{ppm\_reference\_eigenvectors}{castro} &  do we use the reference state in evaluating the eigenvectors? & 0 \\
+\rowcolor{tableShade}
 \runparamNS{ppm\_temp\_fix}{castro} &  various methods of giving temperature a larger role in the reconstruction---see Zingale \& Katz 2015 & 0 \\
-\rowcolor{tableShade}
 \runparamNS{ppm\_trace\_sources}{castro} &  to we reconstruct and trace under the parabolas of the source terms to the velocity (gravity and rotation) & 1 \\
+\rowcolor{tableShade}
 \runparamNS{ppm\_type}{castro} &  reconstruction type: 0: piecewise linear; 1: classic Colella \& Woodward ppm; 2: extrema-preserving ppm & 1 \\
-\rowcolor{tableShade}
 \runparamNS{riemann\_solver}{castro} &  which Riemann solver do we use: 0: Colella, Glaz, \& Ferguson (a two-shock solver); 1: Colella \& Glaz (a two-shock solver) 2: HLLC & 0 \\
+\rowcolor{tableShade}
 \runparamNS{small\_dens}{castro} &  the small density cutoff.  Densities below this value will be reset & -1.e200 \\
-\rowcolor{tableShade}
 \runparamNS{small\_ener}{castro} &  the small specific internal energy cutoff.  Internal energies below this value will be reset & -1.e200 \\
+\rowcolor{tableShade}
 \runparamNS{small\_pres}{castro} &  the small pressure cutoff.  Pressures below this value will be reset & -1.e200 \\
-\rowcolor{tableShade}
 \runparamNS{small\_temp}{castro} &  the small temperature cutoff.  Temperatures below this value will be reset & -1.e200 \\
+\rowcolor{tableShade}
 \runparamNS{source\_term\_predictor}{castro} &  extrapolate the source terms (gravity and rotation) to $n+1/2$ timelevel for use in the interface state prediction & 0 \\
-\rowcolor{tableShade}
 \runparamNS{sponge\_implicit}{castro} &  if we are using the sponge, whether to use the implicit solve for it & 1 \\
+\rowcolor{tableShade}
 \runparamNS{transverse\_reset\_density}{castro} &  if the transverse interface state correction, if the new density is negative, then replace all of the interface quantities with their values without the transverse correction. & 1 \\
-\rowcolor{tableShade}
 \runparamNS{transverse\_reset\_rhoe}{castro} &  if the interface state for $(\rho e)$ is negative after we add the transverse terms, then replace the interface value of $(\rho e)$ with a value constructed from the $(\rho e)$ evolution equation & 0 \\
+\rowcolor{tableShade}
 \runparamNS{transverse\_use\_eos}{castro} &  after we add the transverse correction to the interface states, replace the predicted pressure with an EOS call (using $e$ and $\rho$). & 0 \\
-\rowcolor{tableShade}
 \runparamNS{use\_eos\_in\_riemann}{castro} &  should we use the EOS in the Riemann solver to ensure thermodynamic consistency? & 0 \\
+\rowcolor{tableShade}
 \runparamNS{use\_flattening}{castro} &  flatten the reconstructed profiles around shocks to prevent them from becoming too thin & 1 \\
-\rowcolor{tableShade}
 \runparamNS{use\_pslope}{castro} &  for the piecewise linear reconstruction, do we subtract off $(\rho g)$ from the pressure before limiting? & 1 \\
+\rowcolor{tableShade}
 \runparamNS{xl\_ext\_bc\_type}{castro} &  if we are doing an external -x boundary condition, who do we interpret it? & "" \\
-\rowcolor{tableShade}
 \runparamNS{xr\_ext\_bc\_type}{castro} &  if we are doing an external +x boundary condition, who do we interpret it? & "" \\
+\rowcolor{tableShade}
 \runparamNS{yl\_ext\_bc\_type}{castro} &  if we are doing an external -y boundary condition, who do we interpret it? & "" \\
-\rowcolor{tableShade}
 \runparamNS{yr\_ext\_bc\_type}{castro} &  if we are doing an external +y boundary condition, who do we interpret it? & "" \\
+\rowcolor{tableShade}
 \runparamNS{zl\_ext\_bc\_type}{castro} &  if we are doing an external -z boundary condition, who do we interpret it? & "" \\
-\rowcolor{tableShade}
 \runparamNS{zr\_ext\_bc\_type}{castro} &  if we are doing an external +z boundary condition, who do we interpret it? & "" \\
 
 
