--- conflicted
+++ resolved
@@ -316,29 +316,18 @@
 \rowcolor{tableShade}
 \runparamNS{first\_order\_hydro}{castro} &  set the flattening parameter to zero to force the reconstructed profiles to be flat, resulting in a first-order method & 0 \\
 \runparamNS{fix\_mass\_flux}{castro} &  & 0 \\
-<<<<<<< HEAD
-\runparamNS{fourth\_order}{castro} &  do we do fourth-order accurate MOL hydro? & 0 \\
-=======
 \rowcolor{tableShade}
 \runparamNS{fourth\_order}{castro} &  do we do fourth-order accurate MOL hydro? & 0 \\
 \runparamNS{hse\_interp\_temp}{castro} &  if we are doing HSE boundary conditions, should we get the temperature via interpolation (using model\_parser) or hold it constant? & 0 \\
->>>>>>> 2f19c8fa
-\rowcolor{tableShade}
-\runparamNS{hse\_interp\_temp}{castro} &  if we are doing HSE boundary conditions, should we get the temperature via interpolation (using model\_parser) or hold it constant? & 0 \\
+\rowcolor{tableShade}
 \runparamNS{hse\_reflect\_vels}{castro} &  if we are doing HSE boundary conditions, how do we treat the velocity? reflect? or outflow? & 0 \\
-\rowcolor{tableShade}
 \runparamNS{hse\_zero\_vels}{castro} &  if we are doing HSE boundary conditions, do we zero the velocity? & 0 \\
+\rowcolor{tableShade}
 \runparamNS{hybrid\_hydro}{castro} &  whether to use the hybrid advection scheme that updates z-angular momentum, cylindrical momentum, and azimuthal momentum (3D only) & 0 \\
-\rowcolor{tableShade}
 \runparamNS{hybrid\_riemann}{castro} &  do we drop from our regular Riemann solver to HLL when we are in shocks to avoid the odd-even decoupling instability? & 0 \\
+\rowcolor{tableShade}
 \runparamNS{limit\_fluxes\_on\_small\_dens}{castro} &  Should we limit the density fluxes so that we do not create small densities? & 0 \\
-<<<<<<< HEAD
-\rowcolor{tableShade}
 \runparamNS{mol\_order}{castro} &  integration order for MOL integration 1 = first order, 2 = second order TVD, 3 = 3rd order TVD, 4 = 4th order RK & 2 \\
-\runparamNS{plm\_iorder}{castro} &  for piecewise linear, reconstruction order to use & 2 \\
-=======
-\runparamNS{mol\_order}{castro} &  integration order for MOL integration 1 = first order, 2 = second order TVD, 3 = 3rd order TVD, 4 = 4th order RK & 2 \\
->>>>>>> 2f19c8fa
 \rowcolor{tableShade}
 \runparamNS{plm\_iorder}{castro} &  for piecewise linear, reconstruction order to use & 2 \\
 \runparamNS{ppm\_predict\_gammae}{castro} &  do we construct $\gamma_e = p/(\rho e) + 1$ and bring it to the interfaces for additional thermodynamic information (this is the Colella \& Glaz technique) or do we use $(\rho e)$ (the classic \castro\ behavior).  Note this also uses $\tau = 1/\rho$ instead of $\rho$. & 0 \\
@@ -349,33 +338,34 @@
 \runparamNS{ppm\_type}{castro} &  reconstruction type: 0: piecewise linear; 1: classic Colella \& Woodward ppm; 2: extrema-preserving ppm & 1 \\
 \runparamNS{riemann\_solver}{castro} &  which Riemann solver do we use: 0: Colella, Glaz, \& Ferguson (a two-shock solver); 1: Colella \& Glaz (a two-shock solver) 2: HLLC & 0 \\
 \rowcolor{tableShade}
+\runparamNS{sdc\_order}{castro} &  integration order for SDC integration valid options are 2 and 4 & 2 \\
 \runparamNS{small\_dens}{castro} &  the small density cutoff.  Densities below this value will be reset & -1.e200 \\
+\rowcolor{tableShade}
 \runparamNS{small\_ener}{castro} &  the small specific internal energy cutoff.  Internal energies below this value will be reset & -1.e200 \\
-\rowcolor{tableShade}
 \runparamNS{small\_pres}{castro} &  the small pressure cutoff.  Pressures below this value will be reset & -1.e200 \\
+\rowcolor{tableShade}
 \runparamNS{small\_temp}{castro} &  the small temperature cutoff.  Temperatures below this value will be reset & -1.e200 \\
-\rowcolor{tableShade}
 \runparamNS{source\_term\_predictor}{castro} &  extrapolate the source terms (gravity and rotation) to $n+1/2$ timelevel for use in the interface state prediction & 0 \\
+\rowcolor{tableShade}
 \runparamNS{sponge\_implicit}{castro} &  if we are using the sponge, whether to use the implicit solve for it & 1 \\
-\rowcolor{tableShade}
 \runparamNS{time\_integration\_method}{castro} &  how do we advance in time? 0 = CTU + Strang, 1 = MOL + Strang, 2 = SDC & 0 \\
+\rowcolor{tableShade}
 \runparamNS{transverse\_reset\_density}{castro} &  if the transverse interface state correction, if the new density is negative, then replace all of the interface quantities with their values without the transverse correction. & 1 \\
-\rowcolor{tableShade}
 \runparamNS{transverse\_reset\_rhoe}{castro} &  if the interface state for $(\rho e)$ is negative after we add the transverse terms, then replace the interface value of $(\rho e)$ with a value constructed from the $(\rho e)$ evolution equation & 0 \\
+\rowcolor{tableShade}
 \runparamNS{transverse\_use\_eos}{castro} &  after we add the transverse correction to the interface states, replace the predicted pressure with an EOS call (using $e$ and $\rho$). & 0 \\
-\rowcolor{tableShade}
 \runparamNS{use\_eos\_in\_riemann}{castro} &  should we use the EOS in the Riemann solver to ensure thermodynamic consistency? & 0 \\
+\rowcolor{tableShade}
 \runparamNS{use\_flattening}{castro} &  flatten the reconstructed profiles around shocks to prevent them from becoming too thin & 1 \\
-\rowcolor{tableShade}
 \runparamNS{use\_pslope}{castro} &  for the piecewise linear reconstruction, do we subtract off $(\rho g)$ from the pressure before limiting? & 1 \\
+\rowcolor{tableShade}
 \runparamNS{xl\_ext\_bc\_type}{castro} &  if we are doing an external -x boundary condition, who do we interpret it? & "" \\
-\rowcolor{tableShade}
 \runparamNS{xr\_ext\_bc\_type}{castro} &  if we are doing an external +x boundary condition, who do we interpret it? & "" \\
+\rowcolor{tableShade}
 \runparamNS{yl\_ext\_bc\_type}{castro} &  if we are doing an external -y boundary condition, who do we interpret it? & "" \\
-\rowcolor{tableShade}
 \runparamNS{yr\_ext\_bc\_type}{castro} &  if we are doing an external +y boundary condition, who do we interpret it? & "" \\
+\rowcolor{tableShade}
 \runparamNS{zl\_ext\_bc\_type}{castro} &  if we are doing an external -z boundary condition, who do we interpret it? & "" \\
-\rowcolor{tableShade}
 \runparamNS{zr\_ext\_bc\_type}{castro} &  if we are doing an external +z boundary condition, who do we interpret it? & "" \\
 
 
