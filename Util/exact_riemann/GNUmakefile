--- conflicted
+++ resolved
@@ -29,12 +29,8 @@
 EOS_TOP_DIR := $(MICROPHYSICS_DIR)/eos
 NETWORK_TOP_DIR := $(MICROPHYSICS_DIR)/networks
 
-<<<<<<< HEAD
-EOS_DIR := helmholtz
-=======
 EOS_DIR := gamma_law_general
-#EOS_DIR := helmeos
->>>>>>> e6a72ed6
+#EOS_DIR := helmholtz
 
 NETWORK_DIR := ignition_simple
 
