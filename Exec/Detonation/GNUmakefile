--- conflicted
+++ resolved
@@ -12,14 +12,9 @@
 
 USE_REACT  = TRUE
 
-<<<<<<< HEAD
-ifdef MICROPHYSICS_DIR
-=======
 CASTRO_DIR = ../..
 
-# This sets the EOS directory in $(CASTRO_DIR)/EOS
-EOS_dir     := helmeos
->>>>>>> b415e520
+ifdef MICROPHYSICS_DIR
 
 # This sets the EOS directory in $(MICROPHYSICS_DIR)/eos
 EOS_dir     := helmholtz
