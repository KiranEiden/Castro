<<<<<<< HEAD
CASTRO_DIR = ../..
=======
CASTRO_DIR := ../..
>>>>>>> a7560ad4

PRECISION  = DOUBLE
PROFILE    = FALSE

DEBUG      = TRUE
DEBUG      = FALSE

DIM        = 2

COMP	   = gcc
FCOMP	   = gfortran

USE_MPI    = TRUE
USE_GRAV   = TRUE
USE_MAESTRO_INIT = FALSE
USE_OLDPLOTPER = TRUE

# This sets the EOS directory in $(CASTRO_DIR)/EOS
EOS_dir     := gamma_law_general

# This sets the network directory in $(CASTRO_DIR)/Networks
Network_dir := general_null
GENERAL_NET_INPUTS = $(CASTRO_DIR)/Networks/$(Network_dir)/gammalaw.net

Bpack   := ./Make.package
Blocs   := .

include $(CASTRO_DIR)/Exec/Make.Castro<|MERGE_RESOLUTION|>--- conflicted
+++ resolved
@@ -1,8 +1,4 @@
-<<<<<<< HEAD
-CASTRO_DIR = ../..
-=======
 CASTRO_DIR := ../..
->>>>>>> a7560ad4
 
 PRECISION  = DOUBLE
 PROFILE    = FALSE
