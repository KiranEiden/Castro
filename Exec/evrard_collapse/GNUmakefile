--- conflicted
+++ resolved
@@ -1,11 +1,7 @@
 # Define the location of the CASTRO top directory,
 # if not already defined by an environment variable.
 
-<<<<<<< HEAD
-CASTRO_DIR = ../../
-=======
 CASTRO_DIR := ../../
->>>>>>> a7560ad4
 
 # Location of this directory. Useful if
 # you're trying to compile this from another location.
