
#include "Castro.H"
#include "Castro_F.H"

using std::string;

#include "Diffusion.H"

using namespace amrex;

void
Castro::construct_old_diff_source(MultiFab& source, MultiFab& state, Real time, Real dt)
{
    MultiFab TempDiffTerm(grids, dmap, 1, 1);
    MultiFab SpecDiffTerm(grids, dmap, NumSpec, 1);
    MultiFab ViscousTermforMomentum(grids, dmap, BL_SPACEDIM, 1);
    MultiFab ViscousTermforEnergy(grids, dmap, 1, 1);

    add_temp_diffusion_to_source(source, state, TempDiffTerm, time);

#if (BL_SPACEDIM == 1)
    add_spec_diffusion_to_source(source, state, SpecDiffTerm, time);
    add_viscous_term_to_source(source, state, ViscousTermforMomentum, ViscousTermforEnergy, time);
#endif
}

void
Castro::construct_new_diff_source(MultiFab& source, MultiFab& state_old, MultiFab& state_new, Real time, Real dt)
{
    MultiFab TempDiffTerm(grids, dmap, 1, 1);
    MultiFab SpecDiffTerm(grids, dmap, NumSpec, 1);
    MultiFab ViscousTermforMomentum(grids, dmap, BL_SPACEDIM, 1);
    MultiFab ViscousTermforEnergy(grids, dmap, 1, 1);

    Real mult_factor = 0.5;

    add_temp_diffusion_to_source(source, state_new, TempDiffTerm, time, mult_factor);

#if (BL_SPACEDIM == 1)
    add_spec_diffusion_to_source(source, state_new, SpecDiffTerm, time, mult_factor);
    add_viscous_term_to_source(source, state_new, ViscousTermforMomentum, ViscousTermforEnergy, time, mult_factor);
#endif

    // Time center the source term.

    mult_factor = -0.5;
    Real old_time = time - dt;

    add_temp_diffusion_to_source(source, state_old, TempDiffTerm, old_time, mult_factor);

#if (BL_SPACEDIM == 1)
    add_spec_diffusion_to_source(source, state_old, SpecDiffTerm, old_time, mult_factor);
    add_viscous_term_to_source(source, state_old, ViscousTermforMomentum, ViscousTermforEnergy, old_time, mult_factor);
#endif


}

// **********************************************************************************************

void
Castro::add_temp_diffusion_to_source (MultiFab& ext_src, MultiFab& state, MultiFab& DiffTerm, Real t, Real mult_factor)
{
    // Define an explicit temperature update.
    DiffTerm.setVal(0.);
    if (diffuse_temp == 1) {
        getTempDiffusionTerm(t, state, DiffTerm);
    } else if (diffuse_enth == 1) {
        getEnthDiffusionTerm(t, state, DiffTerm);
    }

    if (diffuse_temp == 1 or diffuse_enth == 1) {
       MultiFab::Saxpy(ext_src,mult_factor,DiffTerm,0,Eden,1,0);
       MultiFab::Saxpy(ext_src,mult_factor,DiffTerm,0,Eint,1,0);
    }
}

// **********************************************************************************************

#if (BL_SPACEDIM == 1)
void
Castro::add_spec_diffusion_to_source (MultiFab& ext_src, MultiFab& state, MultiFab& SpecDiffTerm, Real t, Real mult_factor)
{
    // Define an explicit species update.
    SpecDiffTerm.setVal(0.);
    if (diffuse_spec == 1) {
       getSpecDiffusionTerm(t, state, SpecDiffTerm);
       MultiFab::Saxpy(ext_src,mult_factor,SpecDiffTerm,0,FirstSpec,NumSpec,0);
    }
}
#endif

// **********************************************************************************************

#if (BL_SPACEDIM == 1)
void
Castro::add_viscous_term_to_source(MultiFab& ext_src, MultiFab& state, MultiFab& ViscousTermforMomentum, 
                                   MultiFab& ViscousTermforEnergy, Real t, Real mult_factor)
{
    // Define an explicit viscous term
    ViscousTermforMomentum.setVal(0.);
    ViscousTermforEnergy.setVal(0.);
    if (diffuse_vel == 1) {
       getViscousTerm(t,state,ViscousTermforMomentum,ViscousTermforEnergy);
       MultiFab::Saxpy(ext_src,mult_factor,ViscousTermforMomentum,0,Xmom,1,0);
       MultiFab::Saxpy(ext_src,mult_factor,ViscousTermforEnergy  ,0,Eden,1,0);
    }
}
#endif

// **********************************************************************************************

void
Castro::getTempDiffusionTerm (Real time, MultiFab& state, MultiFab& TempDiffTerm)
{
    BL_PROFILE("Castro::getTempDiffusionTerm()");

   if (verbose && ParallelDescriptor::IOProcessor())
      std::cout << "Calculating diffusion term at time " << time << std::endl;

   // Fill coefficients at this level.
   Vector<std::unique_ptr<MultiFab> >coeffs(BL_SPACEDIM);
   Vector<std::unique_ptr<MultiFab> >coeffs_temporary(3); // This is what we pass to the dimension-agnostic Fortran
   for (int dir = 0; dir < 3; dir++) {
       if (dir < BL_SPACEDIM) {
	   coeffs[dir].reset(new MultiFab(getEdgeBoxArray(dir), dmap, 1, 0));
	   coeffs_temporary[dir].reset(new MultiFab(getEdgeBoxArray(dir), dmap, 1, 0));
       } else {
	   coeffs_temporary[dir].reset(new MultiFab(grids, dmap, 1, 0));
       }
   }

   // Fill temperature at this level.
   MultiFab Temperature(grids,dmap,1,1);

   {
       FillPatchIterator fpi(*this, state, 1, time, State_Type, 0, NUM_STATE);
       MultiFab& grown_state = fpi.get_mf();

       MultiFab::Copy(Temperature, grown_state, Temp, 0, 1, 1);

       for (MFIter mfi(grown_state); mfi.isValid(); ++mfi)
       {
	   const Box& bx = grids[mfi.index()];

	   ca_fill_temp_cond(ARLIM_3D(bx.loVect()), ARLIM_3D(bx.hiVect()),
			     BL_TO_FORTRAN_3D(grown_state[mfi]),
			     BL_TO_FORTRAN_3D((*coeffs_temporary[0])[mfi]),
			     BL_TO_FORTRAN_3D((*coeffs_temporary[1])[mfi]),
			     BL_TO_FORTRAN_3D((*coeffs_temporary[2])[mfi]));
       }
   }

   // Now copy the temporary array results back to the
   // correctly dimensioned coeffs array.

   for (int dir = 0; dir < BL_SPACEDIM; dir++)
     MultiFab::Copy(*coeffs[dir], *coeffs_temporary[dir], 0, 0, 1, 0);

   MultiFab CrseTemp;
   if (level > 0) {
       // Fill temperature at next coarser level, if it exists.
       const BoxArray& crse_grids = getLevel(level-1).boxArray();
       const DistributionMapping& crse_dmap = getLevel(level-1).DistributionMap();
       CrseTemp.define(crse_grids,crse_dmap,1,1);
       FillPatch(getLevel(level-1),CrseTemp,1,time,State_Type,Temp,1);
   }

   diffusion->applyop(level,Temperature,CrseTemp,TempDiffTerm,coeffs);

   // Extrapolate to ghost cells
   if (TempDiffTerm.nGrow() > 0) {
       for (MFIter mfi(TempDiffTerm); mfi.isValid(); ++mfi)
       {
	   const Box& bx = mfi.validbox();
	   ca_tempdiffextrap(ARLIM_3D(bx.loVect()), ARLIM_3D(bx.hiVect()),
			     BL_TO_FORTRAN_3D(TempDiffTerm[mfi]));
       }
   }
}

void
Castro::getEnthDiffusionTerm (Real time, MultiFab& state, MultiFab& DiffTerm)
{
    BL_PROFILE("Castro::getEnthDiffusionTerm()");

   if (verbose && ParallelDescriptor::IOProcessor())
      std::cout << "Calculating diffusion term at time " << time << std::endl;

   // Fill coefficients at this level.
   Vector<std::unique_ptr<MultiFab> > coeffs(BL_SPACEDIM);
   Vector<std::unique_ptr<MultiFab> > coeffs_temporary(3); // This is what we pass to the dimension-agnostic Fortran
   for (int dir = 0; dir < 3; dir++) {
       if (dir < BL_SPACEDIM) {
	   coeffs[dir].reset(new MultiFab(getEdgeBoxArray(dir), dmap, 1, 0));
	   coeffs_temporary[dir].reset(new MultiFab(getEdgeBoxArray(dir), dmap, 1, 0));
       } else {
	   coeffs_temporary[dir].reset(new MultiFab(grids, dmap, 1, 0));
       }
   }

   // Define enthalpy at this level.
   MultiFab Enthalpy(grids,dmap,1,1);
   {
<<<<<<< HEAD
       FillPatchIterator fpi(*this, *S, 1, time, State_Type, 0, NUM_STATE);
       const MultiFab& state = fpi.get_mf();
=======
       FillPatchIterator fpi(*this, state, 1, time, State_Type, 0, NUM_STATE);
       const MultiFab& grown_state = fpi.get_mf();
>>>>>>> 20aaae49

       for (MFIter mfi(grown_state); mfi.isValid(); ++mfi)
       {
	   const Box& bx = grids[mfi.index()];
	   make_enthalpy(ARLIM_3D(bx.loVect()), ARLIM_3D(bx.hiVect()),
	                 BL_TO_FORTRAN_3D(grown_state[mfi]),
	                 BL_TO_FORTRAN_3D(Enthalpy[mfi]));

	   ca_fill_enth_cond(ARLIM_3D(bx.loVect()), ARLIM_3D(bx.hiVect()),
			     BL_TO_FORTRAN_3D(grown_state[mfi]),
			     BL_TO_FORTRAN_3D((*coeffs_temporary[0])[mfi]),
			     BL_TO_FORTRAN_3D((*coeffs_temporary[1])[mfi]),
			     BL_TO_FORTRAN_3D((*coeffs_temporary[2])[mfi]));
       }
   }

   // Now copy the temporary array results back to the
   // correctly dimensioned coeffs array.

   for (int dir = 0; dir < BL_SPACEDIM; dir++)
     MultiFab::Copy(*coeffs[dir], *coeffs_temporary[dir], 0, 0, 1, 0);

   MultiFab CrseEnth, CrseState;
   if (level > 0) {
       // Fill temperature at next coarser level, if it exists.
       const BoxArray& crse_grids = getLevel(level-1).boxArray();
       const DistributionMapping& crse_dmap = getLevel(level-1).DistributionMap();
       CrseEnth.define (crse_grids,crse_dmap,1,1);
       CrseState.define(crse_grids,crse_dmap,NUM_STATE,1);
       FillPatch(getLevel(level-1),CrseState,1,time,State_Type,Density,NUM_STATE);

       for (MFIter mfi(CrseState); mfi.isValid(); ++mfi)
       {
	   const Box& bx = crse_grids[mfi.index()];
	   make_enthalpy(ARLIM_3D(bx.loVect()), ARLIM_3D(bx.hiVect()),
	                 BL_TO_FORTRAN_3D(CrseState[mfi]),
	                 BL_TO_FORTRAN_3D( CrseEnth[mfi]));
       }
   }

   diffusion->applyop(level,Enthalpy,CrseEnth,DiffTerm,coeffs);

   // Extrapolate to ghost cells
   if (DiffTerm.nGrow() > 0) {
       for (MFIter mfi(DiffTerm); mfi.isValid(); ++mfi)
       {
	   const Box& bx = mfi.validbox();
	   ca_tempdiffextrap(ARLIM_3D(bx.loVect()), ARLIM_3D(bx.hiVect()),
			     BL_TO_FORTRAN_3D(DiffTerm[mfi]));
       }
   }
}

#if (BL_SPACEDIM == 1)
void
Castro::getSpecDiffusionTerm (Real time, MultiFab& state, MultiFab& SpecDiffTerm)
{
  BL_PROFILE("Castro::getSpecDiffusionTerm()");

  if (verbose && ParallelDescriptor::IOProcessor())
    std::cout << "Calculating species diffusion term at time " << time << std::endl;

  // Fill coefficients at this level.
  Vector<std::unique_ptr<MultiFab> > coeffs(BL_SPACEDIM);
  Vector<std::unique_ptr<MultiFab> > coeffs_temporary(3); // This is what we pass to the dimension-agnostic Fortran
   for (int dir = 0; dir < 3; dir++) {
       if (dir < BL_SPACEDIM) {
	   coeffs[dir].reset(new MultiFab(getEdgeBoxArray(dir), dmap, 1, 0));
	   coeffs_temporary[dir].reset(new MultiFab(getEdgeBoxArray(dir), dmap, 1, 0));
       } else {
	   coeffs_temporary[dir].reset(new MultiFab(grids, dmap, 1, 0));
       }
   }

   FillPatchIterator fpi(*this, state, 1, time, State_Type, 0, NUM_STATE);
   MultiFab& grown_state = fpi.get_mf();

   for (MFIter mfi(grown_state); mfi.isValid(); ++mfi)
   {
       const Box& bx = grids[mfi.index()];

       ca_fill_spec_coeff(ARLIM_3D(bx.loVect()), ARLIM_3D(bx.hiVect()),
			  BL_TO_FORTRAN_3D(grown_state[mfi]),
			  BL_TO_FORTRAN_3D((*coeffs_temporary[0])[mfi]),
			  BL_TO_FORTRAN_3D((*coeffs_temporary[1])[mfi]),
			  BL_TO_FORTRAN_3D((*coeffs_temporary[2])[mfi]));
   }

   // Now copy the temporary array results back to the
   // correctly dimensioned coeffs array.
   for (int dir = 0; dir < BL_SPACEDIM; dir++)
     MultiFab::Copy(*coeffs[dir], *coeffs_temporary[dir], 0, 0, 1, 0);

   // Create MultiFabs that only hold the data for one species at a time.
   MultiFab Species(grids,dmap,1,1);
   MultiFab     SDT(grids,dmap,SpecDiffTerm.nComp(),SpecDiffTerm.nGrow());
   SDT.setVal(0.);
   MultiFab CrseSpec, CrseDen;
   if (level > 0) {
       const BoxArray& crse_grids = getLevel(level-1).boxArray();
       const DistributionMapping& crse_dmap = getLevel(level-1).DistributionMap();
       CrseSpec.define(crse_grids,crse_dmap,1,1);
       CrseDen.define (crse_grids,crse_dmap,1,1);
   }

   // Fill one species at a time at this level.
   for (int ispec = 0; ispec < NumSpec; ispec++)
   {
       MultiFab::Copy  (Species, grown_state, FirstSpec+ispec, 0, 1, 1);
       MultiFab::Divide(Species, grown_state, Density        , 0, 1, 1);

       // Fill temperature at next coarser level, if it exists.
       if (level > 0)
       {
           FillPatch(getLevel(level-1),CrseSpec,1,time,State_Type,FirstSpec+ispec,1);
           FillPatch(getLevel(level-1),CrseDen ,1,time,State_Type,Density        ,1);
           MultiFab::Divide(CrseSpec, CrseDen, 0, 0, 1, 1);
       }

       diffusion->applyop(level,Species,CrseSpec,SDT,coeffs);

       // Extrapolate to ghost cells
       if (SDT.nGrow() > 0) {
           for (MFIter mfi(SDT); mfi.isValid(); ++mfi)
           {
	       const Box& bx = mfi.validbox();
	       ca_tempdiffextrap(ARLIM_3D(bx.loVect()), ARLIM_3D(bx.hiVect()),
				 BL_TO_FORTRAN_3D(SDT[mfi]));
           }
       }
       // Copy back into SpecDiffTerm from the temporary SDT
       MultiFab::Copy(SpecDiffTerm, SDT, 0, ispec, 1, 1);
   }
}
#endif

#if (BL_SPACEDIM == 1)
// **********************************************
// Note: this currently just gets the term that looks like div(2 mu grad(u)) which is
//       only part of the viscous term.  We assume that the coefficient that is filled is "2 mu"
// **********************************************
void
Castro::getViscousTerm (Real time, MultiFab& state, MultiFab& ViscousTermforMomentum, MultiFab& ViscousTermforEnergy)
{
    BL_PROFILE("Castro::getViscousTerm()");

   if (verbose && ParallelDescriptor::IOProcessor())
      std::cout << "Calculating viscous term at time " << time << std::endl;

   getFirstViscousTerm(time,state,ViscousTermforMomentum);

   MultiFab SecndTerm(grids,dmap,ViscousTermforMomentum.nComp(),ViscousTermforMomentum.nGrow());
   getSecndViscousTerm(time,state,SecndTerm);
   MultiFab::Add(ViscousTermforMomentum, SecndTerm, 0, 0, ViscousTermforMomentum.nComp(), 0);

   getViscousTermForEnergy(time,state,ViscousTermforEnergy);
}

void
Castro::getFirstViscousTerm (Real time, MultiFab& state, MultiFab& ViscousTerm)
{

   // Fill coefficients at this level.
   Vector<std::unique_ptr<MultiFab> > coeffs(BL_SPACEDIM);
   Vector<std::unique_ptr<MultiFab> > coeffs_temporary(3); // This is what we pass to the dimension-agnostic Fortran
   for (int dir = 0; dir < 3; dir++) {
       if (dir < BL_SPACEDIM) {
	   coeffs[dir].reset(new MultiFab(getEdgeBoxArray(dir), dmap, 1, 0));
	   coeffs_temporary[dir].reset(new MultiFab(getEdgeBoxArray(dir), dmap, 1, 0));
       } else {
	   coeffs_temporary[dir].reset(new MultiFab(grids, dmap, 1, 0));
       }
   }

   // Fill velocity at this level.
   MultiFab Vel(grids,dmap,1,1);

   FillPatchIterator fpi(*this, state, 1, time, State_Type, 0, NUM_STATE);
   MultiFab& grown_state = fpi.get_mf();

   // Remember this is just 1-d
   MultiFab::Copy  (Vel, grown_state, Xmom   , 0, 1, 1);
   MultiFab::Divide(Vel, grown_state, Density, 0, 1, 1);

   for (MFIter mfi(grown_state); mfi.isValid(); ++mfi)
   {
       const Box& bx = grids[mfi.index()];

       ca_fill_first_visc_coeff(ARLIM_3D(bx.loVect()), ARLIM_3D(bx.hiVect()),
				BL_TO_FORTRAN_3D(grown_state[mfi]),
				BL_TO_FORTRAN_3D((*coeffs_temporary[0])[mfi]),
				BL_TO_FORTRAN_3D((*coeffs_temporary[1])[mfi]),
				BL_TO_FORTRAN_3D((*coeffs_temporary[2])[mfi]));
   }

   // Now copy the temporary array results back to the
   // correctly dimensioned coeffs array.
   for (int dir = 0; dir < BL_SPACEDIM; dir++)
     MultiFab::Copy(*coeffs[dir], *coeffs_temporary[dir], 0, 0, 1, 0);

   MultiFab CrseVel, CrseDen;
   if (level > 0) {
       // Fill temperature at next coarser level, if it exists.
       const BoxArray& crse_grids = getLevel(level-1).boxArray();
       const DistributionMapping& crse_dmap = getLevel(level-1).DistributionMap();
       CrseVel.define(crse_grids,crse_dmap,1,1);
       CrseDen.define(crse_grids,crse_dmap,1,1);
       FillPatch(getLevel(level-1),CrseVel ,1,time,State_Type,Xmom   ,1);
       FillPatch(getLevel(level-1),CrseDen ,1,time,State_Type,Density,1);
       MultiFab::Divide(CrseVel, CrseDen, 0, 0, 1, 1);
   }
   diffusion->applyop(level,Vel,CrseVel,ViscousTerm,coeffs);

   // Extrapolate to ghost cells
   if (ViscousTerm.nGrow() > 0) {
       for (MFIter mfi(ViscousTerm); mfi.isValid(); ++mfi)
       {
	   const Box& bx = mfi.validbox();
	   ca_tempdiffextrap(ARLIM_3D(bx.loVect()), ARLIM_3D(bx.hiVect()),
			     BL_TO_FORTRAN_3D(ViscousTerm[mfi]));
       }
   }
}

void
Castro::getSecndViscousTerm (Real time, MultiFab& state, MultiFab& ViscousTerm)
{

   // Fill coefficients at this level.
   Vector<std::unique_ptr<MultiFab> > coeffs(BL_SPACEDIM);
   Vector<std::unique_ptr<MultiFab> > coeffs_temporary(3); // This is what we pass to the dimension-agnostic Fortran
   for (int dir = 0; dir < 3; dir++) {
       if (dir < BL_SPACEDIM) {
	   coeffs[dir].reset(new MultiFab(getEdgeBoxArray(dir), dmap, 1, 0));
	   coeffs_temporary[dir].reset(new MultiFab(getEdgeBoxArray(dir), dmap, 1, 0));
       } else {
	   coeffs_temporary[dir].reset(new MultiFab(grids, dmap, 1, 0));
       }
   }

   // Fill velocity at this level.
   MultiFab Vel(grids,dmap,1,1);

   FillPatchIterator fpi(*this, state, 1, time, State_Type, 0, NUM_STATE);
   MultiFab& grown_state = fpi.get_mf();

   // Remember this is just 1-d
   MultiFab::Copy  (Vel, grown_state, Xmom   , 0, 1, 1);
   MultiFab::Divide(Vel, grown_state, Density, 0, 1, 1);

   for (MFIter mfi(grown_state); mfi.isValid(); ++mfi)
   {
       const Box& bx = grids[mfi.index()];

       ca_fill_secnd_visc_coeff(ARLIM_3D(bx.loVect()), ARLIM_3D(bx.hiVect()),
				BL_TO_FORTRAN_3D(grown_state[mfi]),
				BL_TO_FORTRAN_3D((*coeffs_temporary[0])[mfi]),
				BL_TO_FORTRAN_3D((*coeffs_temporary[1])[mfi]),
				BL_TO_FORTRAN_3D((*coeffs_temporary[2])[mfi]));
   }

   // Now copy the temporary array results back to the
   // correctly dimensioned coeffs array.
   for (int dir = 0; dir < BL_SPACEDIM; dir++)
     MultiFab::Copy(*coeffs[dir], *coeffs_temporary[dir], 0, 0, 1, 0);

   MultiFab CrseVel, CrseDen;
   if (level > 0) {
       // Fill temperature at next coarser level, if it exists.
       const BoxArray& crse_grids = getLevel(level-1).boxArray();
       const DistributionMapping& crse_dmap = getLevel(level-1).DistributionMap();
       CrseVel.define(crse_grids,crse_dmap,1,1);
       CrseDen.define(crse_grids,crse_dmap,1,1);
       FillPatch(getLevel(level-1),CrseVel ,1,time,State_Type,Xmom   ,1);
       FillPatch(getLevel(level-1),CrseDen ,1,time,State_Type,Density,1);
       MultiFab::Divide(CrseVel, CrseDen, 0, 0, 1, 1);
   }
   diffusion->applyViscOp(level,Vel,CrseVel,ViscousTerm,coeffs);

   // Extrapolate to ghost cells
   if (ViscousTerm.nGrow() > 0) {
       for (MFIter mfi(ViscousTerm); mfi.isValid(); ++mfi)
       {
	   const Box& bx = mfi.validbox();
	   ca_tempdiffextrap(ARLIM_3D(bx.loVect()), ARLIM_3D(bx.hiVect()),
			     BL_TO_FORTRAN_3D(ViscousTerm[mfi]));
       }
   }
}

void
Castro::getViscousTermForEnergy (Real time, MultiFab& state, MultiFab& ViscousTerm)
{

   // Fill coefficients at this level.
   Vector<std::unique_ptr<MultiFab> > coeffs(BL_SPACEDIM);
   Vector<std::unique_ptr<MultiFab> > coeffs_temporary(3); // This is what we pass to the dimension-agnostic Fortran
   for (int dir = 0; dir < 3; dir++) {
       if (dir < BL_SPACEDIM) {
	   coeffs[dir].reset(new MultiFab(getEdgeBoxArray(dir), dmap, 1, 0));
	   coeffs_temporary[dir].reset(new MultiFab(getEdgeBoxArray(dir), dmap, 1, 0));
       } else {
	   coeffs_temporary[dir].reset(new MultiFab(grids, dmap, 1, 0));
       }
   }

   FillPatchIterator fpi(*this, state, 2, time, State_Type, 0, NUM_STATE);
   MultiFab& grown_state = fpi.get_mf();

   const Geometry& fine_geom = parent->Geom(parent->finestLevel());
   const Real*       dx_fine = fine_geom.CellSize();

   // Remember this is just 1-d
   int coord_type = Geometry::Coord();
   for (MFIter mfi(grown_state); mfi.isValid(); ++mfi)
   {
       const Box& bx = grids[mfi.index()];

       ca_compute_div_tau_u(ARLIM_3D(bx.loVect()), ARLIM_3D(bx.hiVect()),
			    BL_TO_FORTRAN_3D(ViscousTerm[mfi]),
			    BL_TO_FORTRAN_3D(grown_state[mfi]),
			    ZFILL(dx_fine),&coord_type);
   }

   // Extrapolate to ghost cells
   if (ViscousTerm.nGrow() > 0) {
       for (MFIter mfi(ViscousTerm); mfi.isValid(); ++mfi)
       {
	   const Box& bx = mfi.validbox();
	   ca_tempdiffextrap(ARLIM_3D(bx.loVect()), ARLIM_3D(bx.hiVect()),
			     BL_TO_FORTRAN_3D(ViscousTerm[mfi]));
       }
   }
}
#endif<|MERGE_RESOLUTION|>--- conflicted
+++ resolved
@@ -202,13 +202,8 @@
    // Define enthalpy at this level.
    MultiFab Enthalpy(grids,dmap,1,1);
    {
-<<<<<<< HEAD
-       FillPatchIterator fpi(*this, *S, 1, time, State_Type, 0, NUM_STATE);
-       const MultiFab& state = fpi.get_mf();
-=======
        FillPatchIterator fpi(*this, state, 1, time, State_Type, 0, NUM_STATE);
        const MultiFab& grown_state = fpi.get_mf();
->>>>>>> 20aaae49
 
        for (MFIter mfi(grown_state); mfi.isValid(); ++mfi)
        {
