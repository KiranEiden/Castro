
#include <AMReX_ParmParse.H>
#include <AMReX_AmrLevel.H>

#include <AMReX_LO_BCTYPES.H>
//#include <CompSolver.H>

#include "RadSolve.H"
#include "Radiation.H"  // for access to static physical constants only

#include <iostream>

#ifdef _OPENMP
#include <omp.h>
#endif

#include "RAD_F.H"

#include "HABEC_F.H"    // only for nonsymmetric flux; may be changed?

using namespace amrex;

Array<Real> RadSolve::absres(0);

RadSolve::RadSolve(Amr* Parent) : parent(Parent),
  hd(NULL), hm(NULL)
{
  ParmParse pp("radsolve");

  if (BL_SPACEDIM == 1) {
    // pfmg will not work in 1D
    level_solver_flag            = 0;
  }
  else {
    level_solver_flag            = 1;
  }
  pp.query("level_solver_flag",            level_solver_flag);

  use_hypre_nonsymmetric_terms = 0;
  pp.query("use_hypre_nonsymmetric_terms", use_hypre_nonsymmetric_terms);

  if (Radiation::SolverType == Radiation::SGFLDSolver 
      && Radiation::Er_Lorentz_term) { 

    use_hypre_nonsymmetric_terms = 1;

    if (level_solver_flag < 100) {
      amrex::Error("To do Lorentz term implicitly level_solver_flag must be >= 100.");
    }
  }

  if (Radiation::SolverType == Radiation::MGFLDSolver && 
      Radiation::accelerate == 2 && Radiation::nGroups > 1) {
    use_hypre_nonsymmetric_terms = 1;

    if (level_solver_flag < 100) {
      amrex::Error("When accelerate is 2, level_solver_flag must be >= 100.");
    }
  }

  ParmParse ppr("radiation");

  reltol     = 1.0e-10;   pp.query("reltol",  reltol);
  if (Radiation::SolverType == Radiation::SGFLDSolver ||
      Radiation::SolverType == Radiation::MGFLDSolver) {
    abstol = 0.0;
  }
  else {
    abstol     = 1.0e-10;   
  }
  pp.query("abstol",  abstol);
  maxiter    = 40;        pp.query("maxiter", maxiter);

  // For the radiation problem these are always +1:
  alpha = 1.0; pp.query("alpha",alpha);
  beta  = 1.0; pp.query("beta",beta);

  verbose = 0; pp.query("v", verbose); pp.query("verbose", verbose);

  {
    // Putting this here is a kludge, but I make the factors static and
    // enter them here for both kinds of solvers so that any solver
    // objects created by, for example, the CompSolver, will get the
    // right values.  They are set each time this constructor is called
    // to allow for the fact that we might conceivably have two different
    // radiation-like sets of equations being solved with different
    // conventions about flux_factor (photons and neutrinos, for example).
    // The assumption then is that the RadSolve object will only persist
    // for the duration of one type of physics update.
    ParmParse pp1("radiation");
    Real c = Radiation::clight;
    pp1.query("c", c);
    HypreABec::fluxFactor() = c;
    HypreMultiABec::fluxFactor() = c;
  }

  static int first = 1;
  if (verbose >= 1 && first && ParallelDescriptor::IOProcessor()) {
    first = 0;
    std::cout << "radsolve.level_solver_flag      = " << level_solver_flag << std::endl;
    std::cout << "radsolve.maxiter                = " << maxiter << std::endl;
    std::cout << "radsolve.reltol                 = " << reltol << std::endl;
    std::cout << "radsolve.abstol                 = " << abstol << std::endl;
    std::cout << "radsolve.use_hypre_nonsymmetric_terms = "
         << use_hypre_nonsymmetric_terms << std::endl;
    std::cout << "radsolve.verbose                = " << verbose << std::endl;
  }

  // Static initialization:
  if (absres.size() == 0) {
    absres.resize(parent->maxLevel() + 1, 0.0);
  }
}

void RadSolve::levelInit(int level)
{
  BL_PROFILE("RadSolve::levelInit");
  const BoxArray& grids = parent->boxArray(level);
  const DistributionMapping& dmap = parent->DistributionMap(level);
//  const Real *dx = parent->Geom(level).CellSize();

  if (level_solver_flag < 100) {
      hd = new HypreABec(grids, dmap, parent->Geom(level), level_solver_flag);
  }
  else {
      if (use_hypre_nonsymmetric_terms == 0) {
	  hm = new HypreMultiABec(level, level, level_solver_flag);
      }
      else {
	  hm = new HypreExtMultiABec(level, level, level_solver_flag);
	  HypreExtMultiABec *hem = (HypreExtMultiABec*)hm;
	  cMulti  = hem->cMultiplier();
	  d1Multi = hem->d1Multiplier();
	  d2Multi = hem->d2Multiplier();
      }
      hm->addLevel(level, parent->Geom(level), grids, dmap,
                   IntVect::TheUnitVector());
      hm->buildMatrixStructure();
  }
}

void RadSolve::levelBndry(RadBndry& bd)
{
  BL_PROFILE("RadSolve::levelBndry");

  if (hd) {
    hd->setBndry(bd);
  }
  else if (hm) {
    hm->setBndry(hm->crseLevel(), bd);
  }
}

// update multigroup version
void RadSolve::levelBndry(MGRadBndry& mgbd, const int comp)
{
  BL_PROFILE("RadSolve::levelBndryMG (updated)");

  if (hd) {
    hd->setBndry(mgbd, comp);
  }
  else if (hm) {
    hm->setBndry(hm->crseLevel(), mgbd, comp);
  }
}

void RadSolve::levelClear()
{
  if (hd) {
    delete hd;
    hd = NULL;
  }
  else if (hm) {
    delete hm;
    hm = NULL;
  }
}

void RadSolve::cellCenteredApplyMetrics(int level, MultiFab& cc)
{
  BL_PROFILE("RadSolve::cellCenteredApplyMetrics");
  BL_ASSERT(cc.nGrow() == 0);

#ifdef _OPENMP
#pragma omp parallel
#endif
  {
      Array<Real> r, s;

      for (MFIter mfi(cc,true); mfi.isValid(); ++mfi) 
      {
	  const Box &reg = mfi.tilebox();

	  getCellCenterMetric(parent->Geom(level), reg, r, s);
	  
	  multrs(BL_TO_FORTRAN(cc[mfi]), 
		 ARLIM(reg.loVect()), ARLIM(reg.hiVect()), 
		 r.dataPtr(), s.dataPtr());
      }
  }
}

void RadSolve::setLevelACoeffs(int level, const MultiFab& acoefs)
{
    if (hd) {
	hd->aCoefficients(acoefs);
    }
    else if (hm) {
	hm->aCoefficients(level, acoefs);
    }
}

void RadSolve::setLevelBCoeffs(int level, const MultiFab& bcoefs, int dir)
{
    if (hd) {
	hd->bCoefficients(bcoefs, dir);
    }
    else if (hm) {
	hm->bCoefficients(level, bcoefs, dir);
    }
}

void RadSolve::setLevelCCoeffs(int level, const MultiFab& ccoefs, int dir)
{
  if (hm) {
    HypreExtMultiABec *hem = dynamic_cast<HypreExtMultiABec*>(hm);
    if (hem) {
      hem->cCoefficients(level, ccoefs, dir);
    }
  }
}

void RadSolve::levelACoeffs(int level,
                            MultiFab& fkp, MultiFab& eta, MultiFab& etainv,
                            Real c, Real delta_t, Real theta)
{
  BL_PROFILE("RadSolve::levelACoeffs");
  const BoxArray& grids = parent->boxArray(level);
  const DistributionMapping& dmap = parent->DistributionMap(level);

  // Allocate space for ABecLapacian acoeffs, fill with values

  int Ncomp  = 1;
  int Nghost = 0;

  MultiFab acoefs(grids, dmap, Ncomp, Nghost);

#ifdef _OPENMP
#pragma omp parallel
#endif
  {
      Array<Real> r, s;

      for (MFIter mfi(fkp,true); mfi.isValid(); ++mfi) {
	  const Box &reg  = mfi.tilebox();

	  getCellCenterMetric(parent->Geom(level), reg, r, s);

	  lacoef(BL_TO_FORTRAN(acoefs[mfi]),
		 ARLIM(reg.loVect()), ARLIM(reg.hiVect()),
		 fkp[mfi].dataPtr(), eta[mfi].dataPtr(), etainv[mfi].dataPtr(),
		 r.dataPtr(), s.dataPtr(), c, delta_t, theta);
      }
  }

  if (hd) {
    hd->aCoefficients(acoefs);
  }
  else if (hm) {
    hm->aCoefficients(level, acoefs);
  }
}

void RadSolve::levelSPas(int level, Tuple<MultiFab, BL_SPACEDIM>& lambda, int igroup, 
			 int lo_bc[3], int hi_bc[3])
{
  const BoxArray& grids = parent->boxArray(level);
  const DistributionMapping& dmap = parent->DistributionMap(level);
  const Geometry& geom = parent->Geom(level);
  const Box& domainBox = geom.Domain();

  MultiFab spa(grids, dmap, 1, 0);
#ifdef _OPENMP
#pragma omp parallel
#endif
  for (MFIter mfi(spa,true); mfi.isValid(); ++mfi) {
      const Box& reg  = mfi.tilebox();
    
      spa[mfi].setVal(1.e210,reg,0);
    
      bool nexttoboundary=false;
      for (int idim=0; idim<BL_SPACEDIM; idim++) {
	  if (lo_bc[idim] == LO_SANCHEZ_POMRANING &&
	      reg.smallEnd(idim) == domainBox.smallEnd(idim)) {
	      nexttoboundary=true;
	      break;
	  }
	  if (hi_bc[idim] == LO_SANCHEZ_POMRANING &&
	      reg.bigEnd(idim) == domainBox.bigEnd(idim)) {
	      nexttoboundary=true;
	      break;
	  }
      }
    
      if (nexttoboundary) {
	  ca_spalpha(reg.loVect(), reg.hiVect(),
		     BL_TO_FORTRAN(spa[mfi]),
		     D_DECL(BL_TO_FORTRAN(lambda[0][mfi]),
			    BL_TO_FORTRAN(lambda[1][mfi]),
			    BL_TO_FORTRAN(lambda[2][mfi])),
		     &igroup);
      }
  }

  if (hm) {
    hm->SPalpha(level, spa);
  }
  else if (hd) {
    hd->SPalpha(spa);
  }
  else {
    amrex::Abort("Should not be in RadSolve::levelSPas");    
  }
}

void RadSolve::levelBCoeffs(int level,
                            Tuple<MultiFab, BL_SPACEDIM>& lambda,
                            MultiFab& kappa_r, int kcomp,
                            Real c, int lamcomp)
{
  BL_PROFILE("RadSolve::levelBCoeffs");
  BL_ASSERT(kappa_r.nGrow() == 1);

  const Geometry& geom = parent->Geom(level);
  const Real* dx       = geom.CellSize();

  for (int idim = 0; idim < BL_SPACEDIM; idim++) {

    MultiFab bcoefs(lambda[idim].boxArray(), lambda[idim].DistributionMap(), 1, 0);

#ifdef _OPENMP
#pragma omp parallel
#endif
    {
	Array<Real> r, s;

	for (MFIter mfi(lambda[idim],true); mfi.isValid(); ++mfi) {
	    const Box &ndbox  = mfi.tilebox();
	    getEdgeMetric(idim, geom, ndbox, r, s);

<<<<<<< HEAD
	    const Box& reg = amrex::enclosedCells(ndbox);
	    bclim(bcoefs[mfi].dataPtr(), lambda[idim][mfi].dataPtr(lamcomp),
		  dimlist(bbox), dimlist(reg),
		  idim, kappa_r[mfi].dataPtr(kcomp), dimlist(kbox),
=======
	    const Box& reg = BoxLib::enclosedCells(ndbox);
	    bclim(bcoefs[mfi].dataPtr(), 
		  BL_TO_FORTRAN_N(lambda[idim][mfi], lamcomp),
		  ARLIM(reg.loVect()), ARLIM(reg.hiVect()),
		  idim, 
		  BL_TO_FORTRAN_N(kappa_r[mfi], kcomp), 
>>>>>>> 0a0e6fcf
		  r.dataPtr(), s.dataPtr(), c, dx);
	}
    }

    if (hd) {
	hd->bCoefficients(bcoefs, idim);
    }
    else if (hm) {
	hm->bCoefficients(level, bcoefs, idim);
    }
  } // -->> over dimension
}

void RadSolve::levelDCoeffs(int level, Tuple<MultiFab, BL_SPACEDIM>& lambda,
			    MultiFab& vel, MultiFab& dcf)
{
    BL_PROFILE("RadSolve::levelDCoeffs");
    const Castro *castro = dynamic_cast<Castro*>(&parent->getLevel(level));
    const DistributionMapping& dm = castro->DistributionMap();

    for (int idim=0; idim<BL_SPACEDIM; idim++) {

	MultiFab dcoefs(castro->getEdgeBoxArray(idim), dm, 1, 0);

#ifdef _OPENMP
#pragma omp parallel
#endif
	{
	    Array<Real> r, s;
	    
	    for (MFIter mfi(dcoefs,true); mfi.isValid(); ++mfi) {
		const Box& ndbx = mfi.tilebox();

		getEdgeMetric(idim, parent->Geom(level), ndbx, r, s);

		ca_compute_dcoefs(ndbx.loVect(), ndbx.hiVect(),
				  BL_TO_FORTRAN(dcoefs[mfi]), BL_TO_FORTRAN(lambda[idim][mfi]),
				  BL_TO_FORTRAN(vel[mfi]), BL_TO_FORTRAN(dcf[mfi]), 
				  r.dataPtr(), &idim);
	    }
	}

	HypreExtMultiABec *hem = (HypreExtMultiABec*)hm;
	hem->d2Coefficients(level, dcoefs, idim);
	hem->d2Multiplier() = 1.0;
    }
}

void RadSolve::levelRhs(int level, MultiFab& rhs,
                        MultiFab& temp,
                        MultiFab& fkp, MultiFab& eta, MultiFab& etainv,
                        MultiFab& rhoem, MultiFab& rhoes,
                        MultiFab& dflux_old, MultiFab& Er_old, MultiFab& Edot,
                        Real delta_t, Real sigma, Real c, Real theta,
                        FluxRegister* fine_corr, Real scale,
                        int igroup, Real nu, Real dnu)
{
  BL_PROFILE("RadSolve::levelRhs");
  BL_ASSERT(rhs.nGrow() == 0);

  rhs.setVal(0.0);
  if (fine_corr) {
    // This works trivially for a multilevel solve since the finer level is
    // present in the rhs to overwrite the junk produced under it.
    // In a single-level version we have to be sure that fine_corr
    // has been cleaned up using ClearInternalBorders.

    // Hack:  For the single group case igroup defaults to -1, which is
    // significant later in this routine.  So we have to construct the
    // correct component number here:

    int igrouptmp = (igroup < 0) ? 0 : igroup;

    fine_corr->Reflux(rhs, scale, igrouptmp, 0, 1, parent->Geom(level));
  }

#ifdef _OPENMP
#pragma omp parallel
#endif
  {
      Array<Real> r, s;
      
      for (MFIter ri(rhs,true); ri.isValid(); ++ri) {
	  const Box &reg  = ri.tilebox();
	  
	  getCellCenterMetric(parent->Geom(level), reg, r, s);
	  
	  lrhs(BL_TO_FORTRAN(rhs[ri]), 
	       ARLIM(reg.loVect()), ARLIM(reg.hiVect()),
	       temp[ri].dataPtr(),
	       fkp[ri].dataPtr(), eta[ri].dataPtr(), etainv[ri].dataPtr(),
	       rhoem[ri].dataPtr(), rhoes[ri].dataPtr(),
	       dflux_old[ri].dataPtr(),
	       BL_TO_FORTRAN_N(Er_old[ri], 0), 
	       Edot[ri].dataPtr(),
	       r.dataPtr(), s.dataPtr(), delta_t, sigma, c, theta);
      }
  }
}


void RadSolve::levelSolve(int level,
                          MultiFab& Er, int igroup, MultiFab& rhs,
                          Real sync_absres_factor)
{
  BL_PROFILE("RadSolve::levelSolve");

  // Set coeffs, build solver, solve
  if (hd) {
    hd->setScalars(alpha, beta);
  }
  else if (hm) {
    hm->setScalars(alpha, beta);
  }

  if (hd) {
    hd->setupSolver(reltol, abstol, maxiter);
    hd->solve(Er, igroup, rhs, Inhomogeneous_BC);
    Real res = hd->getAbsoluteResidual();
    if (verbose >= 2 && ParallelDescriptor::IOProcessor()) {
      int oldprec = std::cout.precision(20);
      std::cout << "Absolute residual = " << res << std::endl;
      std::cout.precision(oldprec);
    }
    res *= sync_absres_factor;
    absres[level] = (absres[level] > res) ? absres[level] : res;
    hd->clearSolver();
  }
  else if (hm) {
    hm->loadMatrix();
    hm->finalizeMatrix();
    hm->loadLevelVectors(level, Er, igroup, rhs, Inhomogeneous_BC);
    hm->finalizeVectors();
    hm->setupSolver(reltol, abstol, maxiter);
    hm->solve();
    hm->getSolution(level, Er, igroup);
    Real res = hm->getAbsoluteResidual();
    if (verbose >= 2 && ParallelDescriptor::IOProcessor()) {
      int oldprec = std::cout.precision(20);
      std::cout << "Absolute residual = " << res << std::endl;
      std::cout.precision(oldprec);
    }
    res *= sync_absres_factor;
    absres[level] = (absres[level] > res) ? absres[level] : res;
    hm->clearSolver();
  }
}

void RadSolve::levelFluxFaceToCenter(int level, const Tuple<MultiFab, BL_SPACEDIM>& Flux,
				     MultiFab& flx, int iflx)
{
    int nflx = flx.nComp();
    
    const Geometry& geom = parent->Geom(level);

#ifdef _OPENMP
#pragma omp parallel
#endif
    {
	Array<Real> r, s;
    
	for (int idim = 0; idim < BL_SPACEDIM; idim++) {
	    for (MFIter mfi(flx,true); mfi.isValid(); ++mfi) 
	    {
		const Box &ccbx  = mfi.tilebox();
		const Box &ndbx = amrex::surroundingNodes(ccbx, idim);

		getEdgeMetric(idim, geom, ndbx, r, s);

		int rlo = ndbx.smallEnd(0);
		int rhi = rlo + r.size() - 1;

		ca_flux_face2center(ccbx.loVect(), ccbx.hiVect(),
				    BL_TO_FORTRAN(flx[mfi]),
				    BL_TO_FORTRAN(Flux[idim][mfi]),
				    r.dataPtr(), &rlo, &rhi, 
				    &nflx, &idim, &iflx);
	    }
	}
    }
}

void RadSolve::levelFlux(int level,
                         Tuple<MultiFab, BL_SPACEDIM>& Flux,
                         MultiFab& Er, int igroup)
{
  BL_PROFILE("RadSolve::levelFlux");
  const BoxArray& grids = parent->boxArray(level);
  const DistributionMapping& dmap = parent->DistributionMap(level);

  // grow a larger MultiFab to hold Er so we can difference across faces
  MultiFab Erborder(grids, dmap, 1, 1);
  Erborder.setVal(0.0);
  MultiFab::Copy(Erborder, Er, igroup, 0, 1, 0);

  Erborder.FillBoundary(parent->Geom(level).periodicity()); // zeroes left in off-level boundaries

  const Real* dx = parent->Geom(level).CellSize();

#ifdef _OPENMP
#pragma omp parallel
#endif
  for (int n = 0; n < BL_SPACEDIM; n++) {
    const MultiFab *bp; //, *cp;
    if (hd) {
      bp = &hd->bCoefficients(n);
    }
    else if (hm) {
      bp = &hm->bCoefficients(level, n);
    }
    // w.z. I commented this out because we may not always have ccoef 
    //      when use_hypre_nonsymmetric_terms == 1.
    //      And ccoef is not being used anyway.
    // if (use_hypre_nonsymmetric_terms == 1) {
    //   HypreExtMultiABec *hem = (HypreExtMultiABec*)hm;
    //   cp = &hem->cCoefficients(level, n);
    // }
    MultiFab &bcoef = *(MultiFab*)bp;
    //    MultiFab &ccoef = *(MultiFab*)cp;

    for (MFIter fi(Flux[n],true); fi.isValid(); ++fi) {
	const Box& reg = fi.tilebox();
	set_abec_flux(ARLIM(reg.loVect()), ARLIM(reg.hiVect()), &n,
		      BL_TO_FORTRAN(Erborder[fi]), 
		      BL_TO_FORTRAN(bcoef[fi]), 
		      &beta,
		      dx,
		      BL_TO_FORTRAN(Flux[n][fi]));
    }
  }

  // Correct fluxes at physical and coarse-fine boundaries.

  // Note: It would be good to move much of this section into the
  // linear solver drivers themselves (one layer down), to enable
  // an implementation that does not compute fluxes everywhere in
  // an EdgeVar.  We can't just move the nonsymmetric pieces easily
  // by themselves, though, because the current implementation
  // trashes the boundary fluxes before fixing them.

  if (hd) {
    hd->boundaryFlux(&Flux[0], Er, igroup, Inhomogeneous_BC);
  }
  else if (hm) {
    hm->boundaryFlux(level, &Flux[0], Er, igroup, Inhomogeneous_BC);
  }
  if (use_hypre_nonsymmetric_terms == 1) {
    //HypreExtMultiABec *hem = (HypreExtMultiABec*)hm;
    //hem->boundaryFlux(level, &Flux[0], Er);
  }
}

void RadSolve::levelFluxReg(int level,
                            FluxRegister* flux_in, FluxRegister* flux_out,
                            const Tuple<MultiFab, BL_SPACEDIM>& Flux,
                            int igroup)
{
  BL_PROFILE("RadSolve::levelFluxReg");

  const Real* dx = parent->Geom(level).CellSize();

  const Real volume = D_TERM(dx[0], * dx[1], * dx[2]);

  if (flux_in) {
    for (int n = 0; n < BL_SPACEDIM; n++) {
      const Real scale = volume / dx[n];
      flux_in->CrseInit(Flux[n], n, 0, igroup, 1, scale);
    }
  }
  if (flux_out) {
    for (OrientationIter face; face; ++face) {
      Orientation ori = face();
      (*flux_out)[ori].setVal(0.0, igroup, 1);
    }
    for (int n = 0; n < BL_SPACEDIM; n++) {
      const Real scale = volume / dx[n];
      flux_out->FineAdd(Flux[n], n, 0, igroup, 1, scale);
    }
  }
}

void RadSolve::levelDterm(int level, MultiFab& Dterm, MultiFab& Er, int igroup)
{
  BL_PROFILE("RadSolve::levelDterm");
  const BoxArray& grids = parent->boxArray(level);
  const DistributionMapping& dmap = parent->DistributionMap(level);
  const Real* dx = parent->Geom(level).CellSize();
  const Castro *castro = dynamic_cast<Castro*>(&parent->getLevel(level));

  Tuple<MultiFab, BL_SPACEDIM> Dterm_face;
  for (int idim=0; idim<BL_SPACEDIM; idim++) {
      Dterm_face[idim].define(castro->getEdgeBoxArray(idim), dmap, 1, 0);
  }

  // grow a larger MultiFab to hold Er so we can difference across faces
  MultiFab Erborder(grids, dmap, 1, 1);
  Erborder.setVal(0.0);
  MultiFab::Copy(Erborder, Er, igroup, 0, 1, 0);

  Erborder.FillBoundary(parent->Geom(level).periodicity()); // zeroes left in off-level boundaries

  HypreExtMultiABec *hem = (HypreExtMultiABec*)hm;

#ifdef _OPENMP
#pragma omp parallel
#endif
  for (int n = 0; n < BL_SPACEDIM; n++) {
      const MultiFab *dp;

      dp = &hem->d2Coefficients(level, n);
      MultiFab &dcoef = *(MultiFab*)dp;
      
      for (MFIter fi(dcoef,true); fi.isValid(); ++fi) {
	  const Box& bx = fi.tilebox();
	  ca_set_dterm_face(bx.loVect(), bx.hiVect(),
			    BL_TO_FORTRAN(Erborder[fi]),
			    BL_TO_FORTRAN(dcoef[fi]), 
			    BL_TO_FORTRAN(Dterm_face[n][fi]), 
			    dx, &n);
      }
  }

  // Correct D terms at physical and coarse-fine boundaries.
  hem->boundaryDterm(level, &Dterm_face[0], Er, igroup);

#ifdef _OPENMP
#pragma omp parallel
#endif
  {
      Array<Real> rc, re, s;
      
      if (Geometry::IsSPHERICAL()) {
	  for (MFIter fi(Dterm_face[0]); fi.isValid(); ++fi) {  // omp over boxes
	      int i = fi.index();
	      const Box &reg = grids[i];
	      parent->Geom(level).GetEdgeLoc(re, reg, 0);
	      parent->Geom(level).GetCellLoc(rc, reg, 0);
	      parent->Geom(level).GetCellLoc(s, reg, 0);
	      const Box &dbox = Dterm_face[0][fi].box();
	      sphe(re.dataPtr(), s.dataPtr(), 0,
		   ARLIM(dbox.loVect()), ARLIM(dbox.hiVect()), dx);
	      
	      ca_correct_dterm(D_DECL(BL_TO_FORTRAN(Dterm_face[0][fi]),
				      BL_TO_FORTRAN(Dterm_face[1][fi]),
				      BL_TO_FORTRAN(Dterm_face[2][fi])),
			       re.dataPtr(), rc.dataPtr());
	  }
#ifdef _OPENMP
#pragma omp barrier
#endif
      }
      else if (Geometry::IsRZ()) {
	  for (MFIter fi(Dterm_face[0]); fi.isValid(); ++fi) {  // omp over boxes
	      int i = fi.index();
	      const Box &reg = grids[i];
	      parent->Geom(level).GetEdgeLoc(re, reg, 0);
	      parent->Geom(level).GetCellLoc(rc, reg, 0);
	      
	      ca_correct_dterm(D_DECL(BL_TO_FORTRAN(Dterm_face[0][fi]),
				      BL_TO_FORTRAN(Dterm_face[1][fi]),
				      BL_TO_FORTRAN(Dterm_face[2][fi])),
			       re.dataPtr(), rc.dataPtr());
	  }
#ifdef _OPENMP
#pragma omp barrier
#endif
      }

      for (MFIter fi(Dterm,true); fi.isValid(); ++fi) {
	  const Box& bx = fi.tilebox();
	  int scomp = 0;
	  int dcomp = 0;
	  int ncomp = 1;
	  int nf = 1;
	  int nc = 1;
	  ca_face2center(bx.loVect(), bx.hiVect(), scomp, dcomp, ncomp, nf, nc,
			 D_DECL(BL_TO_FORTRAN(Dterm_face[0][fi]),
				BL_TO_FORTRAN(Dterm_face[1][fi]),
				BL_TO_FORTRAN(Dterm_face[2][fi])),
			 BL_TO_FORTRAN(Dterm[fi]));
      }
  }
}

// <MGFLD routines>
void RadSolve::computeBCoeffs(MultiFab& bcoefs, int idim,
                              MultiFab& kappa_r, int kcomp,
                              MultiFab& lambda, int lamcomp,
                              Real c, const Geometry& geom)
{
  BL_PROFILE("RadSolve::computeBCoeffs (MGFLD)");
  BL_ASSERT(kappa_r.nGrow() == 1);

  const Real* dx = geom.CellSize();

#ifdef _OPENMP
#pragma omp parallel
#endif
  {
      Array<Real> r, s;

      for (MFIter mfi(lambda,true); mfi.isValid(); ++mfi) {
	  const Box &kbox = kappa_r[mfi].box();

	  const Box &ndbx  = mfi.tilebox();
	  const Box &reg   = amrex::enclosedCells(ndbx);

	  getEdgeMetric(idim, geom, ndbx, r, s);
    
	  bclim(bcoefs[mfi].dataPtr(), 
		BL_TO_FORTRAN_N(lambda[mfi], lamcomp),
		ARLIM(reg.loVect()), ARLIM(reg.hiVect()),
		idim, 
		BL_TO_FORTRAN_N(kappa_r[mfi], kcomp), 
		r.dataPtr(), s.dataPtr(), c, dx);
      }
  }
}

void RadSolve::levelACoeffs(int level, MultiFab& kpp, 
			    Real delta_t, Real c, int igroup, Real ptc_tau)
{
  BL_PROFILE("RadSolve::levelACoeffs (MGFLD)");
  const BoxArray& grids = parent->boxArray(level);
  const DistributionMapping& dmap = parent->DistributionMap(level);

  // allocate space for ABecLaplacian acoeffs, fill with values

  int Ncomp = 1;
  int Nghost = 0;
  MultiFab acoefs(grids, dmap, Ncomp, Nghost);

#ifdef _OPENMP
#pragma omp parallel
#endif
  {
      Array<Real> r, s;

      for (MFIter mfi(kpp,true); mfi.isValid(); ++mfi) {
	  const Box &reg = mfi.tilebox();
	  
	  getCellCenterMetric(parent->Geom(level), reg, r, s);
	  
	  Real dt_ptc = delta_t/(1.0+ptc_tau);
	  lacoefmgfld(BL_TO_FORTRAN(acoefs[mfi]), 
		      ARLIM(reg.loVect()), ARLIM(reg.hiVect()), 
		      BL_TO_FORTRAN_N(kpp[mfi], igroup), 
		      r.dataPtr(), s.dataPtr(), dt_ptc, c);
      }
  }

  // set a coefficients
  if (hd) {
    hd->aCoefficients(acoefs);
  }
  else if (hm) {
    hm->aCoefficients(level,acoefs);
  }
}


void RadSolve::levelRhs(int level, MultiFab& rhs, const MultiFab& jg, 
			const MultiFab& mugT, const MultiFab& mugY, 
			const MultiFab& coupT, const MultiFab& coupY, 
			const MultiFab& etaT, const MultiFab& etaY, 
			const MultiFab& thetaT, const MultiFab& thetaY, 
			const MultiFab& Er_step, const MultiFab& rhoe_step, const MultiFab& rhoYe_step, 
			const MultiFab& Er_star, const MultiFab& rhoe_star, const MultiFab& rhoYe_star,
			Real delta_t, int igroup, int it, Real ptc_tau)
{
  BL_PROFILE("RadSolve::levelRhs (MGFLD version)");
  Castro *castro = dynamic_cast<Castro*>(&parent->getLevel(level));
  Real time = castro->get_state_data(Rad_Type).curTime();

#ifdef _OPENMP
#pragma omp parallel
#endif
  {  
      Array<Real> r, s;

      for (MFIter ri(rhs,true); ri.isValid(); ++ri) {

	  const Box &reg = ri.tilebox();

#ifdef MG_SU_OLSON

	  parent->Geom(level).GetCellLoc(r, reg, 0);

	  ca_compute_rhs_so(reg.loVect(), reg.hiVect(),
			    BL_TO_FORTRAN(rhs[ri]),
			    BL_TO_FORTRAN(jg[ri]),
			    BL_TO_FORTRAN(mugT[ri]),
			    BL_TO_FORTRAN(coupT[ri]),
			    BL_TO_FORTRAN(etaT[ri]),
			    BL_TO_FORTRAN(Er_step[ri]),
			    BL_TO_FORTRAN(rhoe_step[ri]),
			    BL_TO_FORTRAN(rhoe_star[ri]),
			    r.dataPtr(), 
			    &time, &delta_t, &igroup);

#else
	  getCellCenterMetric(parent->Geom(level), reg, r, s);

#ifdef NEUTRINO
	  ca_compute_rhs_neut(reg.loVect(), reg.hiVect(),
			      BL_TO_FORTRAN(rhs[ri]),
			      BL_TO_FORTRAN(jg[ri]),
			      BL_TO_FORTRAN(mugT[ri]),
			      BL_TO_FORTRAN(mugY[ri]),
			      BL_TO_FORTRAN(coupT[ri]),
			      BL_TO_FORTRAN(coupY[ri]),
			      BL_TO_FORTRAN(etaT[ri]),
			      BL_TO_FORTRAN(etaY[ri]),
			      BL_TO_FORTRAN(thetaT[ri]),
			      BL_TO_FORTRAN(thetaY[ri]),
			      BL_TO_FORTRAN(Er_step[ri]),
			      BL_TO_FORTRAN(rhoe_step[ri]),
			      BL_TO_FORTRAN(rhoYe_step[ri]),
			      BL_TO_FORTRAN(Er_star[ri]),
			      BL_TO_FORTRAN(rhoe_star[ri]),
			      BL_TO_FORTRAN(rhoYe_star[ri]),
			      r.dataPtr(), 
			      &delta_t, &igroup, &ptc_tau);
#else
	  ca_compute_rhs(reg.loVect(), reg.hiVect(),
			 BL_TO_FORTRAN(rhs[ri]),
			 BL_TO_FORTRAN(jg[ri]),
			 BL_TO_FORTRAN(mugT[ri]),
			 BL_TO_FORTRAN(coupT[ri]),
			 BL_TO_FORTRAN(etaT[ri]),
			 BL_TO_FORTRAN(Er_step[ri]),
			 BL_TO_FORTRAN(rhoe_step[ri]),
			 BL_TO_FORTRAN(Er_star[ri]),
			 BL_TO_FORTRAN(rhoe_star[ri]),
			 r.dataPtr(), 
			 &delta_t, &igroup, &ptc_tau);
#endif
#endif
      }
  }
}

// </ MGFLD routines>

void RadSolve::setHypreMulti(Real cMul, Real d1Mul, Real d2Mul)
{
  HypreExtMultiABec *hem = dynamic_cast<HypreExtMultiABec*>(hm);
  if (hem) {
    hem-> cMultiplier() =  cMul;
    hem->d1Multiplier() = d1Mul;
    hem->d2Multiplier() = d2Mul;
  }
}

void RadSolve::restoreHypreMulti()
{
  HypreExtMultiABec *hem = dynamic_cast<HypreExtMultiABec*>(hm);
  if (hem) {
    hem-> cMultiplier() =  cMulti;
    hem->d1Multiplier() = d1Multi;
    hem->d2Multiplier() = d2Multi;  
  }
}

void RadSolve::getCellCenterMetric(const Geometry& geom, const Box& reg, Array<Real>& r, Array<Real>& s)
{
    const int I = (BL_SPACEDIM >= 2) ? 1 : 0;
    if (Geometry::IsCartesian()) {
	r.resize(reg.length(0), 1);
	s.resize(reg.length(I), 1);
    }
    else if (Geometry::IsRZ()) {
	geom.GetCellLoc(r, reg, 0);
	s.resize(reg.length(I), 1);
    }
    else {
	geom.GetCellLoc(r, reg, 0);
	geom.GetCellLoc(s, reg, I);
	const Real *dx = geom.CellSize();
	sphc(r.dataPtr(), s.dataPtr(),
	     ARLIM(reg.loVect()), ARLIM(reg.hiVect()), dx);
    }
}
	
void RadSolve::getEdgeMetric(int idim, const Geometry& geom, const Box& edgebox, 
			     Array<Real>& r, Array<Real>& s)
{
    const Box& reg = amrex::enclosedCells(edgebox);
    const int I = (BL_SPACEDIM >= 2) ? 1 : 0;
    if (Geometry::IsCartesian()) {
	r.resize(reg.length(0)+1, 1);
	s.resize(reg.length(I)+1, 1);
    }
    else if (Geometry::IsRZ()) {
	if (idim == 0) {
	    geom.GetEdgeLoc(r, reg, 0);
	}
	else {
	    geom.GetCellLoc(r, reg, 0);
	}
	s.resize(reg.length(I)+1, 1);
    }
    else {
      if (idim == 0) {
        geom.GetEdgeLoc(r, reg, 0);
        geom.GetCellLoc(s, reg, I);
      }
      else {
        geom.GetCellLoc(r, reg, 0);
        geom.GetEdgeLoc(s, reg, I);
      }
      const Real *dx = geom.CellSize();
      sphe(r.dataPtr(), s.dataPtr(), idim,
	   ARLIM(edgebox.loVect()), ARLIM(edgebox.hiVect()), dx);
    }
}
<|MERGE_RESOLUTION|>--- conflicted
+++ resolved
@@ -348,19 +348,12 @@
 	    const Box &ndbox  = mfi.tilebox();
 	    getEdgeMetric(idim, geom, ndbox, r, s);
 
-<<<<<<< HEAD
 	    const Box& reg = amrex::enclosedCells(ndbox);
-	    bclim(bcoefs[mfi].dataPtr(), lambda[idim][mfi].dataPtr(lamcomp),
-		  dimlist(bbox), dimlist(reg),
-		  idim, kappa_r[mfi].dataPtr(kcomp), dimlist(kbox),
-=======
-	    const Box& reg = BoxLib::enclosedCells(ndbox);
 	    bclim(bcoefs[mfi].dataPtr(), 
 		  BL_TO_FORTRAN_N(lambda[idim][mfi], lamcomp),
 		  ARLIM(reg.loVect()), ARLIM(reg.hiVect()),
 		  idim, 
 		  BL_TO_FORTRAN_N(kappa_r[mfi], kcomp), 
->>>>>>> 0a0e6fcf
 		  r.dataPtr(), s.dataPtr(), c, dx);
 	}
     }
