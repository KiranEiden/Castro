#ifndef _HypreMultiABec_H_
#define _HypreMultiABec_H_

#include "HypreABec.H"

#include "HYPRE_sstruct_ls.h"

// An AuxVar is an intermediate variable used in building up a
// linear system, defined as a linear combination of other
// variables which are either true independent degrees of freedom
// or other AuxVars.

class AuxVar {

 protected:

  class Connex {
   public:
    Connex() {
      other = NULL;
    }
    Connex(AuxVar* p, amrex::Real r) {
      val   = r;
      other = p;
    }
    Connex(int lev, const amrex::IntVect& iv, amrex::Real r) {
      val   = r;
      index = iv;
      level = lev;
      other = NULL;
    }
    bool same_target(const Connex& c) {
      return ((other != NULL)
              ? (other == c.other)
              : (c.other == NULL && level == c.level && index == c.index));
    }

    amrex::Real val;
    amrex::IntVect index;
    int level; //, grid; // may not need grid
    AuxVar *other;
  };

 public:

  AuxVar() : slave_flag(0) {
  }

  void push(AuxVar* p, amrex::Real r) {
    a.push_back(Connex(p,r));
  }

  void push(int lev, const amrex::IntVect& iv, amrex::Real r) {
    a.push_back(Connex(lev,iv,r));
  }

  void push_slave(AuxVar* p) {
    if (p->slave_flag == 0) { // don't count the same slave twice
      a.push_back(Connex(p,1.0));
      p->slave_flag = 1;
    }
  }

  bool empty() {
    return a.empty();
  }

  bool slave() {
    return slave_flag;
  }

  void collapse();

  int get_locations(amrex::Array<int>& levels, amrex::Array<amrex::IntVect>& cells);

  int get_coeffs(amrex::Array<amrex::Real>& values);

  void clear();

 protected:

  std::list<Connex> a;
  int slave_flag;
};

// AuxVarBox is like a FAB, except that an AuxVar is stored at every
// grid point rather than a double.  It is a minimal container class
// with much less functionality than even a BaseFab.

// Could a BaseFab<AuxVar> be used instead? (AuxVar does not have arithmetic)

class AuxVarBox {

 public:

  AuxVarBox(const amrex::Box& bx) : domain(bx) {
    int numpts = domain.numPts();
    dptr = new AuxVar[numpts];
  }

  ~AuxVarBox() {
    delete[] dptr;
  }

  AuxVar& operator()(const amrex::IntVect& p) {
    BL_ASSERT(!(dptr == 0));
    BL_ASSERT(domain.contains(p));
    return dptr[domain.index(p)];
  }

  const amrex::Box& box() const {
    return domain;
  }

 protected:
  amrex::Box domain;
  AuxVar *dptr;
};

class BndryAuxVarBase {

 public:

  BndryAuxVarBase (const amrex::DistributionMapping& dm)
      : distributionMap(dm) {}

  // Location type explanation ---
  //  INTERIOR: cells along insides of grid faces, overlaps marked "slave".
  //  EXTERIOR: cells along outsides of grid faces, overlaps (from other
  //            grids this time) marked "slave".
  //  GHOST: cells along outsides of grid faces, overlaps not marked.
  //  (Note that GHOST type is located at cell centers, but the overlap
  //  behavior more logically resembles that of face-centered data.  It
  //  is also analogous to ghost cells, in that ghost cells from
  //  different grids are distinct memory locations even if they have
  //  the same cell index.)

  enum Location { INTERIOR, EXTERIOR, GHOST };

  // This base class provides parallel iterator functionality,
  // since I'm too lazy to write true iterator classes:

  int firstLocal();
  int nextLocal(int i);
  bool isValid(int i) {
    return (i < distributionMap.ProcessorMap().size());
  }

 protected:

  amrex::DistributionMapping        distributionMap;
};

// BndryAuxVar is like a BndryRegister with AuxVars in it.  This too
// is a rather minimal container class.  It provides its own
// pseudo-iterator instead of building on something like FabSet.

class BndryAuxVar : public BndryAuxVarBase {

 public:

  BndryAuxVar(const amrex::BoxArray& _grids, 
	      const amrex::DistributionMapping& _dmap,
	      Location loc);

  //~BndryAuxVar(); destructor not needed

  AuxVarBox & operator() (const amrex::Orientation ori, int i) {
    return *aux[ori][i];
  }

 protected:

  amrex::BoxArray            grids;
  amrex::Array<std::unique_ptr<AuxVarBox> >   aux[2*BL_SPACEDIM];
};

// CrseBndryAuxVar is like a BndryAuxVar organized by coarse grid
// rather than by fine grid.  Entries only exist where the coarse grid
// is owned by the local processor.  Each entry has subarrays
// containing information for all fine grid edges falling within
// the local coarse grid.  Note that while cgrids defines the
// coarse grid locations and fgrids defines the fine grid locations,
// both of these BoxArrays must be at the same level of refinement!
// This class does not know the refinement ratio or problem domain.

// Mask arrays are also built, analogous to those in BndryData.

class CrseBndryAuxVar : public BndryAuxVarBase {

 public:

  CrseBndryAuxVar(const amrex::BoxArray& _cgrids,
		  const amrex::DistributionMapping& _cdmap,
                  const amrex::BoxArray& _fgrids, Location loc);

  CrseBndryAuxVar(const CrseBndryAuxVar& other, Location loc);

  CrseBndryAuxVar(const amrex::BoxArray& _cgrids,
                  const amrex::BoxArray& _fgrids,
                  const CrseBndryAuxVar& other, Location loc);

  void reinitialize_connections(Location loc); // use for new discretization

  void buildFaceData(amrex::IntVect& rat, int ncomp = 1);

  void rebuildFaceData(amrex::IntVect& rat, int ncomp = 1); // use when ncomp changes

  void loadFaceData(const amrex::Orientation ori,
                    amrex::MultiFab& src,
                    int srccomp,
                    int destcomp,
                    int numcomp = 1);

  //~CrseBndryAuxVar(); destructor not needed

  int size (const amrex::Orientation ori, int i) const { return aux[ori][i].size(); }

  AuxVarBox& operator() (const amrex::Orientation ori, int i, int j) {
    return *aux[ori][i][j];
  }

  amrex::Mask& mask (const amrex::Orientation ori, int i, int j) {
    return *msk[ori][i][j];
  }

  amrex::FArrayBox& faceData (const amrex::Orientation ori, int i, int j) {
    return *face_data[ori][i][j];
  }

 protected:

  void initialize_slaves(Location loc);

  amrex::BoxArray                    cgrids, fgrids;
  amrex::Array< amrex::Array<std::unique_ptr<AuxVarBox> > >  aux[2*BL_SPACEDIM];
  amrex::Array< amrex::Array<std::unique_ptr<amrex::Mask> > >       msk[2*BL_SPACEDIM];
  amrex::Array< amrex::Array<int> >                          fine_index[2*BL_SPACEDIM];
  amrex::Array< amrex::Array<std::unique_ptr<amrex::FArrayBox> > >  face_data[2*BL_SPACEDIM];
};

class HypreMultiABec {

 public:

  // solver_flag should be set directly from the inputs file as
  // hmabec.solver_flag.  The value passed in to the constructor will
  // be used as a default if that variable does not occur in inputs.

  HypreMultiABec(int _crse_level, int _fine_level, int _solver_flag);

  virtual ~HypreMultiABec();

  void addLevel(int level,
		const amrex::Geometry& _geom,
		const amrex::BoxArray& _grids,
		const amrex::DistributionMapping& _dmap,
		amrex::IntVect         _crse_ratio);

  int crseLevel() {
    return crse_level;
  }
  int fineLevel() {
    return fine_level;
  }

  void setBndry(int level, NGBndry& _bd, int _comp = 0) {
      bd[level] = &_bd;
      bdcomp = _comp;
  }
  NGBndry& bndryData(int level) {
    return *bd[level];
  }
  static amrex::Real& fluxFactor() {
    return flux_factor;
  }

  static void getFaceMetric(amrex::Array<amrex::Real>& r,
                            const amrex::Box& reg,
                            const amrex::Orientation& ori,
                            const amrex::Geometry& geom) {
    HypreABec::getFaceMetric(r, reg, ori, geom);
  }

  void setVerbose(int v) {
    verbose = v;
  }

  // buildMatrixStructure builds the graph structure for the matrix.
  // It can be called once addLevel and setBndry have been called for
  // every level.  No numerical data is used---the only info used from
  // the boundary object are the masks at the coarse-fine interfaces.
  // If there is only one level then it is not necessary for the call
  // to setBndry to preceed this one.

  // buildMatrixStructure also allocates the coefficient arrays and
  // initializes the vector objects as well as the matrix object, so
  // it must be called before any numerical data can be loaded into
  // those structures.

  void buildMatrixStructure();

  void setScalars(amrex::Real alpha, amrex::Real beta);

  amrex::Real getAlpha() const {
    return alpha;
  }
  amrex::Real getBeta() const {
    return beta;
  }

  void aCoefficients(int level, const amrex::MultiFab &a);
  void bCoefficients(int level, const amrex::MultiFab &b, int dir);

  void SPalpha(int level, const amrex::MultiFab &Spa);

  const amrex::MultiFab& aCoefficients(int level) {
    return *acoefs[level];
  }
  const amrex::MultiFab& bCoefficients(int level, int dir) {
      return (*bcoefs[level])[dir];
  }

  virtual void loadMatrix(); // once all level coeffs and scalars have been set
  void finalizeMatrix(); // once matrix load completed in derived classes also

  // The argument inhom in the following methods formerly defaulted
  // to 1.  For greater type safety (to avoid confusion with icomp) it
  // is now an enum with no default.  The argument icomp is always a
  // component number for the independent variable, whether it is
  // called Er, vector, or dest.

  // Call loadLevelVectors if dest and rhs are available at the
  // same time, otherwise call the other two.  In the latter case
  // the rhs MultiFab will be altered with boundary condition info
  // if inhom is true (but the main reason to call the two separate
  // functions is if rhs is a temporary, so this shouldn't be a problem).

  // The B vector depends on not only rhs, but also on boundary condition
  // information and bCoefficients, so these must be set before the B vector
  // can be initialized.  finalizeMatrix need not have been called yet.

  virtual void loadLevelVectors(int level,
                                amrex::MultiFab& dest,
                                int icomp,
                                amrex::MultiFab& rhs, // will not be altered
                                BC_Mode inhom);
          void loadLevelVectorX(int level,
                                amrex::MultiFab& dest,
                                int icomp);
  virtual void loadLevelVectorB(int level,
                                amrex::MultiFab& rhs, // will be altered
                                BC_Mode inhom);

  void finalizeVectors(); // once all level values have been loaded

  // setup, solve and clear phases separated so that
  // multiple calls to solve can be made:

  // finalizeMatrix should be called before setupSolver.  The calls
  // to set and finalize the vectors can be put off until after
  // setupSolver if desired.  It should be ok to call setupSolver
  // once and then call solve multiple times with different
  // right hand sides.

  void setupSolver(amrex::Real _reltol, amrex::Real _abstol, int maxiter);
  void solve();
  void getSolution(int level, amrex::MultiFab& dest, int icomp);

  // This is the 2-norm of the complete rhs, including b.c. contributions
  amrex::Real getAbsoluteResidual();

  void clearSolver();

  void boundaryFlux(int level,
		    amrex::MultiFab* Flux,
		    amrex::MultiFab& Er,
                    int icomp,
		    BC_Mode inhom);

  // Matrix apply (matrix-vector multiply) only implemented for single level

  void initializeApplyLevel(int level,
			    amrex::MultiFab& product,
			    amrex::MultiFab& vector,
                            int icomp,
			    BC_Mode inhom);
  void apply();
  void getProduct(int level, amrex::MultiFab& prod);

 protected:

  int crse_level, fine_level, solver_flag;

  amrex::Array<amrex::Geometry> geom;
  amrex::Array<amrex::BoxArray> grids;
  amrex::Array<amrex::DistributionMapping> dmap;
  amrex::Array<amrex::IntVect> fine_ratio;
  amrex::Array<NGBndry*> bd;
  int bdcomp; // component number used for bd

  amrex::Array< amrex::Array<amrex::BoxArray> > subgrids;

  amrex::Array<std::unique_ptr<amrex::MultiFab> > acoefs;
  amrex::Array<std::unique_ptr<amrex::Tuple<amrex::MultiFab, BL_SPACEDIM> > > bcoefs;
  amrex::Real alpha, beta;
  amrex::Real reltol, abstol;

  amrex::Array<std::unique_ptr<amrex::MultiFab> > SPa; // LO_SANCHEZ_POMRANING alpha

  amrex::Array<std::unique_ptr<BndryAuxVar> >    cintrp, ederiv;
  amrex::Array<std::unique_ptr<CrseBndryAuxVar> > c_cintrp, c_ederiv, c_entry;

  int verbose, verbose_threshold, bho, use_subgrids;

  HYPRE_SStructGrid     hgrid;
  HYPRE_SStructStencil  stencil;
  HYPRE_SStructGraph    graph;
  HYPRE_SStructMatrix   A, A0;
  HYPRE_SStructVector   b;
  HYPRE_SStructVector   x;
  HYPRE_SStructSolver   sstruct_solver;
  HYPRE_SStructSolver   sstruct_precond;
  HYPRE_Solver          solver;
  HYPRE_Solver          precond;
  int                   ObjectType;

  static amrex::Real flux_factor;

  // static utility functions follow:

  static void vectorSetBoxValues(HYPRE_SStructVector x,
                                 int part,
                                 const amrex::Box& reg,
                                 const amrex::BoxArray& sgr,
                                 amrex::Real *vec);

  static void vectorGetBoxValues(HYPRE_SStructVector x,
                                 int part,
<<<<<<< HEAD
                                 const amrex::Box& reg,
                                 const amrex::BoxArray& sgr,
                                 Fab& f, int fcomp);
=======
                                 const Box& reg,
                                 const BoxArray& sgr,
                                 FArrayBox& f, int fcomp);
>>>>>>> 0a0e6fcf

#if (BL_SPACEDIM == 1)
  static int vl[2];
  static int vh[2];
#endif

// The implicit assumption in the following is that vl[1], vh[1] are
// never changed from 0:

  static int* getV1(const amrex::IntVect& i) {
#if (BL_SPACEDIM == 1)
    vl[0] = i[0];
    return vl;
#else
    return (int*) i.getVect();
#endif
  }

  static int* getV2(const amrex::IntVect& i) {
#if (BL_SPACEDIM == 1)
    vh[0] = i[0];
    return vh;
#else
    return (int*) i.getVect();
#endif
  }

  static int* loV(const amrex::Box& b) {
#if (BL_SPACEDIM == 1)
    vl[0] = b.smallEnd(0);
    return vl;
#else
    return (int*) b.loVect();
#endif
  }

  static int* hiV(const amrex::Box& b) {
#if (BL_SPACEDIM == 1)
    vh[0] = b.bigEnd(0);
    return vh;
#else
    return (int*) b.hiVect();
#endif
  }

};

#endif<|MERGE_RESOLUTION|>--- conflicted
+++ resolved
@@ -437,15 +437,9 @@
 
   static void vectorGetBoxValues(HYPRE_SStructVector x,
                                  int part,
-<<<<<<< HEAD
                                  const amrex::Box& reg,
                                  const amrex::BoxArray& sgr,
-                                 Fab& f, int fcomp);
-=======
-                                 const Box& reg,
-                                 const BoxArray& sgr,
-                                 FArrayBox& f, int fcomp);
->>>>>>> 0a0e6fcf
+                                 amrex::FArrayBox& f, int fcomp);
 
 #if (BL_SPACEDIM == 1)
   static int vl[2];
