--- conflicted
+++ resolved
@@ -339,14 +339,8 @@
       idim = oitr().coordDir();
       const RadBoundCond &bct = bd.bndryConds(oitr())[i];
       const Real      &bcl = bd.bndryLocs(oitr())[i];
-<<<<<<< HEAD
       const Mask      &msk = bd.bndryMasks(oitr(),i);
-      const Box &bbox = (*bcoefs[idim])[vi].box();
-      const Box &msb  = msk.box();
-=======
-      const Mask      &msk = bd.bndryMasks(oitr())[i];
-
->>>>>>> 0a0e6fcf
+
       if (reg[oitr()] == domain[oitr()]) {
         const int *tfp = NULL;
         int bctype = bct;
@@ -464,19 +458,9 @@
 		int idim = oitr().coordDir();
 		const RadBoundCond &bct = bd.bndryConds(oitr())[i];
 		const Real      &bcl = bd.bndryLocs(oitr())[i];
-<<<<<<< HEAD
-		const Fab       &fs  = bd.bndryValues(oitr())[si];
+		const FArrayBox       &fs  = bd.bndryValues(oitr())[si];
 		const Mask      &msk = bd.bndryMasks(oitr(),i);
-		const Box &fbox = Flux[idim][si].box();
-		const Box &sbox = Soln[si].box();
-		const Box &fsb  =  fs.box();
-		const Box &msb  = msk.box();
-		const Box &bbox = (*bcoefs[idim])[si].box();
-=======
-		const FArrayBox       &fs  = bd.bndryValues(oitr())[si];
-		const Mask      &msk = bd.bndryMasks(oitr())[i];
-
->>>>>>> 0a0e6fcf
+
 		if (reg[oitr()] == domain[oitr()]) {
 		    const int *tfp = NULL;
 		    int bctype = bct;
@@ -897,13 +881,8 @@
 	idim = oitr().coordDir();
 	const RadBoundCond &bct = bd.bndryConds(oitr())[i];
 	const Real      &bcl = bd.bndryLocs(oitr())[i];
-<<<<<<< HEAD
-	const Fab       &fs  = bd.bndryValues(oitr())[di];
+	const FArrayBox       &fs  = bd.bndryValues(oitr())[di];
 	const Mask      &msk = bd.bndryMasks(oitr(),i);
-=======
-	const FArrayBox       &fs  = bd.bndryValues(oitr())[di];
-	const Mask      &msk = bd.bndryMasks(oitr())[i];
->>>>>>> 0a0e6fcf
 	const Box &bbox = (*bcoefs[idim])[di].box();
 
         if (reg[oitr()] == domain[oitr()]) {
