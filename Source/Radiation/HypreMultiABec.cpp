--- conflicted
+++ resolved
@@ -197,13 +197,8 @@
             const Box& bs = aux[os][i]->box();
             if (bm.intersects(bs)) {
               Box reg = (bm & bs);
-<<<<<<< HEAD
-              for (Iv v = reg.smallEnd(); v <= reg.bigEnd(); reg.next(v)) {
+              for (IntVect v = reg.smallEnd(); v <= reg.bigEnd(); reg.next(v)) {
 		  (*aux[om][i])(v).push_slave(&(*aux[os][i])(v));
-=======
-              for (IntVect v = reg.smallEnd(); v <= reg.bigEnd(); reg.next(v)) {
-                aux[om][i](v).push_slave(&aux[os][i](v));
->>>>>>> 0a0e6fcf
               }
             }
           }
@@ -237,13 +232,8 @@
           const Box& bs = aux[os][i]->box();
           if (bm.intersects(bs)) {
             Box reg = (bm & bs);
-<<<<<<< HEAD
-            for (Iv v = reg.smallEnd(); v <= reg.bigEnd(); reg.next(v)) {
+            for (IntVect v = reg.smallEnd(); v <= reg.bigEnd(); reg.next(v)) {
 		(*aux[om][i])(v).push_slave(&(*aux[os][i])(v));
-=======
-            for (IntVect v = reg.smallEnd(); v <= reg.bigEnd(); reg.next(v)) {
-              aux[om][i](v).push_slave(&aux[os][i](v));
->>>>>>> 0a0e6fcf
             }
           }
         }
@@ -444,15 +434,9 @@
     for (int i = firstLocal(); isValid(i); i = nextLocal(i)) {
       int n = aux[ori][i].size();
       for (int j = 0; j < n; j++) {
-<<<<<<< HEAD
         const Box& reg = aux[ori][i][j]->box();
-        for (Iv v = reg.smallEnd(); v <= reg.bigEnd(); reg.next(v)) {
+        for (IntVect v = reg.smallEnd(); v <= reg.bigEnd(); reg.next(v)) {
 	    (*aux[ori][i][j])(v).clear();
-=======
-        const Box& reg = aux[ori][i][j].box();
-        for (IntVect v = reg.smallEnd(); v <= reg.bigEnd(); reg.next(v)) {
-          aux[ori][i][j](v).clear();
->>>>>>> 0a0e6fcf
         }
       }
     }
@@ -479,13 +463,8 @@
 
               if (bm.intersects(bs)) {
                 Box reg = (bm & bs);
-<<<<<<< HEAD
-                for (Iv v = reg.smallEnd(); v <= reg.bigEnd(); reg.next(v)) {
+                for (IntVect v = reg.smallEnd(); v <= reg.bigEnd(); reg.next(v)) {
 		    (*aux[om][i][jm])(v).push_slave(&(*aux[os][i][js])(v));
-=======
-                for (IntVect v = reg.smallEnd(); v <= reg.bigEnd(); reg.next(v)) {
-                  aux[om][i][jm](v).push_slave(&aux[os][i][js](v));
->>>>>>> 0a0e6fcf
                 }
               }
 
@@ -1132,13 +1111,8 @@
            i = entry.nextLocal(i)) {
         Box reg = amrex::adjCell(grids[level][i], ori);
         reg.shift(-vin); // fine interior cells
-<<<<<<< HEAD
 //        const Mask &msk = bd[level]->bndryMasks(ori,i);
-        for (Iv v = reg.smallEnd(); v <= reg.bigEnd(); reg.next(v)) {
-=======
-//        const Mask &msk = bd[level].bndryMasks(ori)[i];
         for (IntVect v = reg.smallEnd(); v <= reg.bigEnd(); reg.next(v)) {
->>>>>>> 0a0e6fcf
 #if (0 && !defined(NDEBUG))
           if (msk(v+vin) == RadBndryData::not_covered &&
               entry(ori,i)(v).slave()) {
@@ -1259,23 +1233,13 @@
     for (OrientationIter oitr; oitr; ++oitr) {
       Orientation ori = oitr();
       int idir = ori.coordDir();
-<<<<<<< HEAD
       for (int i = c_cintrp[level]->firstLocal(); c_cintrp[level]->isValid(i);
            i = c_cintrp[level]->nextLocal(i)) {
         for (int j = 0; j < (*c_cintrp[level]).size(ori,i); j++) {
           const Box& reg = (*c_cintrp[level])(ori,i,j).box(); // adjacent cells
           const Box& creg = (*c_entry[level])(ori,i,j).box(); // adjacent cells
           const Mask &msk = c_cintrp[level]->mask(ori,i,j); // fine mask
-          for (Iv vc = creg.smallEnd(); vc <= creg.bigEnd(); creg.next(vc)) {
-=======
-      for (int i = c_cintrp[level].firstLocal(); c_cintrp[level].isValid(i);
-           i = c_cintrp[level].nextLocal(i)) {
-        for (int j = 0; j < c_cintrp[level](ori)[i].size(); j++) {
-          const Box& reg = c_cintrp[level](ori)[i][j].box(); // adjacent cells
-          const Box& creg = c_entry[level](ori)[i][j].box(); // adjacent cells
-          const Mask &msk = c_cintrp[level].mask(ori)[i][j]; // fine mask
           for (IntVect vc = creg.smallEnd(); vc <= creg.bigEnd(); creg.next(vc)) {
->>>>>>> 0a0e6fcf
             IntVect vf = rat * vc;
             vf[idir] = reg.smallEnd(idir); // same as bigEnd(idir)
             // Unlike fine entry, it should not be possible for this
@@ -1433,16 +1397,6 @@
 
       // build matrix interior
 
-<<<<<<< HEAD
-      const Box &abox = (*acoefs[level])[mfi].box();
-      hmac(mat, (*acoefs[level])[mfi].dataPtr(),
-	   dimlist(abox), dimlist(reg), alpha);
-
-      for (idim = 0; idim < BL_SPACEDIM; idim++) {
-	  const Box &bbox = (*bcoefs[level])[idim][mfi].box();
-	  hmbc(mat, (*bcoefs[level])[idim][mfi].dataPtr(),
-	     dimlist(bbox), dimlist(reg), beta,
-=======
       hmac(mat,
 	   BL_TO_FORTRAN(acoefs[level][mfi]),
 	   ARLIM(reg.loVect()), ARLIM(reg.hiVect()), alpha);
@@ -1451,7 +1405,6 @@
 	hmbc(mat, 
 	     BL_TO_FORTRAN(bcoefs[level][idim][mfi]),
 	     ARLIM(reg.loVect()), ARLIM(reg.hiVect()), beta,
->>>>>>> 0a0e6fcf
 	     geom[level].CellSize(), idim);
       }
 
@@ -1480,11 +1433,7 @@
               tfp = tf.dataPtr();
               bctype = -1;
             }
-<<<<<<< HEAD
-            const Box &fsb = bd[level]->bndryValues(oitr())[mfi].box();
-=======
-            const FArrayBox &fs = bd[level].bndryValues(oitr())[mfi];
->>>>>>> 0a0e6fcf
+            const FArrayBox &fs = bd[level]->bndryValues(oitr())[mfi];
 	    Real* pSPa;
 	    Box SPabox;
 	    if (SPa[level]) {
@@ -1498,14 +1447,9 @@
             getFaceMetric(r, reg, oitr(), geom[level]);
             hmmat3(mat, ARLIM(reg.loVect()), ARLIM(reg.hiVect()),
 		   cdir, bctype, tfp, bho, bcl,
-<<<<<<< HEAD
-		   dimlist(fsb), msk.dataPtr(), dimlist(msb),
-		   (*bcoefs[level])[idim][mfi].dataPtr(), dimlist(bbox),
-=======
 		   ARLIM(fs.loVect()), ARLIM(fs.hiVect()),
 		   BL_TO_FORTRAN(msk),
 		   BL_TO_FORTRAN(bcoefs[level][idim][mfi]),
->>>>>>> 0a0e6fcf
 		   beta, geom[level].CellSize(),
 		   flux_factor, r.dataPtr(),
 		   pSPa, ARLIM(SPabox.loVect()), ARLIM(SPabox.hiVect()));
@@ -1513,13 +1457,8 @@
           else {
             hmmat(mat, ARLIM(reg.loVect()), ARLIM(reg.hiVect()),
 		  cdir, bct, bho, bcl,
-<<<<<<< HEAD
-		  msk.dataPtr(), dimlist(msb),
-		  (*bcoefs[level])[idim][mfi].dataPtr(), dimlist(bbox),
-=======
 		  BL_TO_FORTRAN(msk),
 		  BL_TO_FORTRAN(bcoefs[level][idim][mfi]),
->>>>>>> 0a0e6fcf
 		  beta, geom[level].CellSize());
           }
         }
@@ -1532,13 +1471,8 @@
           const RadBoundCond bct_coarse = LO_NEUMANN;
 	  hmmat(mat, ARLIM(reg.loVect()), ARLIM(reg.hiVect()),
 		cdir, bct_coarse, bho, bcl,
-<<<<<<< HEAD
-		msk.dataPtr(), dimlist(msb),
-		(*bcoefs[level])[idim][mfi].dataPtr(), dimlist(bbox),
-=======
 		BL_TO_FORTRAN(msk),
 		BL_TO_FORTRAN(bcoefs[level][idim][mfi]),
->>>>>>> 0a0e6fcf
 		beta, geom[level].CellSize());
         }
       }
@@ -1591,13 +1525,8 @@
            i = cintrp[level]->nextLocal(i)) {
         Box reg = amrex::adjCell(grids[level][i], ori);
         reg.shift(-vin); // fine interior cells
-<<<<<<< HEAD
         const Mask &msk = bd[level]->bndryMasks(ori,i);
-        for (Iv v = reg.smallEnd(); v <= reg.bigEnd(); reg.next(v)) {
-=======
-        const Mask &msk = bd[level].bndryMasks(ori)[i];
         for (IntVect v = reg.smallEnd(); v <= reg.bigEnd(); reg.next(v)) {
->>>>>>> 0a0e6fcf
           if (msk(v+vin) == RadBndryData::not_covered) {
 	      entry(ori,i)(v).push(&(*ederiv[level])(ori,i)(v+vin),
 				    ffac * (*bcoefs[level])[idir][i](v+ves));
@@ -1615,19 +1544,11 @@
            i = cintrp[level]->nextLocal(i)) {
         Box reg = amrex::adjCell(grids[level][i], ori);
         reg.shift(-vin); // fine interior cells
-<<<<<<< HEAD
 //        const Mask &msk = bd[level]->bndryMasks(ori,i);
-        for (Iv v = reg.smallEnd(); v <= reg.bigEnd(); reg.next(v)) {
+        for (IntVect v = reg.smallEnd(); v <= reg.bigEnd(); reg.next(v)) {
           if (!entry(ori,i)(v).empty() &&
               !entry(ori,i)(v).slave()) {
             entry(ori,i)(v).collapse();
-=======
-//        const Mask &msk = bd[level].bndryMasks(ori)[i];
-        for (IntVect v = reg.smallEnd(); v <= reg.bigEnd(); reg.next(v)) {
-          if (!entry(ori)[i](v).empty() &&
-              !entry(ori)[i](v).slave()) {
-            entry(ori)[i](v).collapse();
->>>>>>> 0a0e6fcf
             Array<int> levels;
             Array<IntVect> cells;
             int retval = entry(ori,i)(v).get_locations(levels, cells);
@@ -1703,21 +1624,12 @@
       for (int i = c_entry[level]->firstLocal(); c_entry[level]->isValid(i);
            i = c_entry[level]->nextLocal(i)) {
         // parallel loop is tied to coarse grids
-<<<<<<< HEAD
 	  for (int j = 0; j < (*c_entry[level]).size(ori,i); j++) {
           const Box& reg = (*c_cintrp[level])(ori,i,j).box(); // adjacent cells
           const Box& creg = (*c_entry[level])(ori,i,j).box(); // adjacent cells
           const Mask& msk = c_cintrp[level]->mask(ori,i,j); // fine mask
           const Fab& fbcoefs = c_entry[level]->faceData(ori,i,j);
-          for (Iv vc = creg.smallEnd(); vc <= creg.bigEnd(); creg.next(vc)) {
-=======
-        for (int j = 0; j < c_entry[level](ori)[i].size(); j++) {
-          const Box& reg = c_cintrp[level](ori)[i][j].box(); // adjacent cells
-          const Box& creg = c_entry[level](ori)[i][j].box(); // adjacent cells
-          const Mask& msk = c_cintrp[level].mask(ori)[i][j]; // fine mask
-          const FArrayBox& fbcoefs = c_entry[level].faceData(ori)[i][j];
           for (IntVect vc = creg.smallEnd(); vc <= creg.bigEnd(); creg.next(vc)) {
->>>>>>> 0a0e6fcf
             IntVect vf = rat * vc;
             vf[idir] = reg.smallEnd(idir); // same as bigEnd(idir)
             Box face(vf, vf + ve);
@@ -1727,15 +1639,9 @@
               (*c_entry[level])(ori,i,j)(vc).push(level-1, vc,
 						       zfac * (*bcoefs[level-1])[idir][i](vc+ves));
               // Add fine fluxes over face of coarse cell:
-<<<<<<< HEAD
-              for (Iv v = vf; v <= face.bigEnd(); face.next(v)) {
+              for (IntVect v = vf; v <= face.bigEnd(); face.next(v)) {
 		  (*c_entry[level])(ori,i,j)(vc)
 		      .push(&(*c_ederiv[level])(ori,i,j)(v), cfac * fbcoefs(v+ves));
-=======
-              for (IntVect v = vf; v <= face.bigEnd(); face.next(v)) {
-                c_entry[level](ori)[i][j](vc)
-                  .push(&c_ederiv[level](ori)[i][j](v), cfac * fbcoefs(v+ves));
->>>>>>> 0a0e6fcf
               }
             }
           }
@@ -1749,19 +1655,11 @@
       for (int i = c_entry[level]->firstLocal(); c_entry[level]->isValid(i);
            i = c_entry[level]->nextLocal(i)) {
         // parallel loop is tied to coarse grids
-<<<<<<< HEAD
 	  for (int j = 0; j < (*c_entry[level]).size(ori,i); j++) {
           const Box& reg = (*c_cintrp[level])(ori,i,j).box(); // adjacent cells
           const Box& creg = (*c_entry[level])(ori,i,j).box(); // adjacent cells
           const Mask &msk = c_cintrp[level]->mask(ori,i,j); // fine mask
-          for (Iv vc = creg.smallEnd(); vc <= creg.bigEnd(); creg.next(vc)) {
-=======
-        for (int j = 0; j < c_entry[level](ori)[i].size(); j++) {
-          const Box& reg = c_cintrp[level](ori)[i][j].box(); // adjacent cells
-          const Box& creg = c_entry[level](ori)[i][j].box(); // adjacent cells
-          const Mask &msk = c_cintrp[level].mask(ori)[i][j]; // fine mask
           for (IntVect vc = creg.smallEnd(); vc <= creg.bigEnd(); creg.next(vc)) {
->>>>>>> 0a0e6fcf
             IntVect vf = rat * vc;
             vf[idir] = reg.smallEnd(idir); // same as bigEnd(idir)
             if (msk(vf) == RadBndryData::not_covered &&
@@ -1878,22 +1776,12 @@
       for (OrientationIter oitr; oitr; oitr++) {
 	int cdir(oitr());
 	int idim = oitr().coordDir();
-<<<<<<< HEAD
 	const RadBoundCond &bct = bd[level]->bndryConds(oitr())[i];
 	const Real      &bcl = bd[level]->bndryLocs(oitr())[i];
-	const Fab       &fs  = bd[level]->bndryValues(oitr())[mfi];
-	const Mask      &msk = bd[level]->bndryMasks(oitr(),i);
+	const FArrayBox       &fs  = bd[level]->bndryValues(oitr())[mfi];
+	const Mask      &msk = bd[level]->bndryMasks(oitr())[i];
 	const Box &bbox = (*bcoefs[level])[idim][mfi].box();
-	const Box &fsb  =  fs.box();
-	const Box &msb  = msk.box();
-=======
-	const RadBoundCond &bct = bd[level].bndryConds(oitr())[i];
-	const Real      &bcl = bd[level].bndryLocs(oitr())[i];
-	const FArrayBox       &fs  = bd[level].bndryValues(oitr())[mfi];
-	const Mask      &msk = bd[level].bndryMasks(oitr())[i];
-	const Box &bbox = bcoefs[level][idim][mfi].box();
-
->>>>>>> 0a0e6fcf
+
 	if (reg[oitr()] == domain[oitr()] || level == crse_level) {
 
           // Treat an exposed grid edge here as a boundary condition
@@ -1910,29 +1798,17 @@
             getFaceMetric(r, reg, oitr(), geom[level]);
             hbvec3(vec, ARLIM(reg.loVect()), ARLIM(reg.hiVect()),
 		   cdir, bctype, tfp, bho, bcl,
-<<<<<<< HEAD
-		   fs.dataPtr(bdcomp), dimlist(fsb),
-		   msk.dataPtr(), dimlist(msb),
-		   (*bcoefs[level])[idim][mfi].dataPtr(), dimlist(bbox),
-=======
 		   BL_TO_FORTRAN_N(fs, bdcomp),
 		   BL_TO_FORTRAN(msk),
-		   BL_TO_FORTRAN(bcoefs[level][idim][mfi]),
->>>>>>> 0a0e6fcf
+		   BL_TO_FORTRAN((*bcoefs[level])[idim][mfi]),
 		   beta, geom[level].CellSize(), r.dataPtr());
           }
           else {
             hbvec(vec, ARLIM(reg.loVect()), ARLIM(reg.hiVect()),
 		  cdir, bct, bho, bcl,
-<<<<<<< HEAD
-		  fs.dataPtr(bdcomp), dimlist(fsb),
-		  msk.dataPtr(), dimlist(msb),
-		  (*bcoefs[level])[idim][mfi].dataPtr(), dimlist(bbox),
-=======
 		  BL_TO_FORTRAN_N(fs, bdcomp),
 		  BL_TO_FORTRAN(msk),
-		  BL_TO_FORTRAN(bcoefs[level][idim][mfi]),
->>>>>>> 0a0e6fcf
+		  BL_TO_FORTRAN((*bcoefs[level])[idim][mfi]),
 		  beta, geom[level].CellSize());
           }
         }
@@ -2007,20 +1883,11 @@
       for (OrientationIter oitr; oitr; oitr++) {
 	int cdir(oitr());
 	int idim = oitr().coordDir();
-<<<<<<< HEAD
 	const RadBoundCond &bct = bd[level]->bndryConds(oitr())[i];
 	const Real      &bcl = bd[level]->bndryLocs(oitr())[i];
-	const Fab       &fs  = bd[level]->bndryValues(oitr())[mfi];
-	const Mask      &msk = bd[level]->bndryMasks(oitr(),i);
+	const FArrayBox       &fs  = bd[level]->bndryValues(oitr())[mfi];
+	const Mask      &msk = bd[level]->bndryMasks(oitr())[i];
 	const Box &bbox = (*bcoefs[level])[idim][mfi].box();
-	const Box &fsb  =  fs.box();
-=======
-	const RadBoundCond &bct = bd[level].bndryConds(oitr())[i];
-	const Real      &bcl = bd[level].bndryLocs(oitr())[i];
-	const FArrayBox       &fs  = bd[level].bndryValues(oitr())[mfi];
-	const Mask      &msk = bd[level].bndryMasks(oitr())[i];
-	const Box &bbox = bcoefs[level][idim][mfi].box();
->>>>>>> 0a0e6fcf
 	const Box &msb  = msk.box();
 	if (reg[oitr()] == domain[oitr()] || level == crse_level) {
 
@@ -2038,29 +1905,17 @@
             getFaceMetric(r, reg, oitr(), geom[level]);
             hbvec3(vec, ARLIM(reg.loVect()), ARLIM(reg.hiVect()),
 		   cdir, bctype, tfp, bho, bcl,
-<<<<<<< HEAD
-		   fs.dataPtr(bdcomp), dimlist(fsb),
-		   msk.dataPtr(), dimlist(msb),
-		   (*bcoefs[level])[idim][mfi].dataPtr(), dimlist(bbox),
-=======
 		   BL_TO_FORTRAN_N(fs, bdcomp),
 		   BL_TO_FORTRAN(msk),
-		   BL_TO_FORTRAN(bcoefs[level][idim][mfi]),
->>>>>>> 0a0e6fcf
+		   BL_TO_FORTRAN((*bcoefs[level])[idim][mfi]),
 		   beta, geom[level].CellSize(), r.dataPtr());
           }
           else {
             hbvec(vec, ARLIM(reg.loVect()), ARLIM(reg.hiVect()),
 		  cdir, bct, bho, bcl,
-<<<<<<< HEAD
-		  fs.dataPtr(bdcomp), dimlist(fsb),
-		  msk.dataPtr(), dimlist(msb),
-		  (*bcoefs[level])[idim][mfi].dataPtr(), dimlist(bbox),
-=======
 		  BL_TO_FORTRAN_N(fs, bdcomp),
 		  BL_TO_FORTRAN(msk),
-		  BL_TO_FORTRAN(bcoefs[level][idim][mfi]),
->>>>>>> 0a0e6fcf
+		  BL_TO_FORTRAN((*bcoefs[level])[idim][mfi]),
 		  beta, geom[level].CellSize());
           }
         }
@@ -3244,17 +3099,10 @@
 	    for (OrientationIter oitr; oitr; oitr++) {
 		int cdir(oitr());
 		int idim = oitr().coordDir();
-<<<<<<< HEAD
 		const RadBoundCond &bct = bd[level]->bndryConds(oitr())[i];
 		const Real      &bcl = bd[level]->bndryLocs(oitr())[i];
-		const Fab       &fs  = bd[level]->bndryValues(oitr())[mfi];
-		const Mask      &msk = bd[level]->bndryMasks(oitr(),i);
-=======
-		const RadBoundCond &bct = bd[level].bndryConds(oitr())[i];
-		const Real      &bcl = bd[level].bndryLocs(oitr())[i];
-		const FArrayBox       &fs  = bd[level].bndryValues(oitr())[mfi];
-		const Mask      &msk = bd[level].bndryMasks(oitr())[i];
->>>>>>> 0a0e6fcf
+		const FArrayBox       &fs  = bd[level]->bndryValues(oitr())[mfi];
+		const Mask      &msk = bd[level]->bndryMasks(oitr())[i];
 		const Box &fbox = Flux[idim][mfi].box();
 		const Box &sbox = Soln[mfi].box();
 		const Box &msb  = msk.box();
@@ -3286,15 +3134,9 @@
 			   BL_TO_FORTRAN_N(Soln[mfi], icomp),
 			   ARLIM(reg.loVect()), ARLIM(reg.hiVect()),
 			   cdir, bctype, tfp, bho, bcl,
-<<<<<<< HEAD
-			   fs.dataPtr(bdcomp), dimlist(fsb),
-			   msk.dataPtr(), dimlist(msb),
-			   (*bcoefs[level])[idim][mfi].dataPtr(), dimlist(bbox),
-=======
 			   BL_TO_FORTRAN_N(fs, bdcomp),
 			   BL_TO_FORTRAN(msk),
-			   BL_TO_FORTRAN(bcoefs[level][idim][mfi]),
->>>>>>> 0a0e6fcf
+			   BL_TO_FORTRAN((*bcoefs[level])[idim][mfi]),
 			   beta, geom[level].CellSize(),
 			   flux_factor, r.dataPtr(), inhom,
 			   pSPa, ARLIM(SPabox.loVect()), ARLIM(SPabox.hiVect()));
@@ -3304,15 +3146,9 @@
 			  BL_TO_FORTRAN_N(Soln[mfi], icomp),
 			  ARLIM(reg.loVect()), ARLIM(reg.hiVect()),
 			  cdir, bct, bho, bcl,
-<<<<<<< HEAD
-			  fs.dataPtr(bdcomp), dimlist(fsb),
-			  msk.dataPtr(), dimlist(msb),
-			  (*bcoefs[level])[idim][mfi].dataPtr(), dimlist(bbox),
-=======
 			  BL_TO_FORTRAN_N(fs, bdcomp),
 			  BL_TO_FORTRAN(msk),
-			  BL_TO_FORTRAN(bcoefs[level][idim][mfi]),
->>>>>>> 0a0e6fcf
+			  BL_TO_FORTRAN((*bcoefs[level])[idim][mfi]),
 			  beta, geom[level].CellSize(), inhom);
 		}
 	    }
@@ -3375,25 +3211,14 @@
 
     // build matrix interior
 
-<<<<<<< HEAD
-    const Box &abox = (*acoefs[level])[mfi].box();
-    hmac(mat, (*acoefs[level])[mfi].dataPtr(),
-	 dimlist(abox), dimlist(reg), alpha);
-
-    for (idim = 0; idim < BL_SPACEDIM; idim++) {
-      const Box &bbox = (*bcoefs[level])[idim][mfi].box();
-      hmbc(mat, (*bcoefs[level])[idim][mfi].dataPtr(),
-	   dimlist(bbox), dimlist(reg), beta,
-=======
     hmac(mat, 
-	 BL_TO_FORTRAN(acoefs[level][mfi]),
+	 BL_TO_FORTRAN((*acoefs[level])[mfi]),
 	 ARLIM(reg.loVect()), ARLIM(reg.hiVect()), alpha);
 
     for (idim = 0; idim < BL_SPACEDIM; idim++) {
       hmbc(mat, 
-	   BL_TO_FORTRAN(bcoefs[level][idim][mfi]),
+	   BL_TO_FORTRAN((*bcoefs[level])[idim][mfi]),
 	   ARLIM(reg.loVect()), ARLIM(reg.hiVect()), beta,
->>>>>>> 0a0e6fcf
 	   geom[level].CellSize(), idim);
     }
 
@@ -3417,13 +3242,8 @@
 	    tfp = tf.dataPtr();
 	    bctype = -1;
         }
-<<<<<<< HEAD
-	const Fab &fs  = bd[level]->bndryValues(oitr())[mfi];
-	const Box &fsb = fs.box();
-=======
-	const FArrayBox &fs  = bd[level].bndryValues(oitr())[mfi];
-
->>>>>>> 0a0e6fcf
+	const FArrayBox &fs  = bd[level]->bndryValues(oitr())[mfi];
+
 	Real* pSPa;
 	Box SPabox;
 	if (SPa[level]) {
@@ -3437,50 +3257,26 @@
         getFaceMetric(r, reg, oitr(), geom[level]);
         hmmat3(mat, ARLIM(reg.loVect()), ARLIM(reg.hiVect()),
 	       cdir, bctype, tfp, bho, bcl,
-<<<<<<< HEAD
-	       dimlist(fsb), msk.dataPtr(), dimlist(msb),
-	       (*bcoefs[level])[idim][mfi].dataPtr(), dimlist(bbox),
-=======
 	       ARLIM(fs.loVect()), ARLIM(fs.hiVect()),
 	       BL_TO_FORTRAN(msk),
-	       BL_TO_FORTRAN(bcoefs[level][idim][mfi]),
->>>>>>> 0a0e6fcf
+	       BL_TO_FORTRAN((*bcoefs[level])[idim][mfi]),
 	       beta, geom[level].CellSize(),
 	       flux_factor, r.dataPtr(),
 	       pSPa, ARLIM(SPabox.loVect()), ARLIM(SPabox.hiVect()));
 	if (inhom) {
 	  hbvec3(vec, ARLIM(reg.loVect()), ARLIM(reg.hiVect()),
 		 cdir, bctype, tfp, bho, bcl,
-<<<<<<< HEAD
-		 fs.dataPtr(bdcomp), dimlist(fsb),
-		 msk.dataPtr(), dimlist(msb),
-		 (*bcoefs[level])[idim][mfi].dataPtr(), dimlist(bbox),
-=======
 		 BL_TO_FORTRAN_N(fs, bdcomp),
 		 BL_TO_FORTRAN(msk),
-		 BL_TO_FORTRAN(bcoefs[level][idim][mfi]),
->>>>>>> 0a0e6fcf
+		 BL_TO_FORTRAN((*bcoefs[level])[idim][mfi]),
 		 beta, geom[level].CellSize(), r.dataPtr());
 	}
       }
       else {
 	hmmat(mat, ARLIM(reg.loVect()), ARLIM(reg.hiVect()),
 	      cdir, bct, bho, bcl,
-<<<<<<< HEAD
-	      msk.dataPtr(), dimlist(msb),
-	      (*bcoefs[level])[idim][mfi].dataPtr(), dimlist(bbox),
-	      beta, geom[level].CellSize());
-	if (inhom) {
-	  const Fab &fs  = bd[level]->bndryValues(oitr())[mfi];
-	  const Box &fsb = fs.box();
-	  hbvec(vec, dimlist(reg),
-		cdir, bct, bho, bcl,
-		fs.dataPtr(bdcomp), dimlist(fsb),
-		msk.dataPtr(), dimlist(msb),
-		(*bcoefs[level])[idim][mfi].dataPtr(), dimlist(bbox),
-=======
 	      BL_TO_FORTRAN(msk),
-	      BL_TO_FORTRAN(bcoefs[level][idim][mfi]),
+              BL_TO_FORTRAN((*bcoefs[level])[idim][mfi]),
 	      beta, geom[level].CellSize());
 	if (inhom) {
 	  const FArrayBox &fs  = bd[level].bndryValues(oitr())[mfi];
@@ -3488,8 +3284,7 @@
 		cdir, bct, bho, bcl,
 		BL_TO_FORTRAN_N(fs, bdcomp),
 		BL_TO_FORTRAN(msk),
-		BL_TO_FORTRAN(bcoefs[level][idim][mfi]),
->>>>>>> 0a0e6fcf
+		BL_TO_FORTRAN((*bcoefs[level])[idim][mfi]),
 		beta, geom[level].CellSize());
 	}
       }
