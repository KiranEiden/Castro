--- conflicted
+++ resolved
@@ -154,11 +154,7 @@
   ! Save the radial pressure, and scale by dt for the purposes of refluxing.
 
   if (coord_type .gt. 0) then
-<<<<<<< HEAD
-     pradial(lo(1):hi(1)+1) = pgdnv(lo(1):hi(1)+1) * dt
-=======
-     pradial(lo(1):hi(1)+1) = q1(lo(1):hi(1)+1,GDPRES)
->>>>>>> bc283208
+     pradial(lo(1):hi(1)+1) = q1(lo(1):hi(1)+1,GDPRES) * dt
   end if
 
   deallocate(flatn,div,pdivu,q1)
