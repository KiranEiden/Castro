<<<<<<< HEAD
subroutine ca_umdrv_rad(is_finest_level,time,&
                        lo,hi,domlo,domhi,&
                        uin,uin_l1,uin_h1,&
                        uout,uout_l1,uout_h1,&
                        Erin,Erin_l1,Erin_h1,&
                        lam,lam_l1,lam_h1,&
                        Erout,Erout_l1,Erout_h1,&
                        src,src_l1,src_h1, &
                        delta,dt,&
                        flux,flux_l1,flux_h1,&
                        radflux,radflux_l1,radflux_h1,&
                        pradial,p_l1,p_h1,&
                        area,area_l1,area_h1,&
                        dloga,dloga_l1,dloga_h1,&
                        vol,vol_l1,vol_h1,courno,verbose, &
                        nstep_fsp) bind(C)

  use meth_params_module, only : QVAR, QU, NVAR, NHYP, NGDNV, GDU, GDPRES
  use rad_params_module, only : ngroups
  use radhydro_params_module, only : QRADVAR
  use rad_advection_module, only : umeth1d_rad, ctoprim_rad, consup_rad
  use prob_params_module, only : coord_type
  
  implicit none

  integer nstep_fsp
  integer is_finest_level
  integer lo(1),hi(1),verbose
  integer domlo(1),domhi(1)
  integer uin_l1,uin_h1, Erin_l1, Erin_h1, lam_l1, lam_h1
  integer uout_l1,uout_h1, Erout_l1, Erout_h1
  integer flux_l1,flux_h1, radflux_l1,radflux_h1
  integer p_l1, p_h1
  integer area_l1,area_h1
  integer dloga_l1,dloga_h1
  integer vol_l1,vol_h1
  integer src_l1,src_h1
  double precision   uin(  uin_l1:  uin_h1,NVAR)
  double precision  uout( uout_l1: uout_h1,NVAR)
  double precision  Erin( Erin_l1: Erin_h1, 0:ngroups-1)
  double precision  lam( lam_l1: lam_h1, 0:ngroups-1)
  double precision Erout(Erout_l1:Erout_h1, 0:ngroups-1)
  double precision   src(  src_l1:  src_h1,NVAR)
  double precision  flux( flux_l1: flux_h1,NVAR)
  double precision radflux(radflux_l1: radflux_h1, 0:ngroups-1)
  double precision pradial(  p_l1:   p_h1)
  double precision  area( area_l1: area_h1     )
  double precision dloga(dloga_l1:dloga_h1     )
  double precision   vol(  vol_l1: vol_h1      )
  double precision delta(1),dt,time,courno
  
  !     Automatic arrays for workspace
  double precision, allocatable:: q(:,:)
  double precision, allocatable:: gamc(:)
  double precision, allocatable:: gamcg(:)
  double precision, allocatable:: flatn(:)
  double precision, allocatable:: c(:)
  double precision, allocatable:: cg(:)
  double precision, allocatable:: csml(:)
  double precision, allocatable:: div(:)
  double precision, allocatable:: q1(:,:)
  double precision, allocatable:: ergdnv(:,:)
  double precision, allocatable:: lamgdnv(:,:)
  double precision, allocatable:: srcQ(:,:)
  double precision, allocatable:: pdivu(:)
  
  double precision dx
  integer i,ngf,ngq,iflaten
  integer q_l1, q_h1

  dx = delta(1)

  ngq = NHYP
  ngf = 1
  iflaten = 1

  q_l1 = lo(1)-NHYP
  q_h1 = hi(1)+NHYP

  allocate(     q(q_l1:q_h1,QRADVAR))
  allocate(    c (q_l1:q_h1))
  allocate(    cg(q_l1:q_h1))
  allocate( gamc (q_l1:q_h1))
  allocate( gamcg(q_l1:q_h1))
  allocate( flatn(q_l1:q_h1))
  allocate(  csml(q_l1:q_h1))
  
  allocate(  srcQ(q_l1:q_h1,QVAR))
  
  allocate(   div(lo(1):hi(1)+1))
  allocate( pdivu(lo(1):hi(1)  ))
  allocate(   q1(flux_l1-1:flux_h1+1,NGDNV))
  allocate(ergdnv(lo(1):hi(1)+1, 0:ngroups-1))
  allocate(lamgdnv(lo(1):hi(1)+1, 0:ngroups-1))
  

  !     Translate to primitive variables, compute sound speeds
  !     Note that (q,c,gamc,csml,flatn) are all dimensioned the same
  !       and set to correspond to coordinates of (lo:hi)
  
  call ctoprim_rad(lo,hi,uin,uin_l1,uin_h1, &
       Erin, Erin_l1, Erin_h1, &
       lam, lam_l1, lam_h1, &
       q,c,cg,gamc,gamcg,csml,flatn,q_l1,q_h1, &
       src,src_l1,src_h1, &
       srcQ,q_l1,q_h1, &
       courno,dx,dt,NHYP,ngf,iflaten)

  call umeth1d_rad(lo,hi,domlo,domhi, &
       lam, lam_l1, lam_h1, &       
       q,c,cg,gamc,gamcg,csml,flatn,q_l1,q_h1, &
       srcQ,q_l1,q_h1, &
       lo(1),hi(1),dx,dt, &
       flux,flux_l1,flux_h1, &
       radflux,radflux_l1,radflux_h1, &
       q1,flux_l1-1,flux_h1+1, &
       ergdnv,lo(1),hi(1)+1, &
       lamgdnv,lo(1),hi(1)+1, &
       dloga,dloga_l1,dloga_h1)

  ! Define p*divu
  do i = lo(1), hi(1)
     pdivu(i) = 0.5d0 * &
          (q1(i+1,GDPRES)+q1(i,GDPRES))*(q1(i+1,GDU)*area(i+1)-q1(i,GDU)*area(i)) / vol(i)
  end do

  ! Define divu on surroundingNodes(lo,hi)
  do i = lo(1),hi(1)+1
     div(i) = (q(i,QU)-q(i-1,QU)) / dx
  enddo

  !     Conservative update
  call consup_rad(uin,uin_l1,uin_h1, &
       uout,uout_l1,uout_h1, &
       Erin,Erin_l1,Erin_h1, &
       Erout,Erout_l1,Erout_h1, &
       q1,flux_l1-1,flux_h1+1, &
       ergdnv,lo(1),hi(1)+1, &
       lamgdnv,lo(1),hi(1)+1, &
       src , src_l1, src_h1, &
       flux,flux_l1,flux_h1, &
       radflux,radflux_l1,radflux_h1, &
       flatn,uin_l1,uin_h1, &
       area,area_l1,area_h1, &
       vol , vol_l1, vol_h1, &
       div ,pdivu,lo,hi,dx,dt, &
       nstep_fsp)

  if (coord_type .gt. 0) then
     pradial(lo(1):hi(1)+1) = q1(lo(1):hi(1)+1,GDPRES) * dt
  end if
  
  deallocate(q,c,cg,gamc,gamcg,flatn,csml,srcQ,div,pdivu,q1,ergdnv,lamgdnv)

end subroutine ca_umdrv_rad


=======
>>>>>>> b194076b
! This subroutine cannot be tiled
subroutine ca_compute_lamborder(Er, Er_l1, Er_h1, &
     kap, kap_l1, kap_h1, &
     lam, lam_l1, lam_h1, &
     dx, ngrow, limiter, filter_T, S)

  use rad_params_module, only : ngroups
  use fluxlimiter_module, only : FLDlambda
  use filter_module

  implicit none

  integer, intent(in) :: Er_l1, Er_h1, kap_l1, kap_h1, lam_l1, lam_h1
  integer, intent(in) :: ngrow, limiter, filter_T, S
  double precision, intent(in) :: dx
  double precision, intent(in) :: kap(kap_l1:kap_h1, 0:ngroups-1)
  double precision, intent(in) :: Er(Er_l1:Er_h1, 0:ngroups-1)
  double precision, intent(out) :: lam(lam_l1:lam_h1, 0:ngroups-1)

  integer :: i, reg_l1, reg_h1, g
  double precision :: r

  double precision, allocatable :: lamfil(:)

  lam = -1.d50

  reg_l1 = lam_l1 + ngrow
  reg_h1 = lam_h1 - ngrow

  if (filter_T .gt. 0) then
     allocate(lamfil(reg_l1:reg_h1))
  end if

  do g = 0, ngroups-1
     do i=lam_l1, lam_h1
        r = abs(Er(i+1,g) - Er(i-1,g)) / (2.*dx)
        r = r / (kap(i,g) * max(Er(i,g), 1.d-50))
        lam(i,g) = FLDlambda(r, limiter)
     end do

     if (Er(reg_l1-1,g) .eq. -1.d0) then
        r = abs(Er(reg_l1+1,g) - Er(reg_l1,g)) / dx
        r = r / (kap(reg_l1,g) * max(Er(reg_l1,g), 1.d-50))
        lam(reg_l1,g) = FLDlambda(r, limiter)
     end if

     if (Er(reg_h1+1,g) .eq. -1.d0) then
        r = abs(Er(reg_h1,g) - Er(reg_h1-1,g)) / dx
        r = r / (kap(reg_h1,g) * max(Er(reg_h1,g), 1.d-50))
        lam(reg_h1,g) = FLDlambda(r, limiter)
     end if

     ! filter
     if (filter_T .eq. 1) then

        do i=reg_l1, reg_h1
           lamfil(i) = ff1(0) * lam(i,g) &
                &    + ff1(1) * (lam(i-1,g)+lam(i+1,g))
           lamfil(i) = min(1.d0/3.d0, max(1.d-25, lamfil(i)))
         end do

         if (Er(reg_l1-1,g) .eq. -1.d0) then
            i = reg_l1
            lamfil(i) = dot_product(ff1b, lam(i:i+1,g))
            lamfil(i) = min(1.d0/3.d0, max(1.d-25, lamfil(i)))
         end if

         if (Er(reg_h1+1,g) .eq. -1.d0) then
            i = reg_h1
            lamfil(i) = dot_product(ff1b(1:0:-1), lam(i-1:i,g))
            lamfil(i) = min(1.d0/3.d0, max(1.d-25, lamfil(i)))
         end if

         lam(reg_l1:reg_h1,g) = lamfil(reg_l1:reg_h1)

      else if (filter_T .eq. 2) then

         do i=reg_l1, reg_h1
            lamfil(i) = ff2(0,S) * lam(i,g) &
                 &    + ff2(1,S) * (lam(i-1,g)+lam(i+1,g)) &
                 &    + ff2(2,S) * (lam(i-2,g)+lam(i+2,g))
            lamfil(i) = min(1.d0/3.d0, max(1.d-25, lamfil(i)))
         end do

         if (Er(reg_l1-1,g) .eq. -1.d0) then
            i = reg_l1
            lamfil(i) = dot_product(ff2b0, lam(i:i+2,g))
            lamfil(i) = min(1.d0/3.d0, max(1.d-25, lamfil(i)))

            i = reg_l1 + 1
            lamfil(i) = dot_product(ff2b1, lam(i-1:i+2,g))
            lamfil(i) = min(1.d0/3.d0, max(1.d-25, lamfil(i)))
         end if

         if (Er(reg_h1+1,g) .eq. -1.d0) then
            i = reg_h1-1
            lamfil(i) = dot_product(ff2b1(2:-1:-1), lam(i-2:i+1,g))
            lamfil(i) = min(1.d0/3.d0, max(1.d-25, lamfil(i)))

            i = reg_h1
            lamfil(i) = dot_product(ff2b0(2:0:-1), lam(i-2:i,g))
            lamfil(i) = min(1.d0/3.d0, max(1.d-25, lamfil(i)))
         end if

         lam(reg_l1:reg_h1,g) = lamfil(reg_l1:reg_h1)

      else if (filter_T .eq. 3) then

         do i=reg_l1, reg_h1
            lamfil(i) = ff3(0,S) * lam(i,g) &
                 &    + ff3(1,S) * (lam(i-1,g)+lam(i+1,g)) &
                 &    + ff3(2,S) * (lam(i-2,g)+lam(i+2,g)) &
                 &    + ff3(3,S) * (lam(i-3,g)+lam(i+3,g))
            lamfil(i) = min(1.d0/3.d0, max(1.d-25, lamfil(i)))
         end do

         if (Er(reg_l1-1,g) .eq. -1.d0) then
            i = reg_l1
            lamfil(i) = dot_product(ff3b0, lam(i:i+3,g))
            lamfil(i) = min(1.d0/3.d0, max(1.d-25, lamfil(i)))

            i = reg_l1 + 1
            lamfil(i) = dot_product(ff3b1, lam(i-1:i+3,g))
            lamfil(i) = min(1.d0/3.d0, max(1.d-25, lamfil(i)))

            i = reg_l1 + 2
            lamfil(i) = dot_product(ff3b2, lam(i-2:i+3,g))
            lamfil(i) = min(1.d0/3.d0, max(1.d-25, lamfil(i)))
         end if

         if (Er(reg_h1+1,g) .eq. -1.d0) then
            i = reg_h1 - 2
            lamfil(i) = dot_product(ff3b2(3:-2:-1), lam(i-3:i+2,g))
            lamfil(i) = min(1.d0/3.d0, max(1.d-25, lamfil(i)))

            i = reg_h1 - 1
            lamfil(i) = dot_product(ff3b1(3:-1:-1), lam(i-3:i+1,g))
            lamfil(i) = min(1.d0/3.d0, max(1.d-25, lamfil(i)))

            i = reg_h1
            lamfil(i) = dot_product(ff3b0(3:0:-1), lam(i-3:i,g))
            lamfil(i) = min(1.d0/3.d0, max(1.d-25, lamfil(i)))
         end if

         lam(reg_l1:reg_h1,g) = lamfil(reg_l1:reg_h1)

      else if (filter_T .eq. 4) then

         do i=reg_l1, reg_h1
            lamfil(i) = ff4(0,S) * lam(i,g) &
                 &    + ff4(1,S) * (lam(i-1,g)+lam(i+1,g)) &
                 &    + ff4(2,S) * (lam(i-2,g)+lam(i+2,g)) &
                 &    + ff4(3,S) * (lam(i-3,g)+lam(i+3,g)) &
                 &    + ff4(4,S) * (lam(i-4,g)+lam(i+4,g))
            lamfil(i) = min(1.d0/3.d0, max(1.d-25, lamfil(i)))
         end do

         if (Er(reg_l1-1,g) .eq. -1.d0) then
            i = reg_l1
            lamfil(i) = dot_product(ff4b0, lam(i:i+4,g))
            lamfil(i) = min(1.d0/3.d0, max(1.d-25, lamfil(i)))

            i = reg_l1 + 1
            lamfil(i) = dot_product(ff4b1, lam(i-1:i+4,g))
            lamfil(i) = min(1.d0/3.d0, max(1.d-25, lamfil(i)))

            i = reg_l1 + 2
            lamfil(i) = dot_product(ff4b2, lam(i-2:i+4,g))
            lamfil(i) = min(1.d0/3.d0, max(1.d-25, lamfil(i)))

            i = reg_l1 + 3
            lamfil(i) = dot_product(ff4b3, lam(i-3:i+4,g))
            lamfil(i) = min(1.d0/3.d0, max(1.d-25, lamfil(i)))
         end if

         if (Er(reg_h1+1,g) .eq. -1.d0) then
            i = reg_h1 - 3
            lamfil(i) = dot_product(ff4b3(4:-3:-1), lam(i-4:i+3,g))
            lamfil(i) = min(1.d0/3.d0, max(1.d-25, lamfil(i)))

            i = reg_h1 - 2
            lamfil(i) = dot_product(ff4b2(4:-2:-1), lam(i-4:i+2,g))
            lamfil(i) = min(1.d0/3.d0, max(1.d-25, lamfil(i)))

            i = reg_h1 - 1
            lamfil(i) = dot_product(ff4b1(4:-1:-1), lam(i-4:i+1,g))
            lamfil(i) = min(1.d0/3.d0, max(1.d-25, lamfil(i)))

            i = reg_h1
            lamfil(i) = dot_product(ff4b0(4:0:-1), lam(i-4:i,g))
            lamfil(i) = min(1.d0/3.d0, max(1.d-25, lamfil(i)))
         end if

         lam(reg_l1:reg_h1,g) = lamfil(reg_l1:reg_h1)

     end if

     ! boundary

     if (Er(reg_l1-1,g) .eq. -1.d0) then
        do i=lam_l1, reg_l1-1
           lam(i,g) = lam(reg_l1,g)
        end do
     end if

     if (Er(reg_h1+1,g) .eq. -1.d0) then
        do i=reg_h1+1, lam_h1
           lam(i,g) = lam(reg_h1,g)
        end do
     end if

  end do

  if (filter_T .gt. 0) then
     deallocate(lamfil)
  end if

end subroutine ca_compute_lamborder


subroutine ca_get_v_dcf( lo, hi, &
     er ,  er_l1,  er_h1, &
     s  ,   s_l1,   s_h1, &
     T  ,   T_l1,   T_h1, &
     c_v, c_v_l1, c_v_h1, &
     kr ,  kr_l1,  kr_h1, &
     kp ,  kp_l1,  kp_h1, &
     kp2, kp2_l1, kp2_h1, &
     dtemp, dtime, sigma, c, &
     v  ,   v_l1,   v_h1, &
     dcf, dcf_l1, dcf_h1)

  use meth_params_module, only : NVAR, URHO, UMX

  implicit none

  integer, intent(in) :: lo(1), hi(1)
  integer, intent(in) :: er_l1,er_h1,s_l1,s_h1,T_l1,T_h1,c_v_l1,c_v_h1
  integer, intent(in) :: kr_l1,kr_h1,kp_l1,kp_h1,kp2_l1,kp2_h1
  integer, intent(in) :: v_l1,v_h1,dcf_l1,dcf_h1
  double precision, intent(in)  ::  er( er_l1: er_h1)
  double precision, intent(in)  ::   s(  s_l1:  s_h1, NVAR)
  double precision, intent(in)  ::   T(  T_l1:  T_h1)
  double precision, intent(in)  :: c_v(c_v_l1:c_v_h1)
  double precision, intent(in ) ::  kr( kr_l1: kr_h1)
  double precision, intent(in ) ::  kp( kp_l1: kp_h1)
  double precision, intent(in ) :: kp2(kp2_l1:kp2_h1)
  double precision, intent(in) :: dtemp, dtime, sigma, c
  double precision ::   v(  v_l1:  v_h1)
  double precision :: dcf(dcf_l1:dcf_h1)

  integer :: i
  double precision :: etainv, fac0, fac2, alpha, frc

  fac0 = 4.d0 * sigma * dtime / dtemp
  fac2 = c * dtime / dtemp

  do i=lo(1),hi(1)
     v(i) = s(i,UMX)/s(i,URHO)

     alpha = fac0 * (kp2(i) * (T(i) + dtemp) ** 4    &
          -          kp (i) * (T(i)        ) ** 4)   &
          -  fac2 * (kp2(i) - kp(i)) * er(i)

     frc = s(i,URHO) * c_v(i) + 1.0d-50
     etainv = frc / (alpha + frc)

     dcf(i) = 2.d0 * etainv * (kp(i) / kr(i))
  end do

end subroutine ca_get_v_dcf


subroutine ca_compute_dcoefs( lo, hi, &
     d  ,   d_l1,   d_h1, &
     lam, lam_l1, lam_h1, &
     v ,    v_l1,   v_h1, &
     dcf, dcf_l1, dcf_h1, &
     r, idir)

  implicit none

  integer, intent(in) :: lo(1), hi(1)
  integer, intent(in) :: d_l1, d_h1, &
       & lam_l1, lam_h1, &
       &   v_l1,   v_h1, &
       & dcf_l1, dcf_h1, &
       idir

  double precision              ::   d(  d_l1:  d_h1)
  double precision, intent(in)  :: lam(lam_l1:lam_h1)
  double precision, intent(in)  ::   v(  v_l1:  v_h1)
  double precision, intent(in)  :: dcf(dcf_l1:dcf_h1)
  double precision, intent(in)  ::   r( lo(1): hi(1))

  integer :: i

  do i = lo(1), hi(1)
     if (v(i-1) + v(i) .gt. 0.d0) then
        d(i) = dcf(i-1) * v(i-1) * lam(i)
     else if (v(i-1) + v(i) .lt. 0.d0) then
        d(i) = dcf(i) * v(i) * lam(i)
     else
        d(i) = 0.0
     end if
     d(i) = d(i) * r(i)
  end do

end subroutine ca_compute_dcoefs


subroutine ca_update_dcf(lo, hi, &
     dcf, dcf_l1, dcf_h1, &
     etainv, eti_l1, eti_h1, &
     kp, kp_l1, kp_h1, kr, kr_l1, kr_h1)

  implicit none

  integer, intent(in) :: lo(1), hi(1)
  integer, intent(in) :: dcf_l1, dcf_h1, eti_l1, eti_h1, &
       kp_l1, kp_h1, kr_l1, kr_h1
  double precision, intent(in) :: etainv(eti_l1:eti_h1)
  double precision, intent(in) :: kp(kp_l1:kp_h1)
  double precision, intent(in) :: kr(kr_l1:kr_h1)
  double precision             :: dcf(dcf_l1:dcf_h1)

  integer :: i

  do i=lo(1),hi(1)
     dcf(i) = 2.d0 * etainv(i) * (kp(i)/kr(i))
  end do

end subroutine ca_update_dcf

subroutine ca_set_dterm_face( lo, hi, &
     Er, Er_l1, Er_h1, dc, dc_l1, dc_h1, &
     dtf, dtf_l1, dtf_h1, dx, idir)
  implicit none

  integer, intent(in) :: lo(1), hi(1)
  integer, intent(in) :: Er_l1, Er_h1, dc_l1, dc_h1, dtf_l1, dtf_h1, idir
  double precision, intent(in) :: dx
  double precision, intent(in) :: Er(Er_l1:Er_h1)
  double precision, intent(in) :: dc(dc_l1:dc_h1)
  double precision             :: dtf(dtf_l1:dtf_h1)
  integer :: i

  do i=lo(1),hi(1)
     dtf(i) = (Er(i) - Er(i-1)) / dx * dc(i)
  end do

end subroutine ca_set_dterm_face

subroutine ca_face2center( lo, hi, &
     scomp, dcomp, ncomp, nx, nc, &
     foox, foox_l1, foox_h1, &
     fooc, fooc_l1, fooc_h1)

  implicit none

  integer, intent(in) :: lo(1), hi(1), scomp,dcomp,ncomp,nx,nc
  integer, intent(in) :: foox_l1, foox_h1
  integer, intent(in) :: fooc_l1, fooc_h1
  double precision, intent(in) :: foox(foox_l1:foox_h1,0:nx-1)
  double precision             :: fooc(fooc_l1:fooc_h1,0:nc-1)

  integer :: i, n

  do n = 0, ncomp-1
     do i=lo(1), hi(1)
        fooc(i,dcomp+n) = (foox(i,scomp+n) + foox(i+1,scomp+n)) * 0.5d0;
     end do
  end do

end subroutine ca_face2center

! no tiling
subroutine ca_correct_dterm(dfx, dfx_l1, dfx_h1, &
     re, rc)

  implicit none

  integer, intent(in) :: dfx_l1, dfx_h1
  double precision, intent(inout) :: dfx(dfx_l1:dfx_h1)
  double precision, intent(in) :: re(dfx_l1:dfx_h1), rc(1)

  integer :: i

  do i=dfx_l1, dfx_h1
     dfx(i) = dfx(i) / (re(i) + 1.d-50)
  end do

end subroutine ca_correct_dterm

subroutine ca_estdt_rad(u,u_l1,u_h1, gpr,gpr_l1,gpr_h1, &
  lo,hi,dx,dt) bind(C)

  use network, only : nspec, naux
  use eos_module
  use meth_params_module, only : NVAR, URHO, UMX, UEINT, UTEMP, UFS, UFX, &
       allow_negative_energy
  implicit none

  integer u_l1,u_h1
  integer gpr_l1,gpr_h1
  integer lo(1), hi(1)
  double precision u(u_l1:u_h1,NVAR)
  double precision gpr(gpr_l1:gpr_h1)
  double precision dx(1), dt

  double precision :: rhoInv,ux,dt1,c
  integer          :: i
  type(eos_t) :: eos_state

  !     Translate to primitive variables, compute sound speed (call eos), get dtmax
  do i = lo(1),hi(1)

     rhoInv = 1.d0 / u(i,URHO)

     eos_state % rho = u(i,URHO)
     eos_state % T   = u(i,UTEMP)
     eos_state % e   = u(i,UEINT)*rhoInv
     eos_state % xn  = u(i,UFS:UFS+nspec-1) * rhoInv
     eos_state % aux = u(i,UFX:UFX+naux-1) * rhoInv

     ! Protect against negative e
     if (eos_state % e .gt. 0.d0 .or. allow_negative_energy .eq. 1) then
        call eos(eos_input_re, eos_state)
        c = eos_state % cs
     else
        c = 0.d0
     end if

     c = sqrt(c**2 + gpr(i)*rhoInv)

     ux = u(i,UMX)*rhoInv

     dt1 = dx(1) /( c + abs(ux) )
     dt  = min(dt,dt1)

  enddo

end subroutine ca_estdt_rad


! this is tiling safe
subroutine ca_est_gpr0(Er, Er_l1, Er_h1, gPr, gPr_l1, gPr_h1)

  use rad_params_module, only : ngroups

  implicit none

  integer, intent(in) :: Er_l1, Er_h1, gpr_l1, gpr_h1
  double precision, intent(in) :: Er(Er_l1:Er_h1, 0:ngroups-1)
  double precision, intent(out) :: gPr(gPr_l1:gPr_h1)

  integer :: i, g

  gPr = 0.d0

  do g = 0, ngroups-1
     do i = gPr_l1, gPr_h1
        gPr(i) = gPr(i) + 4.d0/9.d0*Er(i,g)
     end do
  end do

end subroutine ca_est_gpr0


! this is tiling safe
subroutine ca_est_gpr2(kap, kap_l1, kap_h1, Er, Er_l1, Er_h1, &
     gPr, gPr_l1, gPr_h1, vlo, vhi, dx, limiter, comoving)

  use rad_params_module, only : ngroups
  use fluxlimiter_module, only : FLDlambda, Edd_factor

  implicit none

  integer, intent(in) :: kap_l1, kap_h1
  integer, intent(in) ::  Er_l1,  Er_h1
  integer, intent(in) :: gPr_l1, gPr_h1
  integer, intent(in) :: vlo(1), vhi(1)  ! region with valid Er
  integer, intent(in) :: limiter, comoving
  double precision, intent(in) :: dx
  double precision, intent(in) ::  kap(kap_l1:kap_h1, 0:ngroups-1)
  double precision, intent(in) ::   Er( Er_l1: Er_h1, 0:ngroups-1)
  double precision, intent(out) :: gPr(gPr_l1:gPr_h1)

  integer :: i, g
  double precision :: r, lam, f, gamr
  integer :: im, ip
  double precision :: xm, xp

  if (gPr_l1-1 .ge. vlo(1)) then
     im = 1
     xm = 2.d0
  else
     im = 0
     xm = 1.d0
  end if

  if (gPr_h1+1 .le. vhi(1)) then
     ip = 1
     xp = 2.d0
  else
     ip = 0
     xp = 1.d0
  end if

  gPr = 0.0d0

  do g = 0, ngroups-1
     i = gPr_l1
     r = abs(Er(i+1,g) - Er(i-im,g)) / (xm*dx)
     r = r / (kap(i,g) * max(Er(i,g), 1.d-50))
     lam = FLDlambda(r, limiter)
     if (comoving .eq. 1) then
        f = Edd_factor(lam)
        gamr = (3.d0-f)/2.d0
     else
        gamr = lam + 1.d0
     end if
     gPr(i) = gPr(i) + gamr * lam * Er(i,g)

     do i = gPr_l1+1, gPr_h1-1
        r = abs(Er(i+1,g) - Er(i-1,g)) / (2.d0*dx)
        r = r / (kap(i,g) * max(Er(i,g), 1.d-50))
        lam = FLDlambda(r, limiter)
        if (comoving .eq. 1) then
           f = Edd_factor(lam)
           gamr = (3.d0-f)/2.d0
        else
           gamr = lam + 1.d0
        end if
        gPr(i) = gPr(i) + gamr * lam * Er(i,g)
     end do

     i = gPr_h1
     r = abs(Er(i+ip,g) - Er(i-1,g)) / (xp*dx)
     r = r / (kap(i,g) * max(Er(i,g), 1.d-50))
     lam = FLDlambda(r, limiter)
     if (comoving .eq. 1) then
        f = Edd_factor(lam)
        gamr = (3.d0-f)/2.d0
     else
        gamr = lam + 1.d0
     end if
     gPr(i) = gPr(i) + gamr * lam * Er(i,g)
  end do

end subroutine ca_est_gpr2<|MERGE_RESOLUTION|>--- conflicted
+++ resolved
@@ -1,163 +1,3 @@
-<<<<<<< HEAD
-subroutine ca_umdrv_rad(is_finest_level,time,&
-                        lo,hi,domlo,domhi,&
-                        uin,uin_l1,uin_h1,&
-                        uout,uout_l1,uout_h1,&
-                        Erin,Erin_l1,Erin_h1,&
-                        lam,lam_l1,lam_h1,&
-                        Erout,Erout_l1,Erout_h1,&
-                        src,src_l1,src_h1, &
-                        delta,dt,&
-                        flux,flux_l1,flux_h1,&
-                        radflux,radflux_l1,radflux_h1,&
-                        pradial,p_l1,p_h1,&
-                        area,area_l1,area_h1,&
-                        dloga,dloga_l1,dloga_h1,&
-                        vol,vol_l1,vol_h1,courno,verbose, &
-                        nstep_fsp) bind(C)
-
-  use meth_params_module, only : QVAR, QU, NVAR, NHYP, NGDNV, GDU, GDPRES
-  use rad_params_module, only : ngroups
-  use radhydro_params_module, only : QRADVAR
-  use rad_advection_module, only : umeth1d_rad, ctoprim_rad, consup_rad
-  use prob_params_module, only : coord_type
-  
-  implicit none
-
-  integer nstep_fsp
-  integer is_finest_level
-  integer lo(1),hi(1),verbose
-  integer domlo(1),domhi(1)
-  integer uin_l1,uin_h1, Erin_l1, Erin_h1, lam_l1, lam_h1
-  integer uout_l1,uout_h1, Erout_l1, Erout_h1
-  integer flux_l1,flux_h1, radflux_l1,radflux_h1
-  integer p_l1, p_h1
-  integer area_l1,area_h1
-  integer dloga_l1,dloga_h1
-  integer vol_l1,vol_h1
-  integer src_l1,src_h1
-  double precision   uin(  uin_l1:  uin_h1,NVAR)
-  double precision  uout( uout_l1: uout_h1,NVAR)
-  double precision  Erin( Erin_l1: Erin_h1, 0:ngroups-1)
-  double precision  lam( lam_l1: lam_h1, 0:ngroups-1)
-  double precision Erout(Erout_l1:Erout_h1, 0:ngroups-1)
-  double precision   src(  src_l1:  src_h1,NVAR)
-  double precision  flux( flux_l1: flux_h1,NVAR)
-  double precision radflux(radflux_l1: radflux_h1, 0:ngroups-1)
-  double precision pradial(  p_l1:   p_h1)
-  double precision  area( area_l1: area_h1     )
-  double precision dloga(dloga_l1:dloga_h1     )
-  double precision   vol(  vol_l1: vol_h1      )
-  double precision delta(1),dt,time,courno
-  
-  !     Automatic arrays for workspace
-  double precision, allocatable:: q(:,:)
-  double precision, allocatable:: gamc(:)
-  double precision, allocatable:: gamcg(:)
-  double precision, allocatable:: flatn(:)
-  double precision, allocatable:: c(:)
-  double precision, allocatable:: cg(:)
-  double precision, allocatable:: csml(:)
-  double precision, allocatable:: div(:)
-  double precision, allocatable:: q1(:,:)
-  double precision, allocatable:: ergdnv(:,:)
-  double precision, allocatable:: lamgdnv(:,:)
-  double precision, allocatable:: srcQ(:,:)
-  double precision, allocatable:: pdivu(:)
-  
-  double precision dx
-  integer i,ngf,ngq,iflaten
-  integer q_l1, q_h1
-
-  dx = delta(1)
-
-  ngq = NHYP
-  ngf = 1
-  iflaten = 1
-
-  q_l1 = lo(1)-NHYP
-  q_h1 = hi(1)+NHYP
-
-  allocate(     q(q_l1:q_h1,QRADVAR))
-  allocate(    c (q_l1:q_h1))
-  allocate(    cg(q_l1:q_h1))
-  allocate( gamc (q_l1:q_h1))
-  allocate( gamcg(q_l1:q_h1))
-  allocate( flatn(q_l1:q_h1))
-  allocate(  csml(q_l1:q_h1))
-  
-  allocate(  srcQ(q_l1:q_h1,QVAR))
-  
-  allocate(   div(lo(1):hi(1)+1))
-  allocate( pdivu(lo(1):hi(1)  ))
-  allocate(   q1(flux_l1-1:flux_h1+1,NGDNV))
-  allocate(ergdnv(lo(1):hi(1)+1, 0:ngroups-1))
-  allocate(lamgdnv(lo(1):hi(1)+1, 0:ngroups-1))
-  
-
-  !     Translate to primitive variables, compute sound speeds
-  !     Note that (q,c,gamc,csml,flatn) are all dimensioned the same
-  !       and set to correspond to coordinates of (lo:hi)
-  
-  call ctoprim_rad(lo,hi,uin,uin_l1,uin_h1, &
-       Erin, Erin_l1, Erin_h1, &
-       lam, lam_l1, lam_h1, &
-       q,c,cg,gamc,gamcg,csml,flatn,q_l1,q_h1, &
-       src,src_l1,src_h1, &
-       srcQ,q_l1,q_h1, &
-       courno,dx,dt,NHYP,ngf,iflaten)
-
-  call umeth1d_rad(lo,hi,domlo,domhi, &
-       lam, lam_l1, lam_h1, &       
-       q,c,cg,gamc,gamcg,csml,flatn,q_l1,q_h1, &
-       srcQ,q_l1,q_h1, &
-       lo(1),hi(1),dx,dt, &
-       flux,flux_l1,flux_h1, &
-       radflux,radflux_l1,radflux_h1, &
-       q1,flux_l1-1,flux_h1+1, &
-       ergdnv,lo(1),hi(1)+1, &
-       lamgdnv,lo(1),hi(1)+1, &
-       dloga,dloga_l1,dloga_h1)
-
-  ! Define p*divu
-  do i = lo(1), hi(1)
-     pdivu(i) = 0.5d0 * &
-          (q1(i+1,GDPRES)+q1(i,GDPRES))*(q1(i+1,GDU)*area(i+1)-q1(i,GDU)*area(i)) / vol(i)
-  end do
-
-  ! Define divu on surroundingNodes(lo,hi)
-  do i = lo(1),hi(1)+1
-     div(i) = (q(i,QU)-q(i-1,QU)) / dx
-  enddo
-
-  !     Conservative update
-  call consup_rad(uin,uin_l1,uin_h1, &
-       uout,uout_l1,uout_h1, &
-       Erin,Erin_l1,Erin_h1, &
-       Erout,Erout_l1,Erout_h1, &
-       q1,flux_l1-1,flux_h1+1, &
-       ergdnv,lo(1),hi(1)+1, &
-       lamgdnv,lo(1),hi(1)+1, &
-       src , src_l1, src_h1, &
-       flux,flux_l1,flux_h1, &
-       radflux,radflux_l1,radflux_h1, &
-       flatn,uin_l1,uin_h1, &
-       area,area_l1,area_h1, &
-       vol , vol_l1, vol_h1, &
-       div ,pdivu,lo,hi,dx,dt, &
-       nstep_fsp)
-
-  if (coord_type .gt. 0) then
-     pradial(lo(1):hi(1)+1) = q1(lo(1):hi(1)+1,GDPRES) * dt
-  end if
-  
-  deallocate(q,c,cg,gamc,gamcg,flatn,csml,srcQ,div,pdivu,q1,ergdnv,lamgdnv)
-
-end subroutine ca_umdrv_rad
-
-
-=======
->>>>>>> b194076b
 ! This subroutine cannot be tiled
 subroutine ca_compute_lamborder(Er, Er_l1, Er_h1, &
      kap, kap_l1, kap_h1, &
