module riemann_module

  use bl_types
  use bl_constants_module

  implicit none

  private

  public cmpflx

  real (kind=dp_t), parameter :: smallu = 1.e-12_dp_t

contains

! :::
! ::: ------------------------------------------------------------------
! :::

  subroutine cmpflx(lo,hi,domlo,domhi, &
                    qm,qp,qpd_l1,qpd_h1, &
                    flx,flx_l1,flx_h1, &
                    pgdnv,pg_l1,pg_h1, &
                    ugdnv,ug_l1,ug_h1, &
                    gamc,csml,c,qd_l1,qd_h1,ilo,ihi)

    use meth_params_module, only : QVAR, NVAR, &
<<<<<<< HEAD
                                   riemann_solver
    
=======
                                   use_colglaz

>>>>>>> a7da3f81
    implicit none
    integer lo(1),hi(1)
    integer domlo(1),domhi(1)
    integer ilo,ihi
    integer qpd_l1,qpd_h1
    integer flx_l1, flx_h1
    integer  pg_l1, pg_h1
    integer  ug_l1, ug_h1
    integer  qd_l1,  qd_h1
    double precision    qm(qpd_l1:qpd_h1, QVAR)
    double precision    qp(qpd_l1:qpd_h1, QVAR)
    double precision   flx(flx_l1:flx_h1, NVAR)
    double precision pgdnv( pg_l1: pg_h1)
    double precision ugdnv( ug_l1: ug_h1)
    double precision  gamc( qd_l1: qd_h1)
    double precision     c( qd_l1: qd_h1)
    double precision  csml( qd_l1: qd_h1)

    ! Local variables
    integer i
    double precision, allocatable :: smallc(:),cavg(:),gamcp(:), gamcm(:)

    allocate ( smallc(ilo:ihi+1) )
    allocate ( cavg(ilo:ihi+1) )
    allocate ( gamcp(ilo:ihi+1) )
    allocate ( gamcm(ilo:ihi+1) )

    do i = ilo, ihi+1
       smallc(i) = max( csml(i), csml(i-1) )
       cavg(i) = HALF*( c(i) + c(i-1) )
       gamcm(i) = gamc(i-1)
       gamcp(i) = gamc(i)
    enddo

    ! Solve Riemann problem (godunov state passed back, but only (u,p) saved)
    if (riemann_solver == 0) then
       ! Colella, Glaz, & Ferguson
       call riemannus(qm, qp,qpd_l1,qpd_h1, smallc, cavg, &
                      gamcm, gamcp, flx, flx_l1, flx_h1, &
                      pgdnv, pg_l1, pg_h1, &
                      ugdnv, ug_l1, ug_h1, ilo, ihi, domlo, domhi )
    else
       ! Colella & Glaz
       call riemanncg(qm, qp,qpd_l1,qpd_h1, smallc, cavg, &
                      gamcm, gamcp, flx, flx_l1, flx_h1, &
                      pgdnv, pg_l1, pg_h1, &
                      ugdnv, ug_l1, ug_h1, ilo, ihi)
    endif

    deallocate (smallc,cavg,gamcm,gamcp)

  end subroutine cmpflx


! :::
! ::: ------------------------------------------------------------------
! :::

  subroutine riemanncg(ql,qr,qpd_l1,qpd_h1,smallc,cav, &
                       gamcl,gamcr,uflx,uflx_l1,uflx_h1, &
                       pgdnv, pg_l1, pg_h1, &
                       ugdnv, ug_l1, ug_h1,ilo,ihi)

    ! this implements the approximate Riemann solver of Colella & Glaz (1985)

    use bl_error_module
    use network, only : nspec, naux
    use eos_type_module
    use eos_module
    use meth_params_module, only : QVAR, NVAR, QRHO, QU, QV, QW, &
                                   QPRES, QREINT, QFS, &
                                   QFX, URHO, UMX, UEDEN, UEINT, &
                                   UFS, UFX, &
                                   npassive, upass_map, qpass_map, small_dens, small_pres, small_temp, &
                                   cg_maxiter, cg_tol


    double precision, parameter :: small = 1.d-8

    integer :: qpd_l1, qpd_h1
    integer :: uflx_l1, uflx_h1
    integer :: ug_l1, ug_h1
    integer :: pg_l1, pg_h1


    double precision :: ql(qpd_l1:qpd_h1, QVAR+3)
    double precision :: qr(qpd_l1:qpd_h1, QVAR+3)
    double precision ::  gamcl(ilo:ihi+1)
    double precision ::  gamcr(ilo:ihi+1)
    double precision ::    cav(ilo:ihi+1)
    double precision :: smallc(ilo:ihi+1)
    double precision :: uflx(uflx_l1:uflx_h1, NVAR)
    double precision :: ugdnv(ug_l1:ug_h1)
    double precision :: pgdnv(pg_l1:pg_h1)

    integer :: ilo,ihi
    integer :: n, nq, ipassive

    double precision :: rgdnv,ustar,gamgdnv,v1gdnv,v2gdnv
    double precision :: rl, ul, v1l, v2l, pl, rel
    double precision :: rr, ur, v1r, v2r, pr, rer
    double precision :: wl, wr, rhoetot
    double precision :: rstar, cstar, pstar
    double precision :: ro, uo, po, co, gamco
    double precision :: sgnm, spin, spout, ushock, frac
    double precision :: wsmall, csmall,qavg

    double precision :: gcl, gcr
    double precision :: clsq, clsql, clsqr, wlsq, wosq, wrsq, wo
    double precision :: zm, zp
    double precision :: denom, dpditer, dpjmp
    double precision :: gamc_bar, game_bar
    double precision :: gamel, gamer, gameo, gamstar, gmin, gmax, gdot

    integer :: iter, iter_max
    double precision :: tol
    double precision :: err

    logical :: converged

    double precision :: pstnm1
    double precision :: taul, taur, tauo
    double precision :: ustarm, ustarp, ustnm1, ustnp1

    double precision, parameter :: weakwv = 1.d-3

    double precision, allocatable :: pstar_hist(:)

    type (eos_t) :: eos_state

    integer :: k

    tol = cg_tol
    iter_max = cg_maxiter

    allocate (pstar_hist(iter_max))

    do k = ilo, ihi+1

       ! left state
       rl  = max( ql(k,QRHO), small_dens)

       ul  = ql(k,QU)
       v1l = ql(k,QV)
       v2l = ql(k,QW)

       pl  = ql(k,QPRES)
       rel = ql(k,QREINT)
       gcl = gamcl(k)

       ! sometimes we come in here with negative energy or pressure
       ! note: reset both in either case, to remain thermo
       ! consistent
       if (rel <= ZERO .or. pl <= small_pres) then
          print *, "WARNING: (rho e)_l < 0 or pl < small_pres in Riemann: ", rel, pl, small_pres
          eos_state % T   = small_temp
          eos_state % rho = rl
          eos_state % xn  = ql(k,QFS:QFS-1+nspec)
          eos_state % aux = ql(k,QFX:QFX-1+naux)

          call eos(eos_input_rt, eos_state)

          rel = rl*eos_state%e
          pl  = eos_state%p
          gcl = eos_state%gam1
       endif

       ! right state
       rr  = max( qr(k,QRHO), small_dens)

       ur  = qr(k,QU)
       v1r  = qr(k,QV)
       v2r  = qr(k,QW)

       pr  = qr(k,QPRES)
       rer = qr(k,QREINT)
       gcr = gamcr(k)

       if (rer <= ZERO .or. pr <= small_pres) then
          print *, "WARNING: (rho e)_r < 0 or pr < small_pres in Riemann: ", rer, pr, small_pres
          eos_state % T   = small_temp
          eos_state % rho = rr
          eos_state % xn  = qr(k,QFS:QFS-1+nspec)
          eos_state % aux = qr(k,QFX:QFX-1+naux)

          call eos(eos_input_rt, eos_state)

          rer = rr*eos_state%e
          pr  = eos_state%p
          gcr = eos_state%gam1
       endif

       ! common quantities
       taul = ONE/rl
       taur = ONE/rr

       ! lagrangian sound speeds
       clsql = gcl*pl*rl
       clsqr = gcr*pr*rr


       ! Note: in the original Colella & Glaz paper, they predicted
       ! gamma_e to the interfaces using a special (non-hyperbolic)
       ! evolution equation.  In Castro, we instead bring (rho e)
       ! to the edges, so we construct the necessary gamma_e here from
       ! what we have on the interfaces.
       gamel = pl/rel + ONE
       gamer = pr/rer + ONE

       ! these should consider a wider average of the cell-centered
       ! gammas
       gmin = min(gamel, gamer, 1.0, 4.d0/3.d0)
       gmax = max(gamel, gamer, 2.0, 5.d0/3.d0)

       game_bar = HALF*(gamel + gamer)
       gamc_bar = HALF*(gcl + gcr)

       gdot = 2.d0*(ONE - game_bar/gamc_bar)*(game_bar - 1.0d0)

       csmall = smallc(k)
       wsmall = small_dens*csmall
       wl = max(wsmall,sqrt(abs(clsql)))
       wr = max(wsmall,sqrt(abs(clsqr)))

       ! make an initial guess for pstar -- this is a two-shock
       ! approximation
       !  pstar = ((wr*pl + wl*pr) + wl*wr*(ul - ur))/(wl + wr)
       pstar = pl + ( (pr - pl) - wr*(ur - ul) )*wl/(wl+wr)
       pstar = max(pstar,small_pres)

       ! get the shock speeds -- this computes W_s from CG Eq. 34
       call wsqge(pl,taul,gamel,gdot,  &
                  gamstar,pstar,wlsq,clsql,gmin,gmax)

       call wsqge(pr,taur,gamer,gdot,  &
                  gamstar,pstar,wrsq,clsqr,gmin,gmax)

       pstnm1 = pstar

       wl = sqrt(wlsq)
       wr = sqrt(wrsq)

       ! R-H jump conditions give ustar across each wave -- these should
       ! be equal when we are done iterating
       ustarp = ul - (pstar-pl)/wl
       ustarm = ur + (pstar-pr)/wr

       ! revise our pstar guess
       !pstar = ((wr*pl + wl*pr) + wl*wr*(ul - ur))/(wl + wr)
       pstar = pl + ( (pr - pl) - wr*(ur - ul) )*wl/(wl+wr)
       pstar = max(pstar,small_pres)

       ! secant iteration
       converged = .false.
       iter = 1
       do while ((iter <= iter_max .and. .not. converged) .or. iter <= 2)

          call wsqge(pl,taul,gamel,gdot,  &
                     gamstar,pstar,wlsq,clsql,gmin,gmax)

          call wsqge(pr,taur,gamer,gdot,  &
                     gamstar,pstar,wrsq,clsqr,gmin,gmax)

          wl = ONE / sqrt(wlsq)
          wr = ONE / sqrt(wrsq)
          ustnm1 = ustarm
          ustnp1 = ustarp
          ustarm = ur-(pr-pstar)*wr
          ustarp = ul+(pl-pstar)*wl

          dpditer=abs(pstnm1-pstar)
          zp=abs(ustarp-ustnp1)
          if(zp-weakwv*cav(k) <= ZERO)then
             zp = dpditer*wl
          endif

          zm=abs(ustarm-ustnm1)
          if(zm-weakwv*cav(k) <= ZERO)then
             zm = dpditer*wr
          endif

          ! the new pstar is found via CG Eq. 18
          denom=dpditer/max(zp+zm,small*(cav(k)))
          pstnm1 = pstar
          pstar=pstar-denom*(ustarm-ustarp)
          pstar=max(pstar,small_pres)

          err = abs(pstar - pstnm1)
          if (err < tol*pstar) converged = .true.

          pstar_hist(iter) = pstar

          iter = iter + 1

       enddo

       if (.not. converged) then
          print *, 'pstar history: '
          do iter = 1, iter_max
             print *, iter, pstar_hist(iter)
          enddo

          print *, ' '
          print *, 'left state  (r,u,p,re,gc): ', rl, ul, pl, rel, gcl
          print *, 'right state (r,u,p,re,gc): ', rr, ur, pr, rer, gcr
          call bl_error("ERROR: non-convergence in the Riemann solver")
       endif


       ! we converged! construct the single ustar for the region
       ! between the left and right waves, using the updated wave speeds
       ustarm = ur-(pr-pstar)*wr  ! careful -- here wl, wr are 1/W
       ustarp = ul+(pl-pstar)*wl

       ustar = HALF* ( ustarp + ustarm )

       ! for symmetry preservation, if ustar is really small, then we
       ! set it to zero
       if (abs(ustar) < smallu*HALF*(abs(ul) + abs(ur))) then
          ustar = ZERO
       endif

       ! sample the solution -- here we look first at the direction
       ! that the contact is moving.  This tells us if we need to
       ! worry about the L/L* states or the R*/R states.
       if (ustar .gt. ZERO) then
          ro = rl
          uo = ul
          po = pl
          tauo = taul
          !reo = rel
          gamco = gcl
          gameo = gamel

       else if (ustar .lt. ZERO) then
          ro = rr
          uo = ur
          po = pr
          tauo = taur
          !reo = rer
          gamco = gcr
          gameo = gamer

       else
          ro = HALF*(rl+rr)
          uo = HALF*(ul+ur)
          po = HALF*(pl+pr)
          tauo = HALF*(taul+taur)

          gamco = HALF*(gcl+gcr)
          gameo = HALF*(gamel + gamer)
       endif

       ! use tau = 1/rho as the independent variable here
       ro = max(small_dens,1.0d0/tauo)
       tauo = 1.0d0/ro

       co = sqrt(abs(gamco*po/ro))
       co = max(csmall,co)
       clsq = (co*ro)**2

       ! now that we know which state (left or right) we need to worry
       ! about, get the value of gamstar and wosq across the wave we
       ! are dealing with.
       call wsqge(po,tauo,gameo,gdot,   &
                  gamstar,pstar,wosq,clsq,gmin,gmax)

       sgnm = sign(ONE,ustar)

       wo = sqrt(wosq)
       dpjmp = pstar - po

       ! is this max really necessary?
       !rstar=max(1.-ro*dpjmp/wosq,(gameo-1.)/(gameo+1.))
       rstar=ONE-ro*dpjmp/wosq
       rstar=ro/rstar
       rstar = max(small_dens,rstar)

       !entho = (reo/ro + po/ro)/co**2
       !estar = reo + (pstar - po)*entho

       cstar = sqrt(abs(gamco*pstar/rstar))
       cstar = max(cstar,csmall)

       spout = co - sgnm*uo
       spin = cstar - sgnm*ustar

       !ushock = HALF*(spin + spout)
       ushock = wo/ro - sgnm*uo

       if (pstar-po .ge. ZERO) then
          spin = ushock
          spout = ushock
       endif
       ! if (spout-spin .eq. ZERO) then
       !   scr = small*cav(k)
       !  else
       !     scr = spout-spin
       !  endif
       !  frac = (ONE + (spout + spin)/scr)*HALF
       !  frac = max(ZERO,min(ONE,frac))

       frac = HALF*(1.0d0 + (spin + spout)/max(spout-spin,spin+spout, small*cav(k)))

       if (ustar > ZERO) then
          v1gdnv = v1l
          v2gdnv = v2l
       else if (ustar < ZERO) then
          v1gdnv = v1r
          v2gdnv = v2r
       else
          v1gdnv = HALF*(v1l+v1r)
          v2gdnv = HALF*(v2l+v2r)
       endif

       ! linearly interpolate between the star and normal state -- this covers the
       ! case where we are inside the rarefaction fan.
       rgdnv = frac*rstar + (ONE - frac)*ro
       ugdnv(k) = frac*ustar + (ONE - frac)*uo
       pgdnv(k) = frac*pstar + (ONE - frac)*po
       gamgdnv =  frac*gamstar + (ONE-frac)*gameo

       ! now handle the cases where instead we are fully in the
       ! star or fully in the original (l/r) state
       if (spout .lt. ZERO) then
          rgdnv = ro
          ugdnv(k) = uo
          pgdnv(k) = po
          gamgdnv = gameo
       endif
       if (spin .ge. ZERO) then
          rgdnv = rstar
          ugdnv(k) = ustar
          pgdnv(k) = pstar
          gamgdnv = gamstar
       endif

       pgdnv(k) = max(pgdnv(k),small_pres)

       ! Compute fluxes, order as conserved state (not q)
       uflx(k,URHO) = rgdnv*ugdnv(k)

       ! note: here we do not include the pressure, since in 1-d,
       ! for some geometries, div{F} + grad{p} cannot be written
       ! in a flux difference form
       uflx(k,UMX) = uflx(k,URHO)*ugdnv(k)

       ! compute the total energy from the internal, p/(gamma - 1), and the kinetic
       rhoetot = pgdnv(k)/(gamgdnv - 1.0d0) + &
            HALF*rgdnv*(ugdnv(k)**2 + v1gdnv**2 + v2gdnv**2)

       uflx(k,UEDEN) = ugdnv(k)*(rhoetot + pgdnv(k))
       uflx(k,UEINT) = ugdnv(k)*pgdnv(k)/(gamgdnv - ONE)

       ! passively advected quantities -- only the contact matters
       ! note: this also includes the y- and z-velocity flux
       do ipassive = 1, npassive
          n  = upass_map(ipassive)
          nq = qpass_map(ipassive)
          if (ustar .gt. ZERO) then
             uflx(k,n) = uflx(k,URHO)*ql(k,nq)
          else if (ustar .lt. ZERO) then
             uflx(k,n) = uflx(k,URHO)*qr(k,nq)
          else
             qavg = HALF * (ql(k,nq) + qr(k,nq))
             uflx(k,n) = uflx(k,URHO)*qavg
          endif
       enddo

    enddo
  end subroutine riemanncg

  subroutine wsqge(p,v,gam,gdot,gstar,pstar,wsq,csq,gmin,gmax)

    double precision p,v,gam,gdot,gstar,pstar,wsq,csq,gmin,gmax

    double precision, parameter :: smlp1 = 1.d-10
    double precision, parameter :: small = 1.d-7

    double precision :: alpha, beta

    ! First predict a value of game across the shock

    ! CG Eq. 31
    gstar=(pstar-p)*gdot/(pstar+p) + gam
    gstar=max(gmin,min(gmax,gstar))

    ! Now use that predicted value of game with the R-H jump conditions
    ! to compute the wave speed.

    ! CG Eq. 34
    ! wsq = (HALF*(gstar-1.0d0)*(pstar+p)+pstar)
    ! temp = ((gstar-gam)/(gam-1.))

    !if (pstar-p.eq.ZERO) then
    !   divide=small
    !else
    !   divide=pstar-p
    !endif

    !temp=temp/divide
    !wsq = wsq/(v - temp*p*v)

    alpha = pstar-(gstar-1.0d0)*p/(gam-1.0d0)
    if (alpha == ZERO) alpha = smlp1*(pstar + p)

    beta = pstar + HALF*(gstar-1.0d0)*(pstar+p)

    wsq = (pstar-p)*beta/(v*alpha)

    if (abs(pstar  - p) < smlp1*(pstar + p)) then
       wsq = csq
    endif
    wsq=max(wsq,(HALF*(gam-ONE)/gam)*csq)

    return
  end subroutine wsqge

! :::
! ::: ------------------------------------------------------------------
! :::

  subroutine riemannus(ql,qr,qpd_l1,qpd_h1,smallc,cav, &
                       gamcl,gamcr,uflx,uflx_l1,uflx_h1,&
                       pgdnv,pg_l1,pg_h1,ugdnv,ug_l1,ug_h1, &
                       ilo,ihi,domlo,domhi)

    use network, only : nspec, naux
    use meth_params_module, only : QVAR, NVAR, QRHO, QU, QV, QW, QPRES, QREINT, QFS, QFX, &
                                   URHO, UMX, UEDEN, UEINT, &
                                   UFS, UFX, npassive, upass_map, qpass_map, small_dens, small_pres, &
                                   fix_mass_flux
    use prob_params_module, only : physbc_lo, physbc_hi, Outflow, Symmetry

    implicit none

    double precision, parameter:: small = 1.d-8

    integer ilo,ihi
    integer domlo(1),domhi(1)
    integer  qpd_l1,  qpd_h1
    integer   pg_l1,   pg_h1
    integer   ug_l1,   ug_h1
    integer uflx_l1, uflx_h1
    double precision ql(qpd_l1:qpd_h1, QVAR)
    double precision qr(qpd_l1:qpd_h1, QVAR)
    double precision   cav(ilo:ihi+1), smallc(ilo:ihi+1)
    double precision gamcl(ilo:ihi+1), gamcr(ilo:ihi+1)
    double precision  uflx(uflx_l1:uflx_h1, NVAR)
    double precision pgdnv( pg_l1: pg_h1)
    double precision ugdnv( ug_l1: ug_h1)

    double precision rgdnv, regdnv, ustar, v1gdnv, v2gdnv
    double precision rl, ul, v1l, v2l, pl, rel
    double precision rr, ur, v1r, v2r, pr, rer
    double precision wl, wr, rhoetot, scr
    double precision rstar, cstar, estar, pstar
    double precision ro, uo, po, reo, co, gamco, entho
    double precision sgnm, spin, spout, ushock, frac

    double precision wsmall, csmall
    integer ipassive, n, nq
    integer k
    logical :: fix_mass_flux_lo, fix_mass_flux_hi

    ! Solve Riemann Problem

    fix_mass_flux_lo = (fix_mass_flux .eq. 1) .and. (physbc_lo(1) .eq. Outflow) .and. (ilo .eq. domlo(1))
    fix_mass_flux_hi = (fix_mass_flux .eq. 1) .and. (physbc_hi(1) .eq. Outflow) .and. (ihi .eq. domhi(1))

    do k = ilo, ihi+1
       rl  = ql(k,QRHO)
       ul  = ql(k,QU)
       v1l = ql(k,QV)
       v2l = ql(k,QW)
       pl  = ql(k,QPRES)
       rel = ql(k,QREINT)

       rr  = qr(k,QRHO)
       ur  = qr(k,QU)
       v1r  = qr(k,QV)
       v2r  = qr(k,QW)
       pr  = qr(k,QPRES)
       rer = qr(k,QREINT)

       csmall = smallc(k)
       wsmall = small_dens*csmall
       wl = max(wsmall,sqrt(abs(gamcl(k)*pl*rl)))
       wr = max(wsmall,sqrt(abs(gamcr(k)*pr*rr)))

       pstar = ((wr*pl + wl*pr) + wl*wr*(ul - ur))/(wl + wr)
       ustar = ((wl*ul + wr*ur) + (pl - pr))/(wl + wr)

       pstar = max(pstar,small_pres)
       ! for symmetry preservation, if ustar is really small, then we
       ! set it to zero
       if (abs(ustar) < smallu*HALF*(abs(ul) + abs(ur))) then
          ustar = ZERO
       endif

       if (ustar .gt. ZERO) then
          ro = rl
          uo = ul
          po = pl
          reo = rel
          gamco = gamcl(k)
       else if (ustar .lt. ZERO) then
          ro = rr
          uo = ur
          po = pr
          reo = rer
          gamco = gamcr(k)
       else
          ro = HALF*(rl+rr)
          uo = HALF*(ul+ur)
          po = HALF*(pl+pr)
          reo = HALF*(rel+rer)
          gamco = HALF*(gamcl(k)+gamcr(k))
       endif
       ro = max(small_dens,ro)

       co = sqrt(abs(gamco*po/ro))
       co = max(csmall,co)
       entho = (reo/ro + po/ro)/co**2
       rstar = ro + (pstar - po)/co**2
       rstar = max(small_dens,rstar)
       estar = reo + (pstar - po)*entho
       cstar = sqrt(abs(gamco*pstar/rstar))
       cstar = max(cstar,csmall)

       sgnm = sign(ONE,ustar)
       spout = co - sgnm*uo
       spin = cstar - sgnm*ustar
       ushock = HALF*(spin + spout)
       if (pstar-po .ge. ZERO) then
          spin = ushock
          spout = ushock
       endif
       if (spout-spin .eq. ZERO) then
          scr = small*cav(k)
       else
          scr = spout-spin
       endif
       frac = (ONE + (spout + spin)/scr)*HALF
       frac = max(ZERO,min(ONE,frac))

       if (ustar > ZERO) then
          v1gdnv = v1l
          v2gdnv = v2l
       else if (ustar < ZERO) then
          v1gdnv = v1r
          v2gdnv = v2r
       else
          v1gdnv = HALF*(v1l+v1r)
          v2gdnv = HALF*(v2l+v2r)
       endif

       rgdnv = frac*rstar + (ONE - frac)*ro
       ugdnv(k) = frac*ustar + (ONE - frac)*uo
       pgdnv(k) = frac*pstar + (ONE - frac)*po
       regdnv = frac*estar + (ONE - frac)*reo

       if (spout .lt. ZERO) then
          rgdnv = ro
          ugdnv(k) = uo
          pgdnv(k) = po
          regdnv = reo
       endif
       if (spin .ge. ZERO) then
          rgdnv = rstar
          ugdnv(k) = ustar
          pgdnv(k) = pstar
          regdnv = estar
       endif

       if (k.eq.0 .and. physbc_lo(1) .eq. Symmetry) ugdnv(k) = ZERO

       if (fix_mass_flux_lo .and. k.eq.domlo(1) .and. ugdnv(k) .ge. ZERO) then
          rgdnv    = ql(k,QRHO)
          ugdnv(k) = ql(k,QU)
          regdnv   = ql(k,QREINT)
       end if
       if (fix_mass_flux_hi .and. k.eq.domhi(1)+1 .and. ugdnv(k) .le. ZERO) then
          rgdnv    = qr(k,QRHO)
          ugdnv(k) = qr(k,QU)
          regdnv   = qr(k,QREINT)
       end if

       ! Compute fluxes, order as conserved state (not q)
       uflx(k,URHO) = rgdnv*ugdnv(k)
       uflx(k,UMX) = uflx(k,URHO)*ugdnv(k)

       rhoetot = regdnv + HALF*rgdnv*(ugdnv(k)**2 + v1gdnv**2 + v2gdnv**2)
       uflx(k,UEDEN) = ugdnv(k)*(rhoetot + pgdnv(k))
       uflx(k,UEINT) = ugdnv(k)*regdnv

       do ipassive = 1, npassive
          n  = upass_map(ipassive)
          nq = qpass_map(ipassive)
          if (ustar .ge. ZERO) then
             uflx(k,n) = uflx(k,URHO)*ql(k,nq)
          else
             uflx(k,n) = uflx(k,URHO)*qr(k,nq)
          endif
       enddo

    enddo
  end subroutine riemannus

end module riemann_module<|MERGE_RESOLUTION|>--- conflicted
+++ resolved
@@ -25,13 +25,8 @@
                     gamc,csml,c,qd_l1,qd_h1,ilo,ihi)
 
     use meth_params_module, only : QVAR, NVAR, &
-<<<<<<< HEAD
                                    riemann_solver
-    
-=======
-                                   use_colglaz
-
->>>>>>> a7da3f81
+
     implicit none
     integer lo(1),hi(1)
     integer domlo(1),domhi(1)
