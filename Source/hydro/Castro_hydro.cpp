#include "Castro.H"
#include "Castro_F.H"

#ifdef RADIATION
#include "Radiation.H"
#endif

using namespace amrex;

void
Castro::construct_hydro_source(Real time, Real dt)
{

  // this constructs the hydrodynamic source (essentially the flux
  // divergence) using the CTU framework for unsplit hydrodynamics

    if (verbose && ParallelDescriptor::IOProcessor())
        std::cout << "... Entering hydro advance" << std::endl << std::endl;

    hydro_source.setVal(0.0);

    int finest_level = parent->finestLevel();

    const Real *dx = geom.CellSize();

    const int* domain_lo = geom.Domain().loVect();
    const int* domain_hi = geom.Domain().hiVect();

    MultiFab& S_new = get_new_data(State_Type);

#ifdef RADIATION
    MultiFab& Er_new = get_new_data(Rad_Type);

    if (!Radiation::rad_hydro_combined) {
      amrex::Abort("Castro::construct_hydro_source -- we don't implement a mode where we have radiation, but it is not coupled to hydro");
    }

    int nstep_fsp = -1;
#endif

    // note: the radiation consup currently does not fill these
    Real mass_lost       = 0.;
    Real xmom_lost       = 0.;
    Real ymom_lost       = 0.;
    Real zmom_lost       = 0.;
    Real eden_lost       = 0.;
    Real xang_lost       = 0.;
    Real yang_lost       = 0.;
    Real zang_lost       = 0.;

    BL_PROFILE_VAR("Castro::advance_hydro_ca_umdrv()", CA_UMDRV);

#ifdef _OPENMP
#ifdef RADIATION
#pragma omp parallel reduction(max:nstep_fsp)
#else
#pragma omp parallel reduction(+:mass_lost,xmom_lost,ymom_lost,zmom_lost) \
		     reduction(+:eden_lost,xang_lost,yang_lost,zang_lost)
#endif
#endif
    {

      FArrayBox flux[BL_SPACEDIM];
#if (BL_SPACEDIM <= 2)
      FArrayBox pradial(Box::TheUnitBox(),1);
#endif
#ifdef RADIATION
      FArrayBox rad_flux[BL_SPACEDIM];
#endif

      int priv_nstep_fsp = -1;

      int is_finest_level = (level == finest_level) ? 1 : 0;

      for (MFIter mfi(S_new,hydro_tile_size); mfi.isValid(); ++mfi)
      {
	  const Box& bx    = mfi.tilebox();

	  const int* lo = bx.loVect();
	  const int* hi = bx.hiVect();

	  FArrayBox &statein  = Sborder[mfi];
	  FArrayBox &stateout = S_new[mfi];

	  FArrayBox &source_in  = sources_for_hydro[mfi];
	  FArrayBox &source_out = hydro_source[mfi];

#ifdef RADIATION
          FArrayBox &Er = Erborder[mfi];
          FArrayBox &lam = lamborder[mfi];
          FArrayBox &Erout = Er_new[mfi];
#endif

	  // Allocate fabs for fluxes
	  for (int i = 0; i < BL_SPACEDIM ; i++)  {
	    const Box& bxtmp = amrex::surroundingNodes(bx,i);
	    flux[i].resize(bxtmp,NUM_STATE);
#ifdef RADIATION
	    rad_flux[i].resize(bxtmp,Radiation::nGroups);
#endif
	  }

#if (BL_SPACEDIM <= 2)
	  if (!Geometry::IsCartesian()) {
	    pradial.resize(amrex::surroundingNodes(bx,0),1);
	  }
#endif

	  ca_ctu_update
	    (&is_finest_level, &time,
	     ARLIM_3D(lo), ARLIM_3D(hi), ARLIM_3D(domain_lo), ARLIM_3D(domain_hi),
	     BL_TO_FORTRAN_3D(statein), 
	     BL_TO_FORTRAN_3D(stateout),
#ifdef RADIATION
	     BL_TO_FORTRAN_3D(Er), 
	     BL_TO_FORTRAN_3D(Erout),
#endif
	     BL_TO_FORTRAN_3D(q[mfi]),
	     BL_TO_FORTRAN_3D(qaux[mfi]),
	     BL_TO_FORTRAN_3D(src_q[mfi]),
	     BL_TO_FORTRAN_3D(source_out),
	     ZFILL(dx), &dt,
	     D_DECL(BL_TO_FORTRAN_3D(flux[0]),
		    BL_TO_FORTRAN_3D(flux[1]),
		    BL_TO_FORTRAN_3D(flux[2])),
#ifdef RADIATION
	     D_DECL(BL_TO_FORTRAN_3D(rad_flux[0]),
		    BL_TO_FORTRAN_3D(rad_flux[1]),
		    BL_TO_FORTRAN_3D(rad_flux[2])),
#endif
	     D_DECL(BL_TO_FORTRAN_3D(area[0][mfi]),
		    BL_TO_FORTRAN_3D(area[1][mfi]),
		    BL_TO_FORTRAN_3D(area[2][mfi])),
#if (BL_SPACEDIM < 3)
	     BL_TO_FORTRAN_3D(pradial),
	     BL_TO_FORTRAN_3D(dLogArea[0][mfi]),
#endif
	     BL_TO_FORTRAN_3D(volume[mfi]),
	     verbose,
#ifdef RADIATION
	     &priv_nstep_fsp,
#endif
	     mass_lost, xmom_lost, ymom_lost, zmom_lost,
	     eden_lost, xang_lost, yang_lost, zang_lost);

	  // Store the fluxes from this advance.
	  // For normal integration we want to add the fluxes from this advance
	  // since we may be subcycling the timestep. But for SDC integration
	  // we want to copy the fluxes since we expect that there will not be
	  // subcycling and we only want the last iteration's fluxes.

	  for (int i = 0; i < BL_SPACEDIM ; i++) {
#ifndef SDC
	    (*fluxes    [i])[mfi].plus(    flux[i],mfi.nodaltilebox(i),0,0,NUM_STATE);
#ifdef RADIATION
	    (*rad_fluxes[i])[mfi].plus(rad_flux[i],mfi.nodaltilebox(i),0,0,Radiation::nGroups);
#endif
#else
	    (*fluxes    [i])[mfi].copy(    flux[i],mfi.nodaltilebox(i),0,mfi.nodaltilebox(i),0,NUM_STATE);
#ifdef RADIATION
	    (*rad_fluxes[i])[mfi].copy(rad_flux[i],mfi.nodaltilebox(i),0,mfi.nodaltilebox(i),0,Radiation::nGroups);
#endif	    
#endif
            (*mass_fluxes[i])[mfi].copy(flux[i],mfi.nodaltilebox(i),Density,mfi.nodaltilebox(i),0,1);
	  }

#if (BL_SPACEDIM <= 2)
	  if (!Geometry::IsCartesian()) {
#ifndef SDC
	    P_radial[mfi].plus(pradial,mfi.nodaltilebox(0),0,0,1);
#else
	    P_radial[mfi].copy(pradial,mfi.nodaltilebox(0),0,mfi.nodaltilebox(0),0,1);
#endif
	  }
#endif
      } // MFIter loop

#ifdef RADIATION
      nstep_fsp = std::max(nstep_fsp, priv_nstep_fsp);
#endif
    }  // end of omp parallel region

    BL_PROFILE_VAR_STOP(CA_UMDRV);

#ifdef RADIATION
    if (radiation->verbose>=1) {
#ifdef BL_LAZY
      Lazy::QueueReduction( [=] () mutable {
#endif
	  ParallelDescriptor::ReduceIntMax(nstep_fsp, ParallelDescriptor::IOProcessorNumber());
	  if (ParallelDescriptor::IOProcessor() && nstep_fsp > 0) {
	    std::cout << "Radiation f-space advection on level " << level
		      << " takes as many as " << nstep_fsp;
	    if (nstep_fsp == 1) {
	      std::cout<< " substep.\n";
	    }
	    else {
	      std::cout<< " substeps.\n";
	    }
	  }
#ifdef BL_LAZY
	});
#endif
    }
#else
    // Flush Fortran output

    if (verbose)
      flush_output();

    if (track_grid_losses)
    {
	material_lost_through_boundary_temp[0] += mass_lost;
	material_lost_through_boundary_temp[1] += xmom_lost;
	material_lost_through_boundary_temp[2] += ymom_lost;
	material_lost_through_boundary_temp[3] += zmom_lost;
	material_lost_through_boundary_temp[4] += eden_lost;
	material_lost_through_boundary_temp[5] += xang_lost;
	material_lost_through_boundary_temp[6] += yang_lost;
	material_lost_through_boundary_temp[7] += zang_lost;
    }

    if (print_update_diagnostics)
    {

	bool local = true;
	Vector<Real> hydro_update = evaluate_source_change(hydro_source, dt, local);

#ifdef BL_LAZY
	Lazy::QueueReduction( [=] () mutable {
#endif
	    ParallelDescriptor::ReduceRealSum(hydro_update.dataPtr(), hydro_update.size(), ParallelDescriptor::IOProcessorNumber());

	    if (ParallelDescriptor::IOProcessor())
		std::cout << std::endl << "  Contributions to the state from the hydro source:" << std::endl;

	    print_source_change(hydro_update);

#ifdef BL_LAZY
	});
#endif
      }
#endif

    if (verbose && ParallelDescriptor::IOProcessor())
        std::cout << std::endl << "... Leaving hydro advance" << std::endl << std::endl;

}



void
Castro::construct_mol_hydro_source(Real time, Real dt)
{

  // this constructs the hydrodynamic source (essentially the flux
  // divergence) using method of lines integration.  The output, as a
  // update to the state, is stored in the k_mol array of multifabs.

  if (verbose && ParallelDescriptor::IOProcessor())
    std::cout << "... hydro MOL stage " << mol_iteration << std::endl;


  // we'll add each stage's contribution to -div{F(U)} as we compute them
  if (mol_iteration == 0) {
    hydro_source.setVal(0.0);
  }

  int finest_level = parent->finestLevel();

  const Real *dx = geom.CellSize();

  MultiFab& S_new = get_new_data(State_Type);

  MultiFab& k_stage = *k_mol[mol_iteration];

#ifdef RADIATION
  MultiFab& Er_new = get_new_data(Rad_Type);

  if (!Radiation::rad_hydro_combined) {
    amrex::Abort("Castro::construct_mol_hydro_source -- we don't implement a mode where we have radiation, but it is not coupled to hydro");
  }

  int nstep_fsp = -1;
#endif

  BL_PROFILE_VAR("Castro::advance_hydro_ca_umdrv()", CA_UMDRV);

  const int* domain_lo = geom.Domain().loVect();
  const int* domain_hi = geom.Domain().hiVect();

#ifdef _OPENMP
#ifdef RADIATION
#pragma omp parallel reduction(max:nstep_fsp)
#endif
#endif
  {

    FArrayBox flux[BL_SPACEDIM];
#if (BL_SPACEDIM <= 2)
    FArrayBox pradial(Box::TheUnitBox(),1);
#endif
#ifdef RADIATION
    FArrayBox rad_flux[BL_SPACEDIM];
#endif

    int priv_nstep_fsp = -1;
    // The fourth order stuff cannot do tiling because of the Laplacian corrections
    for (MFIter mfi(S_new, (fourth_order) ? no_tile_size : hydro_tile_size); mfi.isValid(); ++mfi)
      {
	const Box& bx  = mfi.tilebox();

	const int* lo = bx.loVect();
	const int* hi = bx.hiVect();

	FArrayBox &statein  = Sborder[mfi];
	FArrayBox &stateout = S_new[mfi];

	FArrayBox &source_in  = sources_for_hydro[mfi];

	// the output of this will be stored in the correct stage MF
	FArrayBox &source_out = k_stage[mfi];
	FArrayBox &source_hydro_only = hydro_source[mfi];

#ifdef RADIATION
	FArrayBox &Er = Erborder[mfi];
	FArrayBox &lam = lamborder[mfi];
	FArrayBox &Erout = Er_new[mfi];
#endif

	FArrayBox& vol = volume[mfi];

	// Allocate fabs for fluxes
	for (int i = 0; i < BL_SPACEDIM ; i++)  {
	  const Box& bxtmp = amrex::surroundingNodes(bx,i);
	  flux[i].resize(bxtmp,NUM_STATE);
#ifdef RADIATION
	  rad_flux[i].resize(bxtmp,Radiation::nGroups);
#endif
	}

#if (BL_SPACEDIM <= 2)
	if (!Geometry::IsCartesian()) {
	  pradial.resize(amrex::surroundingNodes(bx,0),1);
	}
#endif

        if (fourth_order) {
          ca_fourth_single_stage
            (&time,
             ARLIM_3D(lo), ARLIM_3D(hi), ARLIM_3D(domain_lo), ARLIM_3D(domain_hi),
             &(b_mol[mol_iteration]),
             BL_TO_FORTRAN_3D(statein), 
             BL_TO_FORTRAN_3D(stateout),
             BL_TO_FORTRAN_3D(q[mfi]),
             BL_TO_FORTRAN_3D(q_bar[mfi]),
             BL_TO_FORTRAN_3D(qaux[mfi]),
             BL_TO_FORTRAN_3D(source_in),
             BL_TO_FORTRAN_3D(source_out),
             BL_TO_FORTRAN_3D(source_hydro_only),
             ZFILL(dx), &dt,
             D_DECL(BL_TO_FORTRAN_3D(flux[0]),
                    BL_TO_FORTRAN_3D(flux[1]),
                    BL_TO_FORTRAN_3D(flux[2])),
             D_DECL(BL_TO_FORTRAN_3D(area[0][mfi]),
                    BL_TO_FORTRAN_3D(area[1][mfi]),
                    BL_TO_FORTRAN_3D(area[2][mfi])),
#if (BL_SPACEDIM < 3)
             BL_TO_FORTRAN_3D(pradial),
             BL_TO_FORTRAN_3D(dLogArea[0][mfi]),
#endif
             BL_TO_FORTRAN_3D(volume[mfi]),
             verbose);

        } else {
          ca_mol_single_stage
            (&time,
             ARLIM_3D(lo), ARLIM_3D(hi), ARLIM_3D(domain_lo), ARLIM_3D(domain_hi),
             &(b_mol[mol_iteration]),
             BL_TO_FORTRAN_3D(statein), 
             BL_TO_FORTRAN_3D(stateout),
             BL_TO_FORTRAN_3D(q[mfi]),
             BL_TO_FORTRAN_3D(qaux[mfi]),
             BL_TO_FORTRAN_3D(source_in),
             BL_TO_FORTRAN_3D(source_out),
             BL_TO_FORTRAN_3D(source_hydro_only),
             ZFILL(dx), &dt,
             D_DECL(BL_TO_FORTRAN_3D(flux[0]),
                    BL_TO_FORTRAN_3D(flux[1]),
                    BL_TO_FORTRAN_3D(flux[2])),
             D_DECL(BL_TO_FORTRAN_3D(area[0][mfi]),
                    BL_TO_FORTRAN_3D(area[1][mfi]),
                    BL_TO_FORTRAN_3D(area[2][mfi])),
#if (BL_SPACEDIM < 3)
             BL_TO_FORTRAN_3D(pradial),
             BL_TO_FORTRAN_3D(dLogArea[0][mfi]),
#endif
             BL_TO_FORTRAN_3D(volume[mfi]),
             verbose);
        }

	// Store the fluxes from this advance -- we weight them by the
	// integrator weight for this stage
	for (int i = 0; i < BL_SPACEDIM ; i++) {
	  (*fluxes    [i])[mfi].saxpy(b_mol[mol_iteration], flux[i], 
				      mfi.nodaltilebox(i), mfi.nodaltilebox(i), 0, 0, NUM_STATE);
#ifdef RADIATION
	  (*rad_fluxes[i])[mfi].saxpy(b_mol[mol_iteration], rad_flux[i], 
				      mfi.nodaltilebox(i), mfi.nodaltilebox(i), 0, 0, Radiation::nGroups);
#endif
	}

#if (BL_SPACEDIM <= 2)
	if (!Geometry::IsCartesian()) {
	  P_radial[mfi].plus(pradial,mfi.nodaltilebox(0),0,0,1);
	}
#endif
      } // MFIter loop

#ifdef RADIATION
    nstep_fsp = std::max(nstep_fsp, priv_nstep_fsp);
#endif
  }  // end of omp parallel region

  BL_PROFILE_VAR_STOP(CA_UMDRV);

  // Flush Fortran output

  if (verbose)
    flush_output();


  if (print_update_diagnostics)
    {

      bool local = true;
      Vector<Real> hydro_update = evaluate_source_change(k_stage, dt, local);

#ifdef BL_LAZY
      Lazy::QueueReduction( [=] () mutable {
#endif
	  ParallelDescriptor::ReduceRealSum(hydro_update.dataPtr(), hydro_update.size(), ParallelDescriptor::IOProcessorNumber());

	  if (ParallelDescriptor::IOProcessor())
	    std::cout << std::endl << "  Contributions to the state from the hydro source:" << std::endl;

	  print_source_change(hydro_update);

#ifdef BL_LAZY
	});
#endif
    }

}



void
Castro::cons_to_prim(const Real time)
{

#ifdef RADIATION
    AmrLevel::FillPatch(*this, Erborder, NUM_GROW, time, Rad_Type, 0, Radiation::nGroups);

    MultiFab lamborder(grids, dmap, Radiation::nGroups, NUM_GROW);
    if (radiation->pure_hydro) {
      lamborder.setVal(0.0, NUM_GROW);
    }
    else {
      radiation->compute_limiter(level, grids, Sborder, Erborder, lamborder);
    }
#endif

    const int* domain_lo = geom.Domain().loVect();
    const int* domain_hi = geom.Domain().hiVect();

    MultiFab& S_new = get_new_data(State_Type);

#ifdef _OPENMP
#pragma omp parallel
#endif
    for (MFIter mfi(S_new, hydro_tile_size); mfi.isValid(); ++mfi) {

        const Box& qbx = mfi.growntilebox(NUM_GROW);
        const int idx = mfi.tileIndex();

        // Convert the conservative state to the primitive variable state.
        // This fills both q and qaux.

        ca_ctoprim(BL_TO_FORTRAN_BOX(qbx),
                   BL_TO_FORTRAN_ANYD(Sborder[mfi]),
#ifdef RADIATION
                   BL_TO_FORTRAN_ANYD(Erborder[mfi]),
                   BL_TO_FORTRAN_ANYD(lamborder[mfi]),
#endif
                   BL_TO_FORTRAN_ANYD(q[mfi]),
                   BL_TO_FORTRAN_ANYD(qaux[mfi]),
                   &idx);

        // Convert the source terms expressed as sources to the conserved state to those
        // expressed as sources for the primitive state.
        if (do_ctu) {
          ca_srctoprim(BL_TO_FORTRAN_BOX(qbx),
                       BL_TO_FORTRAN_ANYD(q[mfi]),
                       BL_TO_FORTRAN_ANYD(qaux[mfi]),
                       BL_TO_FORTRAN_ANYD(sources_for_hydro[mfi]),
                       BL_TO_FORTRAN_ANYD(src_q[mfi]),
                       &idx);
        }

#ifndef RADIATION

        // Add in the reactions source term; only done in SDC.

#ifdef SDC
#ifdef REACTIONS
        MultiFab& SDC_react_source = get_new_data(SDC_React_Type);

        if (do_react)
	    src_q[mfi].plus(SDC_react_source[mfi],qbx,qbx,0,0,QVAR);
#endif
#endif
#endif
      
    }

}


void
Castro::cons_to_prim_fourth(const Real time)
{
  // convert the conservative state cell averages to primitive cell
  // averages with 4th order accuracy

    const int* domain_lo = geom.Domain().loVect();
    const int* domain_hi = geom.Domain().hiVect();

    MultiFab& S_new = get_new_data(State_Type);

<<<<<<< HEAD
=======
    // we don't support radiation here
#ifdef RADIATION
    amrex::Abort("radiation not supported to fourth order");
#else
>>>>>>> 8d8c2e51
#ifdef _OPENMP
#pragma omp parallel
#endif
    for (MFIter mfi(S_new, hydro_tile_size); mfi.isValid(); ++mfi) {

      const Box& qbx = mfi.growntilebox(NUM_GROW);
      const Box& qbxm1 = mfi.growntilebox(NUM_GROW-1);
      const int idx = mfi.tileIndex();

      // note: these conversions are using a growntilebox, so it
      // will include ghost cells

      // convert U_avg to U_cc -- this will use a Laplacian
      // operation and will result in U_cc defined only on
      // NUM_GROW-1 ghost cells at the end.
      FArrayBox U_cc;
      U_cc.resize(qbx, NUM_STATE);

      ca_make_cell_center(BL_TO_FORTRAN_BOX(qbxm1),
                          BL_TO_FORTRAN_FAB(Sborder[mfi]),
                          BL_TO_FORTRAN_FAB(U_cc),
                          &idx);

      // convert U_avg to q_bar -- this will be done on all NUM_GROW
      // ghost cells.
      FArrayBox qaux_bar;
      qaux_bar.resize(qbx, NQAUX);

      ca_ctoprim(BL_TO_FORTRAN_BOX(qbx),
                 BL_TO_FORTRAN_ANYD(Sborder[mfi]),
                 BL_TO_FORTRAN_ANYD(q_bar[mfi]),
                 BL_TO_FORTRAN_ANYD(qaux_bar),
                 &idx);

      // this is what we should construct the flattening coefficient
      // from

      // convert U_cc to q_cc (we'll store this temporarily in q,
      // qaux).  This will remain valid only on the NUM_GROW-1 ghost
      // cells.
      ca_ctoprim(BL_TO_FORTRAN_BOX(qbxm1),
                 BL_TO_FORTRAN_ANYD(U_cc),
                 BL_TO_FORTRAN_ANYD(q[mfi]),
                 BL_TO_FORTRAN_ANYD(qaux[mfi]),
                 &idx);
    }


<<<<<<< HEAD
=======
    // check for NaNs
    check_for_nan(q);
    check_for_nan(q_bar);


>>>>>>> 8d8c2e51
#ifdef _OPENMP
#pragma omp parallel
#endif
    for (MFIter mfi(S_new, hydro_tile_size); mfi.isValid(); ++mfi) {

      const Box& qbxm1 = mfi.growntilebox(NUM_GROW-1);
      const int idx = mfi.tileIndex();

      // now convert q, qaux into 4th order accurate averages
      // this will create q, qaux in NUM_GROW-1 ghost cells, but that's
      // we need here

      ca_make_fourth_average(BL_TO_FORTRAN_BOX(qbxm1),
                             BL_TO_FORTRAN_FAB(q[mfi]),
                             BL_TO_FORTRAN_FAB(q_bar[mfi]),
                             &idx);

      // not sure if we need to convert qaux this way, or if we can
      // just evaluate it (we may not need qaux at all actually)

    }

<<<<<<< HEAD
=======
    check_for_nan(q_bar);
#endif // RADIATION
>>>>>>> 8d8c2e51
}



void
Castro::check_for_cfl_violation(const Real dt)
{

    Real courno = -1.0e+200;

    const Real *dx = geom.CellSize();

    MultiFab& S_new = get_new_data(State_Type);

#ifdef _OPENMP
#pragma omp parallel reduction(max:courno)
#endif
    for (MFIter mfi(S_new, hydro_tile_size); mfi.isValid(); ++mfi) {

        const Box& bx = mfi.tilebox();

        ca_compute_cfl(BL_TO_FORTRAN_BOX(bx),
                       BL_TO_FORTRAN_ANYD(q[mfi]),
                       BL_TO_FORTRAN_ANYD(qaux[mfi]),
                       &dt, dx, &courno);

    }

    ParallelDescriptor::ReduceRealMax(courno);

    if (courno > 1.0) {
        if (ParallelDescriptor::IOProcessor())
            std::cout << "WARNING -- EFFECTIVE CFL AT THIS LEVEL " << level << " IS " << courno << '\n';

        cfl_violation = 1;
    }

}<|MERGE_RESOLUTION|>--- conflicted
+++ resolved
@@ -538,13 +538,10 @@
 
     MultiFab& S_new = get_new_data(State_Type);
 
-<<<<<<< HEAD
-=======
     // we don't support radiation here
 #ifdef RADIATION
     amrex::Abort("radiation not supported to fourth order");
 #else
->>>>>>> 8d8c2e51
 #ifdef _OPENMP
 #pragma omp parallel
 #endif
@@ -593,14 +590,11 @@
     }
 
 
-<<<<<<< HEAD
-=======
     // check for NaNs
     check_for_nan(q);
     check_for_nan(q_bar);
 
 
->>>>>>> 8d8c2e51
 #ifdef _OPENMP
 #pragma omp parallel
 #endif
@@ -623,11 +617,8 @@
 
     }
 
-<<<<<<< HEAD
-=======
     check_for_nan(q_bar);
 #endif // RADIATION
->>>>>>> 8d8c2e51
 }
 
 
