! These routines do the characteristic tracing under the parabolic
! profiles in each zone to the edge / half-time.

module trace_ppm_module

  use prob_params_module, only : dg
  use amrex_fort_module, only : rt => amrex_real

  implicit none

  private

  public tracexy_ppm, tracez_ppm

contains

  subroutine tracexy_ppm(q, qd_lo, qd_hi, &
                         qaux, qa_lo, qa_hi, &
                         Ip, Im, Ip_src, Im_src, Ip_gc, Im_gc, I_lo, I_hi, &
                         qxm, qxp, qym, qyp, qs_lo, qs_hi, &
#if (BL_SPACEDIM < 3)
                         dloga, dloga_lo, dloga_hi, &
#endif
                         ilo1, ilo2, ihi1, ihi2, domlo, domhi, &
                         dx, dt, kc, k3d)

    use network, only : nspec, naux
    use meth_params_module, only : NQ, NQAUX, QVAR, QRHO, QU, QV, QW, &
                                   QREINT, QPRES, QTEMP, QGAME, QC, QGAMC, QFX, QFS, &
                                   small_dens, small_pres, &
                                   ppm_type, &
                                   ppm_reference_eigenvectors, ppm_predict_gammae, &
                                   npassive, qpass_map, ppm_temp_fix, &
                                   fix_mass_flux
    use bl_constants_module
    use eos_type_module, only : eos_t, eos_input_rt
    use eos_module, only : eos
    use prob_params_module, only : physbc_lo, physbc_hi, Outflow

    use amrex_fort_module, only : rt => amrex_real
    implicit none

    integer, intent(in) :: qd_lo(3), qd_hi(3)
    integer, intent(in) :: qs_lo(3),qs_hi(3)
    integer, intent(in) :: qa_lo(3), qa_hi(3)
    integer, intent(in) :: I_lo(3), I_hi(3)
#if (BL_SPACEDIM < 3)
    integer, intent(in) :: dloga_lo(3), dloga_hi(3)
#endif
    integer, intent(in) :: ilo1, ilo2, ihi1, ihi2
    integer, intent(in) :: kc, k3d
    integer, intent(in) :: domlo(3), domhi(3)

    real(rt), intent(in) ::     q(qd_lo(1):qd_hi(1),qd_lo(2):qd_hi(2),qd_lo(3):qd_hi(3),NQ)
    real(rt), intent(in) ::  qaux(qa_lo(1):qa_hi(1),qa_lo(2):qa_hi(2),qa_lo(3):qa_hi(3),NQAUX)

    real(rt), intent(in) :: Ip(I_lo(1):I_hi(1),I_lo(2):I_hi(2),I_lo(3):I_hi(3),1:BL_SPACEDIM,1:3,NQ)
    real(rt), intent(in) :: Im(I_lo(1):I_hi(1),I_lo(2):I_hi(2),I_lo(3):I_hi(3),1:BL_SPACEDIM,1:3,NQ)

    real(rt), intent(in) :: Ip_src(I_lo(1):I_hi(1),I_lo(2):I_hi(2),I_lo(3):I_hi(3),1:BL_SPACEDIM,1:3,QVAR)
    real(rt), intent(in) :: Im_src(I_lo(1):I_hi(1),I_lo(2):I_hi(2),I_lo(3):I_hi(3),1:BL_SPACEDIM,1:3,QVAR)

    real(rt), intent(in) :: Ip_gc(I_lo(1):I_hi(1),I_lo(2):I_hi(2),I_lo(3):I_hi(3),1:BL_SPACEDIM,1:3,1)
    real(rt), intent(in) :: Im_gc(I_lo(1):I_hi(1),I_lo(2):I_hi(2),I_lo(3):I_hi(3),1:BL_SPACEDIM,1:3,1)

    real(rt), intent(inout) :: qxm(qs_lo(1):qs_hi(1),qs_lo(2):qs_hi(2),qs_lo(3):qs_hi(3),NQ)
    real(rt), intent(inout) :: qxp(qs_lo(1):qs_hi(1),qs_lo(2):qs_hi(2),qs_lo(3):qs_hi(3),NQ)
    real(rt), intent(inout) :: qym(qs_lo(1):qs_hi(1),qs_lo(2):qs_hi(2),qs_lo(3):qs_hi(3),NQ)
    real(rt), intent(inout) :: qyp(qs_lo(1):qs_hi(1),qs_lo(2):qs_hi(2),qs_lo(3):qs_hi(3),NQ)
#if (BL_SPACEDIM < 3)
    real(rt), intent(in) ::  dloga(dloga_lo(1):dloga_hi(1),dloga_lo(2):dloga_hi(2),dloga_lo(3):dloga_hi(3))
#endif
    real(rt), intent(in) :: dt, dx(3)

    ! Local variables
    integer :: i, j
    integer :: n, ipassive

    type(eos_t) :: eos_state

    real(rt) :: hdt

    ! To allow for easy integration of radiation, we adopt the
    ! following conventions:
    !
    ! rho : mass density
    ! u, v, w : velocities
    ! p : gas (hydro) pressure
    ! ptot : total pressure (note for pure hydro, this is
    !        just the gas pressure)
    ! rhoe_g : gas specific internal energy
    ! cgas : sound speed for just the gas contribution
    ! cc : total sound speed (including radiation)
    ! h_g : gas specific enthalpy / cc**2
    ! gam_g : the gas Gamma_1
    ! game : gas gamma_e
    !
    ! for pure hydro, we will only consider:
    !   rho, u, v, w, ptot, rhoe_g, cc, h_g

    real(rt) :: cc, csq, cgassq, Clag
    real(rt) :: rho, u, v, w, p, rhoe_g, h_g, temp
    real(rt) :: gam_g, game

    real(rt) :: drho, dptot, drhoe_g
    real(rt) :: de, dge, dtau, dtaum, dtaup
    real(rt) :: dup, dvp, dptotp
    real(rt) :: dum, dvm, dptotm
    real(rt) :: dT0, dTp, dTm
    real(rt) :: p_r, p_T

    real(rt) :: rho_ref, u_ref, v_ref, p_ref, rhoe_g_ref, h_g_ref, temp_ref
    real(rt) :: tau_ref

    real(rt) :: cc_ref, csq_ref, Clag_ref, gam_g_ref, game_ref, gfactor
    real(rt) :: cc_ev, csq_ev, Clag_ev, rho_ev, p_ev, h_g_ev, tau_ev, temp_ev

    real(rt) :: alpham, alphap, alpha0r, alpha0e_g
    real(rt) :: sourcr, sourcp, source, courn, eta, dlogatmp
    real(rt) :: tau_s, e_s

    logical :: fix_mass_flux_lo, fix_mass_flux_hi

    if (ppm_type == 0) then
       print *,'Oops -- shouldnt be in tracexy_ppm with ppm_type = 0'
       call bl_error("Error:: trace_ppm_nd.f90 :: tracexy_ppm")
    end if

    hdt = HALF * dt


    fix_mass_flux_lo = (fix_mass_flux == 1) .and. (physbc_lo(1) == Outflow) &
         .and. (ilo1 == domlo(1))
    fix_mass_flux_hi = (fix_mass_flux == 1) .and. (physbc_hi(1) == Outflow) &
         .and. (ihi1 == domhi(1))


    !=========================================================================
    ! PPM CODE
    !=========================================================================

    ! This does the characteristic tracing to build the interface
    ! states using the normal predictor only (no transverse terms).
    !
    ! We come in with the Im and Ip arrays -- these are the averages
    ! of the various primitive state variables under the parabolic
    ! interpolant over the region swept out by one of the 3 different
    ! characteristic waves.
    !
    ! Im is integrating to the left interface of the current zone
    ! (which will be used to build the right ("p") state at that interface)
    ! and Ip is integrating to the right interface of the current zone
    ! (which will be used to build the left ("m") state at that interface).
    !
    ! The indices are: Ip(i, j, k, dim, wave, var)
    !
    ! The choice of reference state is designed to minimize the
    ! effects of the characteristic projection.  We subtract the I's
    ! off of the reference state, project the quantity such that it is
    ! in terms of the characteristic varaibles, and then add all the
    ! jumps that are moving toward the interface to the reference
    ! state to get the full state on that interface.


    !-------------------------------------------------------------------------
    ! x-direction
    !-------------------------------------------------------------------------

    ! Trace to left and right edges using upwind PPM

    do j = ilo2-dg(2), ihi2+dg(2)
       do i = ilo1-1, ihi1+1

          gfactor = ONE ! to help compiler resolve ANTI dependence

          rho = q(i,j,k3d,QRHO)

          cc = qaux(i,j,k3d,QC)
          csq = cc**2
          Clag = rho*cc

          u = q(i,j,k3d,QU)
          v = q(i,j,k3d,QV)
          w = q(i,j,k3d,QW)

          p = q(i,j,k3d,QPRES)
          rhoe_g = q(i,j,k3d,QREINT)
          h_g = ( (p + rhoe_g)/rho)/csq
          temp = q(i,j,k3d,QTEMP)

          gam_g = qaux(i,j,k3d,QGAMC)
          game = q(i,j,k3d,QGAME)


          !-------------------------------------------------------------------
          ! plus state on face i
          !-------------------------------------------------------------------

          if (i >= ilo1) then

             ! Set the reference state
             ! This will be the fastest moving state to the left --
             ! this is the method that Miller & Colella and Colella &
             ! Woodward use
             rho_ref  = Im(i,j,kc,1,1,QRHO)
             u_ref    = Im(i,j,kc,1,1,QU)

             p_ref    = Im(i,j,kc,1,1,QPRES)
             rhoe_g_ref = Im(i,j,kc,1,1,QREINT)
             temp_ref = Im(i,j,kc,1,1,QTEMP)

             tau_ref  = ONE/Im(i,j,kc,1,1,QRHO)

             gam_g_ref  = Im_gc(i,j,kc,1,1,1)
             game_ref = Im(i,j,kc,1,1,QGAME)

             rho_ref = max(rho_ref, small_dens)
             p_ref = max(p_ref, small_pres)

             ! For tracing (optionally)
             cc_ref = sqrt(gam_g_ref*p_ref/rho_ref)
             csq_ref = cc_ref**2
             Clag_ref = rho_ref*cc_ref
             h_g_ref = ( (p_ref + rhoe_g_ref)/rho_ref)/csq_ref

             ! *m are the jumps carried by u-c
             ! *p are the jumps carried by u+c

             ! Note: for the transverse velocities, the jump is carried
             !       only by the u wave (the contact)

<<<<<<< HEAD
             ! we also add the sources here so they participate in the tracing
             dum = u_ref - Im(i,j,kc,1,1,QU) - hdt*Im_src(i,j,kc,1,1,QU)
             dptotm = p_ref - Im(i,j,kc,1,1,QPRES) - hdt*Im_src(i,j,kc,1,1,QPRES)
=======
             dum = u_ref - Im(i,j,kc,1,1,QU)
             dptotm = p_ref - Im(i,j,kc,1,1,QPRES)

             drho = rho_ref - Im(i,j,kc,1,2,QRHO)
             dptot = p_ref - Im(i,j,kc,1,2,QPRES)
             drhoe_g = rhoe_g_ref - Im(i,j,kc,1,2,QREINT)

             dTm = temp_ref - Im(i,j,kc,1,1,QTEMP)
             dT0 = temp_ref - Im(i,j,kc,1,2,QTEMP)
             dTp = temp_ref - Im(i,j,kc,1,3,QTEMP)

             ! we are treating tau as 1/rho, but we could have reconstructed 
             ! it separately
             dtaum = tau_ref - ONE/Im(i,j,kc,1,1,QRHO)
             dtau  = tau_ref - ONE/Im(i,j,kc,1,2,QRHO)
             dtaup = tau_ref - ONE/Im(i,j,kc,1,3,QRHO)
>>>>>>> 6090d449

             drho = rho_ref - Im(i,j,kc,1,2,QRHO) - hdt*Im_src(i,j,kc,1,2,QRHO)
             dptot = p_ref - Im(i,j,kc,1,2,QPRES) - hdt*Im_src(i,j,kc,1,2,QPRES)
             drhoe_g = rhoe_g_ref - Im(i,j,kc,1,2,QREINT) - hdt*Im_src(i,j,kc,1,2,QREINT)

             ! since d(rho)/dt = S_rho, d(tau**{-1})/dt = S_rho, so d(tau)/dt = -S_rho*tau**2
             dtau = tau_ref - ONE/Im(i,j,kc,1,2,QRHO) + hdt*Im_src(i,j,kc,1,2,QRHO)/Im(i,j,kc,1,2,QRHO)**2

             dup = u_ref - Im(i,j,kc,1,3,QU) - hdt*Im_src(i,j,kc,1,3,QU)
             dptotp = p_ref - Im(i,j,kc,1,3,QPRES) - hdt*Im_src(i,j,kc,1,3,QPRES)


             ! Optionally use the reference state in evaluating the
             ! eigenvectors
             if (ppm_reference_eigenvectors == 0) then
                rho_ev  = rho
                cc_ev   = cc
                csq_ev  = csq
                Clag_ev = Clag
                h_g_ev = h_g
                p_ev    = p
                tau_ev  = ONE/rho
                temp_ev = temp
             else
                rho_ev  = rho_ref
                cc_ev   = cc_ref
                csq_ev  = csq_ref
                Clag_ev = Clag_ref
                h_g_ev = h_g_ref
                p_ev    = p_ref
                tau_ev  = tau_ref
                temp_ev = temp_ref
             endif

             if (ppm_temp_fix < 3) then

                ! we are generally working with p in our eigensystem

                if (ppm_predict_gammae == 0) then

                   ! (rho, u, p, (rho e) eigensystem

                   ! These are analogous to the beta's from the original PPM
                   ! paper (except we work with rho instead of tau).  This is
                   ! simply (l . dq), where dq = qref - I(q)

                   alpham = HALF*(dptotm*(ONE/(rho_ev*cc_ev)) - dum)*(rho_ev/cc_ev)
                   alphap = HALF*(dptotp*(ONE/(rho_ev*cc_ev)) + dup)*(rho_ev/cc_ev)
                   alpha0r = drho - dptot/csq_ev
                   alpha0e_g = drhoe_g - dptot*h_g_ev  ! note h_g has a 1/c**2 in it

                else

                   ! (tau, u, p, game) eigensystem

                   ! This is the way things were done in the original PPM
                   ! paper -- here we work with tau in the characteristic
                   ! system

                   alpham = HALF*( dum - dptotm*(ONE/Clag_ev))*(ONE/Clag_ev)
                   alphap = HALF*(-dup - dptotp*(ONE/Clag_ev))*(ONE/Clag_ev)
                   alpha0r = dtau + dptot*(ONE/Clag_ev)**2

                   dge   = game_ref - Im(i,j,kc,1,2,QGAME)
                   gfactor = (game - ONE)*(game - gam_g)
                   alpha0e_g = gfactor*dptot/(tau_ev*Clag_ev**2) + dge

                endif

             else

                ! (tau, u T) eigensystem

                ! eos to get some thermodynamics
                eos_state%T = temp_ev
                eos_state%rho = rho_ev
                eos_state%xn(:) = q(i,j,k3d,QFS:QFS-1+nspec)
                eos_state%aux(:) = q(i,j,k3d,QFX:QFX-1+naux)

                call eos(eos_input_rt, eos_state)

                p_r = eos_state%dpdr
                p_T = eos_state%dpdT

                alpham = HALF*(rho_ev**2*p_r*dtaum/Clag_ev + dum - p_T*dTm/Clag_ev)/Clag_ev
                alphap = HALF*(rho_ev**2*p_r*dtaup/Clag_ev - dup - p_T*dTp/Clag_ev)/Clag_ev
                alpha0r = dtau + (-rho_ev**2*p_r*dtau + p_T*dT0)/Clag_ev**2

                ! not used, but needed to prevent bad invalid ops
                alpha0e_g = ZERO

             endif    ! which tracing method

             if (u-cc > ZERO) then
                alpham = ZERO
             else if (u-cc < ZERO) then
                alpham = -alpham
             else
                alpham = -HALF*alpham
             endif

             if (u+cc > ZERO) then
                alphap = ZERO
             else if (u+cc < ZERO) then
                alphap = -alphap
             else
                alphap = -HALF*alphap
             endif

             if (u > ZERO) then
                alpha0r = ZERO
                alpha0e_g = ZERO
             else if (u < ZERO) then
                alpha0r = -alpha0r
                alpha0e_g = -alpha0e_g
             else
                alpha0r = -HALF*alpha0r
                alpha0e_g = -HALF*alpha0e_g
             endif

             ! The final interface states are just
             ! q_s = q_ref - sum(l . dq) r
             ! note that the a{mpz}right as defined above have the minus already
             if (ppm_temp_fix < 3) then

                if (ppm_predict_gammae == 0) then
                   qxp(i,j,kc,QRHO  ) =  rho_ref +  alphap + alpham + alpha0r
                   qxp(i,j,kc,QU    ) =    u_ref + (alphap - alpham)*cc_ev/rho_ev
                   qxp(i,j,kc,QREINT) = rhoe_g_ref + (alphap + alpham)*h_g_ev*csq_ev + alpha0e_g
                   qxp(i,j,kc,QPRES ) =    p_ref + (alphap + alpham)*csq_ev

                else
                   tau_s = tau_ref + alphap + alpham + alpha0r
                   qxp(i,j,kc,QRHO  ) = ONE/tau_s

                   qxp(i,j,kc,QU    ) = u_ref + (alpham - alphap)*Clag_ev
                   qxp(i,j,kc,QPRES ) = p_ref - (alphap + alpham)*Clag_ev**2

                   qxp(i,j,kc,QGAME) = game_ref + gfactor*(alpham + alphap)/tau_ev + alpha0e_g
                   qxp(i,j,kc,QREINT) = qxp(i,j,kc,QPRES )/(qxp(i,j,kc,QGAME) - ONE)
                endif

             else
                tau_s = tau_ref + alphap + alpham + alpha0r
                qxp(i,j,kc,QRHO ) = ONE/tau_s

                qxp(i,j,kc,QU   ) = u_ref + (alpham - alphap)*Clag_ev
                qxp(i,j,kc,QTEMP) = temp_ref + (-Clag_ev**2 - rho_ev**2*p_r)*alpham/p_T + &
                     rho_ev**2*p_r*alpha0r/p_T - (-Clag_ev**2 - rho_ev**2*p_r)*alphap/p_T

                ! we defer getting the pressure until later, once we do the species
                qxp(i,j,kc,QPRES) = small_pres ! just to make it defined
             endif

             ! Enforce small_*
             qxp(i,j,kc,QRHO ) = max(qxp(i,j,kc,QRHO ), small_dens)
             qxp(i,j,kc,QPRES) = max(qxp(i,j,kc,QPRES), small_pres)

             ! Transverse velocities -- there's no projection here, so
             ! we don't need a reference state.  We only care about
             ! the state traced under the middle wave

             ! Recall that I already takes the limit of the parabola
             ! in the event that the wave is not moving toward the
             ! interface
             qxp(i,j,kc,QV) = Im(i,j,kc,1,2,QV) + hdt*Im_src(i,j,kc,1,2,QV)
             qxp(i,j,kc,QW) = Im(i,j,kc,1,2,QW) + hdt*Im_src(i,j,kc,1,2,QW)

          end if


          !-------------------------------------------------------------------
          ! minus state on face i + 1
          !-------------------------------------------------------------------
          if (i <= ihi1) then

             ! Set the reference state
             ! This will be the fastest moving state to the right
             rho_ref  = Ip(i,j,kc,1,3,QRHO)
             u_ref    = Ip(i,j,kc,1,3,QU)

             p_ref    = Ip(i,j,kc,1,3,QPRES)
             rhoe_g_ref = Ip(i,j,kc,1,3,QREINT)
             temp_ref = Ip(i,j,kc,1,3,QTEMP)

             tau_ref  = ONE/Ip(i,j,kc,1,3,QRHO)

             gam_g_ref  = Ip_gc(i,j,kc,1,3,1)
             game_ref = Ip(i,j,kc,1,3,QGAME)

             rho_ref = max(rho_ref,small_dens)
             p_ref = max(p_ref, small_pres)

             ! For tracing (optionally)
             cc_ref = sqrt(gam_g_ref*p_ref/rho_ref)
             csq_ref = cc_ref**2
             Clag_ref = rho_ref*cc_ref
             h_g_ref = ( (p_ref + rhoe_g_ref)/rho_ref)/csq_ref

             ! *m are the jumps carried by u-c
             ! *p are the jumps carried by u+c

             dum = u_ref - Ip(i,j,kc,1,1,QU) - hdt*Ip_src(i,j,kc,1,1,QU)
             dptotm  = p_ref - Ip(i,j,kc,1,1,QPRES) - hdt*Ip_src(i,j,kc,1,1,QPRES)

<<<<<<< HEAD
             drho = rho_ref - Ip(i,j,kc,1,2,QRHO) - hdt*Ip_src(i,j,kc,1,2,QRHO)
             dptot = p_ref - Ip(i,j,kc,1,2,QPRES) - hdt*Ip_src(i,j,kc,1,2,QPRES)
             drhoe_g = rhoe_g_ref - Ip(i,j,kc,1,2,QREINT) - hdt*Ip_src(i,j,kc,1,2,QREINT)
=======
             drho = rho_ref - Ip(i,j,kc,1,2,QRHO)
             dptot = p_ref - Ip(i,j,kc,1,2,QPRES)
             drhoe_g = rhoe_g_ref - Ip(i,j,kc,1,2,QREINT)

             dTm = temp_ref - Ip(i,j,kc,1,1,QTEMP)
             dT0 = temp_ref - Ip(i,j,kc,1,2,QTEMP)
             dTp = temp_ref - Ip(i,j,kc,1,3,QTEMP)

             dtaum = tau_ref - ONE/Ip(i,j,kc,1,1,QRHO)
             dtau = tau_ref - ONE/Ip(i,j,kc,1,2,QRHO)
             dtaup = tau_ref - ONE/Ip(i,j,kc,1,3,QRHO)
>>>>>>> 6090d449

             ! since d(rho)/dt = S_rho, d(tau**{-1})/dt = S_rho, so d(tau)/dt = -S_rho*tau**2
             dtau = tau_ref - ONE/Ip(i,j,kc,1,2,QRHO) + hdt*Ip_src(i,j,kc,1,2,QRHO)/Ip(i,j,kc,1,2,QRHO)**2

             dup = u_ref - Ip(i,j,kc,1,3,QU) - hdt*Ip_src(i,j,kc,1,3,QU)
             dptotp = p_ref - Ip(i,j,kc,1,3,QPRES) - hdt*Ip_src(i,j,kc,1,3,QPRES)

             ! Optionally use the reference state in evaluating the
             ! eigenvectors
             if (ppm_reference_eigenvectors == 0) then
                rho_ev  = rho
                cc_ev   = cc
                csq_ev  = csq
                Clag_ev = Clag
                h_g_ev = h_g
                p_ev    = p
                tau_ev  = ONE/rho
                temp_ev = temp
             else
                rho_ev  = rho_ref
                cc_ev   = cc_ref
                csq_ev  = csq_ref
                Clag_ev = Clag_ref
                h_g_ev = h_g_ref
                p_ev    = p_ref
                tau_ev  = tau_ref
                temp_ev = temp_ref
             endif

             if (ppm_temp_fix < 3) then

                if (ppm_predict_gammae == 0) then

                   ! (rho, u, p, (rho e)) eigensystem

                   ! These are analogous to the beta's from the original PPM
                   ! paper (except we work with rho instead of tau).  This is
                   ! simply (l . dq), where dq = qref - I(q)

                   alpham = HALF*(dptotm*(ONE/(rho_ev*cc_ev)) - dum)*(rho_ev/cc_ev)
                   alphap = HALF*(dptotp*(ONE/(rho_ev*cc_ev)) + dup)*(rho_ev/cc_ev)
                   alpha0r = drho - dptot/csq_ev
                   alpha0e_g = drhoe_g - dptot*h_g_ev  ! h_g has a 1/c**2 in it

                else

                   ! (tau, u, p, game) eigensystem

                   ! This is the way things were done in the original PPM
                   ! paper -- here we work with tau in the characteristic
                   ! system
                   alpham = HALF*( dum - dptotm*(ONE/Clag_ev))*(ONE/Clag_ev)
                   alphap = HALF*(-dup - dptotp*(ONE/Clag_ev))*(ONE/Clag_ev)
                   alpha0r = dtau + dptot*(ONE/Clag_ev)**2

                   dge = game_ref - Ip(i,j,kc,1,2,QGAME)
                   gfactor = (game - ONE)*(game - gam_g)
                   alpha0e_g = gfactor*dptot/(tau_ev*Clag_ev**2) + dge

                endif

             else

                ! (tau, u T) eigensystem

                ! eos to get some thermodynamics
                eos_state%T = temp_ev
                eos_state%rho = rho_ev
                eos_state%xn(:) = q(i,j,k3d,QFS:QFS-1+nspec)
                eos_state%aux(:) = q(i,j,k3d,QFX:QFX-1+naux)

                call eos(eos_input_rt, eos_state)

                p_r = eos_state%dpdr
                p_T = eos_state%dpdT

                alpham = HALF*(rho_ev**2*p_r*dtaum/Clag_ev + dum - p_T*dTm/Clag_ev)/Clag_ev
                alphap = HALF*(rho_ev**2*p_r*dtaup/Clag_ev - dup - p_T*dTp/Clag_ev)/Clag_ev
                alpha0r = dtau + (-rho_ev**2*p_r*dtau + p_T*dT0)/Clag_ev**2

                ! not used, but needed to prevent bad invalid ops
                alpha0e_g = ZERO

             endif

             if (u-cc > ZERO) then
                alpham = -alpham
             else if (u-cc < ZERO) then
                alpham = ZERO
             else
                alpham = -HALF*alpham
             endif

             if (u+cc > ZERO) then
                alphap = -alphap
             else if (u+cc < ZERO) then
                alphap = ZERO
             else
                alphap = -HALF*alphap
             endif

             if (u > ZERO) then
                alpha0r = -alpha0r
                alpha0e_g = -alpha0e_g
             else if (u < ZERO) then
                alpha0r = ZERO
                alpha0e_g = ZERO
             else
                alpha0r = -HALF*alpha0r
                alpha0e_g = -HALF*alpha0e_g
             endif


             ! The final interface states are just
             ! q_s = q_ref - sum (l . dq) r
             ! note that the a{mpz}left as defined above have the minus already
             if (ppm_temp_fix < 3) then

                if (ppm_predict_gammae == 0) then
                   qxm(i+1,j,kc,QRHO  ) =  rho_ref +  alphap + alpham + alpha0r
                   qxm(i+1,j,kc,QU    ) =    u_ref + (alphap - alpham)*cc_ev/rho_ev
                   qxm(i+1,j,kc,QREINT) = rhoe_g_ref + (alphap + alpham)*h_g_ev*csq_ev + alpha0e_g
                   qxm(i+1,j,kc,QPRES ) =    p_ref + (alphap + alpham)*csq_ev
                else
                   tau_s = tau_ref + alphap + alpham + alpha0r
                   qxm(i+1,j,kc,QRHO  ) = ONE/tau_s

                   qxm(i+1,j,kc,QU    ) = u_ref + (alpham - alphap)*Clag_ev
                   qxm(i+1,j,kc,QPRES ) = p_ref - (alphap + alpham)*Clag_ev**2

                   qxm(i+1,j,kc,QGAME) = game_ref + gfactor*(alpham + alphap)/tau_ev + alpha0e_g
                   qxm(i+1,j,kc,QREINT) = qxm(i+1,j,kc,QPRES )/(qxm(i+1,j,kc,QGAME) - ONE)
                endif

             else
                tau_s = tau_ref + alphap + alpham + alpha0r
                qxm(i+1,j,kc,QRHO ) = ONE/tau_s

                qxm(i+1,j,kc,QU   ) = u_ref + (alpham - alphap)*Clag_ev
                qxm(i+1,j,kc,QTEMP) = temp_ref + (-Clag_ev**2 - rho_ev**2*p_r)*alpham/p_T + &
                     rho_ev**2*p_r*alpha0r/p_T - (-Clag_ev**2 - rho_ev**2*p_r)*alphap/p_T

                ! we defer getting the pressure until later, once we do the species
                qxm(i+1,j,kc,QPRES) = small_pres ! just to make it defined
             endif

             ! Enforce small_*
             qxm(i+1,j,kc,QRHO ) = max(qxm(i+1,j,kc,QRHO ),small_dens)
             qxm(i+1,j,kc,QPRES) = max(qxm(i+1,j,kc,QPRES),small_pres)

             ! transverse velocities
             qxm(i+1,j,kc,QV    ) = Ip(i,j,kc,1,2,QV) + hdt*Ip_src(i,j,kc,1,2,QV)
             qxm(i+1,j,kc,QW    ) = Ip(i,j,kc,1,2,QW) + hdt*Ip_src(i,j,kc,1,2,QW)

          end if

          !-------------------------------------------------------------------
          ! geometry source terms
          !-------------------------------------------------------------------

#if (BL_SPACEDIM < 3)
          if (dloga(i,j,k3d) /= 0) then
             courn = dt/dx(1)*(cc+abs(u))
             eta = (ONE-courn)/(cc*dt*abs(dloga(i,j,k3d)))
             dlogatmp = min(eta, ONE)*dloga(i,j,k3d)
             sourcr = -HALF*dt*rho*dlogatmp*u
             sourcp = sourcr*csq
             source = sourcp*h_g

             if (i <= ihi1) then
                qxm(i+1,j,kc,QRHO) = qxm(i+1,j,kc,QRHO) + sourcr
                qxm(i+1,j,kc,QRHO) = max(qxm(i+1,j,kc,QRHO), small_dens)
                qxm(i+1,j,kc,QPRES) = qxm(i+1,j,kc,QPRES) + sourcp
                qxm(i+1,j,kc,QREINT) = qxm(i+1,j,kc,QREINT) + source
             end if

             if (i >= ilo1) then
                qxp(i,j,kc,QRHO) = qxp(i,j,kc,QRHO) + sourcr
                qxp(i,j,kc,QRHO) = max(qxp(i,j,kc,QRHO), small_dens)
                qxp(i,j,kc,QPRES) = qxp(i,j,kc,QPRES) + sourcp
                qxp(i,j,kc,QREINT) = qxp(i,j,kc,QREINT) + source
             end if

          endif
#endif

#if (BL_SPACEDIM == 1)
          ! Enforce constant mass flux rate if specified
          if (fix_mass_flux_lo) then
             qxm(ilo1,j,kc,QRHO  ) = q(domlo(1)-1,j,k3d,QRHO)
             qxm(ilo1,j,kc,QU    ) = q(domlo(1)-1,j,k3d,QU  )
             qxm(ilo1,j,kc,QPRES ) = q(domlo(1)-1,j,k3d,QPRES)
             qxm(ilo1,j,kc,QREINT) = q(domlo(1)-1,j,k3d,QREINT)
          end if

          ! Enforce constant mass flux rate if specified
          if (fix_mass_flux_hi) then
             qxp(ihi1+1,j,kc,QRHO  ) = q(domhi(1)+1,j,k3d,QRHO)
             qxp(ihi1+1,j,kc,QU    ) = q(domhi(1)+1,j,k3d,QU  )
             qxp(ihi1+1,j,kc,QPRES ) = q(domhi(1)+1,j,k3d,QPRES)
             qxp(ihi1+1,j,kc,QREINT) = q(domhi(1)+1,j,k3d,QREINT)
          end if

#endif
       end do
    end do


    !-------------------------------------------------------------------------
    ! passively advected quantities
    !-------------------------------------------------------------------------

    ! Do all of the passively advected quantities in one loop
    do ipassive = 1, npassive
       n = qpass_map(ipassive)

       ! For DIM < 3, the velocities are included in the passive
       ! quantities.  But we already dealt with all 3 velocity
       ! components above, so don't process them here.
       if (n == QU .or. n == QV .or. n == QW) cycle

       do j = ilo2-dg(2), ihi2+dg(2)

          ! Plus state on face i
          do i = ilo1, ihi1+1
             u = q(i,j,k3d,QU)

             ! We have
             !
             ! q_l = q_ref - Proj{(q_ref - I)}
             !
             ! and Proj{} represents the characteristic projection.
             ! But for these, there is only 1-wave that matters, the u
             ! wave, so no projection is needed.  Since we are not
             ! projecting, the reference state doesn't matter

             if (u > ZERO) then
                qxp(i,j,kc,n) = q(i,j,k3d,n)
             else if (u < ZERO) then
                qxp(i,j,kc,n) = Im(i,j,kc,1,2,n)
             else
                qxp(i,j,kc,n) = q(i,j,k3d,n) + HALF*(Im(i,j,kc,1,2,n) - q(i,j,k3d,n))
             endif
          enddo

          ! Minus state on face i+1
          do i = ilo1-1, ihi1
             u = q(i,j,k3d,QU)

             if (u > ZERO) then
                qxm(i+1,j,kc,n) = Ip(i,j,kc,1,2,n)
             else if (u < ZERO) then
                qxm(i+1,j,kc,n) = q(i,j,k3d,n)
             else
                qxm(i+1,j,kc,n) = q(i,j,k3d,n) + HALF*(Ip(i,j,kc,1,2,n) - q(i,j,k3d,n))
             endif
          enddo

#if (BL_SPACEDIM == 1)
          if (fix_mass_flux_hi) qxp(ihi1+1,j,kc,n) = q(ihi1+1,j,k3d,n)
          if (fix_mass_flux_lo) qxm(ilo1,j,kc,n) = q(ilo1-1,j,k3d,n)
#endif

       enddo
    enddo

    if (ppm_temp_fix == 3) then

       ! we predicted T, now make p, (rho e) consistent

       do j = ilo2-dg(2), ihi2+dg(2)
          do i = ilo1-1, ihi1+1

             if (i >= ilo1) then
                ! plus face
                eos_state%T     = qxp(i,j,kc,QTEMP)
                eos_state%rho   = qxp(i,j,kc,QRHO)
                eos_state%xn(:) = qxp(i,j,kc,QFS:QFS-1+nspec)
                eos_state%aux(:) = qxp(i,j,kc,QFX:QFX-1+naux)

                call eos(eos_input_rt, eos_state)

                qxp(i,j,kc,QPRES) = eos_state%p
                qxp(i,j,kc,QREINT) = qxp(i,j,kc,QRHO)*eos_state%e

                qxp(i,j,kc,QPRES) = max(qxp(i,j,kc,QPRES), small_pres)
             endif

             if (i <= ihi1) then
                ! minus face
                eos_state%T     = qxm(i+1,j,kc,QTEMP)
                eos_state%rho   = qxm(i+1,j,kc,QRHO)
                eos_state%xn(:) = qxm(i+1,j,kc,QFS:QFS-1+nspec)
                eos_state%aux(:) = qxm(i+1,j,kc,QFX:QFX-1+naux)

                call eos(eos_input_rt, eos_state)

                qxm(i+1,j,kc,QPRES) = eos_state%p
                qxm(i+1,j,kc,QREINT) = qxm(i+1,j,kc,QRHO)*eos_state%e

                qxm(i+1,j,kc,QPRES) = max(qxm(i+1,j,kc,QPRES), small_pres)
             endif

          enddo
       enddo
    endif


#if (BL_SPACEDIM >= 2)
    !-------------------------------------------------------------------------
    ! y-direction
    !-------------------------------------------------------------------------

    ! Trace to bottom and top edges using upwind PPM

    do j = ilo2-1, ihi2+1
       do i = ilo1-1, ihi1+1

          gfactor = ONE ! to help compiler resolve ANTI dependence

          rho = q(i,j,k3d,QRHO)

          cc = qaux(i,j,k3d,QC)
          csq = cc**2
          Clag = rho*cc

          u = q(i,j,k3d,QU)
          v = q(i,j,k3d,QV)
          w = q(i,j,k3d,QW)

          p = q(i,j,k3d,QPRES)
          rhoe_g = q(i,j,k3d,QREINT)
          h_g = ( (p + rhoe_g)/rho )/csq
          temp = q(i,j,k3d,QTEMP)

          gam_g = qaux(i,j,k3d,QGAMC)
          game = q(i,j,k3d,QGAME)

          !-------------------------------------------------------------------
          ! plus state on face j
          !-------------------------------------------------------------------

          if (j >= ilo2) then

             ! Set the reference state
             ! This will be the fastest moving state to the left
             rho_ref  = Im(i,j,kc,2,1,QRHO)
             v_ref    = Im(i,j,kc,2,1,QV)

             p_ref    = Im(i,j,kc,2,1,QPRES)
             rhoe_g_ref = Im(i,j,kc,2,1,QREINT)
             temp_ref = Im(i,j,kc,2,1,QTEMP)

             tau_ref  = ONE/Im(i,j,kc,2,1,QRHO)

             gam_g_ref  = Im_gc(i,j,kc,2,1,1)
             game_ref = Im(i,j,kc,2,1,QGAME)

             rho_ref = max(rho_ref, small_dens)
             p_ref = max(p_ref, small_pres)

             ! For tracing (optionally)
             cc_ref = sqrt(gam_g_ref*p_ref/rho_ref)
             csq_ref = cc_ref**2
             Clag_ref = rho_ref*cc_ref
             h_g_ref = ( (p_ref + rhoe_g_ref)/rho_ref)/csq_ref

             ! *m are the jumps carried by v-c
             ! *p are the jumps carried by v+c

             dvm = v_ref - Im(i,j,kc,2,1,QV) - hdt*Im_src(i,j,kc,2,1,QV)
             dptotm = p_ref - Im(i,j,kc,2,1,QPRES) - hdt*Im_src(i,j,kc,2,1,QPRES)

<<<<<<< HEAD
             drho = rho_ref - Im(i,j,kc,2,2,QRHO) - hdt*Im_src(i,j,kc,2,2,QRHO)
             dptot = p_ref - Im(i,j,kc,2,2,QPRES) - hdt*Im_src(i,j,kc,2,2,QPRES)
             drhoe_g = rhoe_g_ref - Im(i,j,kc,2,2,QREINT) - hdt*Im_src(i,j,kc,2,2,QREINT)
=======
             drho = rho_ref - Im(i,j,kc,2,2,QRHO)
             dptot = p_ref - Im(i,j,kc,2,2,QPRES)
             drhoe_g = rhoe_g_ref - Im(i,j,kc,2,2,QREINT)

             dTm = temp_ref - Im(i,j,kc,2,1,QTEMP)
             dT0 = temp_ref - Im(i,j,kc,2,2,QTEMP)
             dTp = temp_ref - Im(i,j,kc,2,3,QTEMP)

             dtaum = tau_ref - ONE/Im(i,j,kc,2,1,QRHO)
             dtau = tau_ref - ONE/Im(i,j,kc,2,2,QRHO)
             dtaup = tau_ref - ONE/Im(i,j,kc,2,3,QRHO)
>>>>>>> 6090d449

             ! since d(rho)/dt = S_rho, d(tau**{-1})/dt = S_rho, so d(tau)/dt = -S_rho*tau**2
             dtau = tau_ref - ONE/Im(i,j,kc,2,2,QRHO) + hdt*Im_src(i,j,kc,2,2,QRHO)/Im(i,j,kc,2,2,QRHO)**2

             dvp = v_ref - Im(i,j,kc,2,3,QV) - hdt*Im_src(i,j,kc,2,3,QV)
             dptotp = p_ref - Im(i,j,kc,2,3,QPRES) - hdt*Im_src(i,j,kc,2,3,QPRES)

             ! Optionally use the reference state in evaluating the
             ! eigenvectors
             if (ppm_reference_eigenvectors == 0) then
                rho_ev  = rho
                cc_ev   = cc
                csq_ev  = csq
                Clag_ev = Clag
                h_g_ev = h_g
                p_ev    = p
                tau_ev  = ONE/rho
                temp_ev = temp
             else
                rho_ev  = rho_ref
                cc_ev   = cc_ref
                csq_ev  = csq_ref
                Clag_ev = Clag_ref
                h_g_ev = h_g_ref
                p_ev    = p_ref
                tau_ev  = tau_ref
                temp_ev = temp_ref
             endif

             if (ppm_temp_fix < 3) then

                if (ppm_predict_gammae == 0) then

                   ! (rho, u, p, (rho e) eigensystem

                   ! These are analogous to the beta's from the original PPM
                   ! paper (except we work with rho instead of tau).  This
                   ! is simply (l . dq), where dq = qref - I(q)

                   alpham = HALF*(dptotm*(ONE/(rho_ev*cc_ev)) - dvm)*(rho_ev/cc_ev)
                   alphap = HALF*(dptotp*(ONE/(rho_ev*cc_ev)) + dvp)*(rho_ev/cc_ev)
                   alpha0r = drho - dptot/csq_ev
                   alpha0e_g = drhoe_g - dptot*h_g_ev

                else

                   ! (tau, u, p, game) eigensystem

                   ! This is the way things were done in the original PPM
                   ! paper -- here we work with tau in the characteristic
                   ! system

                   alpham = HALF*( dvm - dptotm*(ONE/Clag_ev))*(ONE/Clag_ev)
                   alphap = HALF*(-dvp - dptotp*(ONE/Clag_ev))*(ONE/Clag_ev)
                   alpha0r = dtau + dptot*(ONE/Clag_ev)**2

                   dge = game_ref - Im(i,j,kc,2,2,QGAME)
                   gfactor = (game - ONE)*(game - gam_g)
                   alpha0e_g = gfactor*dptot/(tau_ev*Clag_ev**2) + dge

                end if
             else

                ! (tau, u T) eigensystem

                ! eos to get some thermodynamics
                eos_state%T = temp_ev
                eos_state%rho = rho_ev
                eos_state%xn(:) = q(i,j,k3d,QFS:QFS-1+nspec)
                eos_state%aux(:) = q(i,j,k3d,QFX:QFX-1+naux)

                call eos(eos_input_rt, eos_state)

                p_r = eos_state%dpdr
                p_T = eos_state%dpdT

                alpham = HALF*(rho_ev**2*p_r*dtaum/Clag_ev + dvm - p_T*dTm/Clag_ev)/Clag_ev
                alphap = HALF*(rho_ev**2*p_r*dtaup/Clag_ev - dvp - p_T*dTp/Clag_ev)/Clag_ev
                alpha0r = dtau + (-rho_ev**2*p_r*dtau + p_T*dT0)/Clag_ev**2

                ! not used, but needed to prevent bad invalid ops
                alpha0e_g = ZERO

             endif    ! which tracing method

             if (v-cc > ZERO) then
                alpham = ZERO
             else if (v-cc < ZERO) then
                alpham = -alpham
             else
                alpham = -HALF*alpham
             endif

             if (v+cc > ZERO) then
                alphap = ZERO
             else if (v+cc < ZERO) then
                alphap = -alphap
             else
                alphap = -HALF*alphap
             endif

             if (v > ZERO) then
                alpha0r = ZERO
                alpha0e_g = ZERO
             else if (v < ZERO) then
                alpha0r = -alpha0r
                alpha0e_g = -alpha0e_g
             else
                alpha0r = -HALF*alpha0r
                alpha0e_g = -HALF*alpha0e_g
             endif

             ! The final interface states are just
             ! q_s = q_ref - sum (l . dq) r
             ! note that the a{mpz}right as defined above have the minus already
             if (ppm_temp_fix < 3) then

                if (ppm_predict_gammae == 0) then
                   qyp(i,j,kc,QRHO  ) = rho_ref + alphap + alpham + alpha0r
                   qyp(i,j,kc,QV    ) = v_ref + (alphap - alpham)*cc_ev/rho_ev
                   qyp(i,j,kc,QREINT) = rhoe_g_ref + (alphap + alpham)*h_g_ev*csq_ev + alpha0e_g
                   qyp(i,j,kc,QPRES ) = p_ref + (alphap + alpham)*csq_ev

                else
                   tau_s = tau_ref + alphap + alpham + alpha0r
                   qyp(i,j,kc,QRHO  ) = ONE/tau_s

                   qyp(i,j,kc,QV    ) = v_ref + (alpham - alphap)*Clag_ev
                   qyp(i,j,kc,QPRES ) = p_ref - (alphap + alpham)*Clag_ev**2

                   qyp(i,j,kc,QGAME) = game_ref + gfactor*(alpham + alphap)/tau_ev + alpha0e_g
                   qyp(i,j,kc,QREINT) = qyp(i,j,kc,QPRES )/(qyp(i,j,kc,QGAME) - ONE)
                endif

             else
                tau_s = tau_ref + alphap + alpham + alpha0r
                qyp(i,j,kc,QRHO ) = ONE/tau_s

                qyp(i,j,kc,QV   ) = v_ref + (alpham - alphap)*Clag_ev
                qyp(i,j,kc,QTEMP) = temp_ref + (-Clag_ev**2 - rho_ev**2*p_r)*alpham/p_T + &
                     rho_ev**2*p_r*alpha0r/p_T - (-Clag_ev**2 - rho_ev**2*p_r)*alphap/p_T

                ! we defer getting the pressure until later, once we do the species
                qyp(i,j,kc,QPRES) = small_pres ! just to make it defined

             endif

             ! Enforce small_*
             qyp(i,j,kc,QRHO ) = max(qyp(i,j,kc,QRHO ), small_dens)
             qyp(i,j,kc,QPRES) = max(qyp(i,j,kc,QPRES), small_pres)

             ! transverse velocities
             qyp(i,j,kc,QU    ) = Im(i,j,kc,2,2,QU) + hdt*Im_src(i,j,kc,2,2,QU)
             qyp(i,j,kc,QW    ) = Im(i,j,kc,2,2,QW) + hdt*Im_src(i,j,kc,2,2,QW)

          end if

          !-------------------------------------------------------------------
          ! minus state on face j+1
          !-------------------------------------------------------------------

          if (j <= ihi2) then

             ! Set the reference state
             ! This will be the fastest moving state to the right
             rho_ref  = Ip(i,j,kc,2,3,QRHO)
             v_ref    = Ip(i,j,kc,2,3,QV)

             p_ref    = Ip(i,j,kc,2,3,QPRES)
             rhoe_g_ref = Ip(i,j,kc,2,3,QREINT)
             temp_ref = Ip(i,j,kc,2,3,QTEMP)

             tau_ref  = ONE/Ip(i,j,kc,2,3,QRHO)

             gam_g_ref  = Ip_gc(i,j,kc,2,3,1)
             game_ref = Ip(i,j,kc,2,3,QGAME)

             rho_ref = max(rho_ref, small_dens)
             p_ref = max(p_ref, small_pres)

             ! For tracing (optionally)
             cc_ref = sqrt(gam_g_ref*p_ref/rho_ref)
             csq_ref = cc_ref**2
             Clag_ref = rho_ref*cc_ref
             h_g_ref = ( (p_ref + rhoe_g_ref)/rho_ref)/csq_ref

             ! *m are the jumps carried by v-c
             ! *p are the jumps carried by v+c

<<<<<<< HEAD
             dvm = v_ref - Ip(i,j,kc,2,1,QV) - hdt*Ip_src(i,j,kc,2,1,QV)
             dptotm = p_ref - Ip(i,j,kc,2,1,QPRES) - hdt*Ip_src(i,j,kc,2,1,QPRES)
=======
             dvm = v_ref - Ip(i,j,kc,2,1,QV)
             dptotm = p_ref - Ip(i,j,kc,2,1,QPRES)

             drho = rho_ref - Ip(i,j,kc,2,2,QRHO)
             dptot = p_ref - Ip(i,j,kc,2,2,QPRES)
             drhoe_g = rhoe_g_ref - Ip(i,j,kc,2,2,QREINT)

             dTm = temp_ref - Ip(i,j,kc,2,1,QTEMP)
             dT0 = temp_ref - Ip(i,j,kc,2,2,QTEMP)
             dTp = temp_ref - Ip(i,j,kc,2,3,QTEMP)

             dtaum = tau_ref - ONE/Ip(i,j,kc,2,1,QRHO)
             dtau = tau_ref - ONE/Ip(i,j,kc,2,2,QRHO)
             dtaup = tau_ref - ONE/Ip(i,j,kc,2,3,QRHO)
>>>>>>> 6090d449

             drho = rho_ref - Ip(i,j,kc,2,2,QRHO) - hdt*Ip_src(i,j,kc,2,2,QRHO)
             dptot = p_ref - Ip(i,j,kc,2,2,QPRES) - hdt*Ip_src(i,j,kc,2,2,QPRES)
             drhoe_g = rhoe_g_ref - Ip(i,j,kc,2,2,QREINT) - hdt*Ip_src(i,j,kc,2,2,QREINT)

             ! since d(rho)/dt = S_rho, d(tau**{-1})/dt = S_rho, so d(tau)/dt = -S_rho*tau**2
             dtau = tau_ref - ONE/Ip(i,j,kc,2,2,QRHO) + hdt*Ip_src(i,j,kc,2,2,QRHO)/Ip(i,j,kc,2,2,QRHO)**2

             dvp = v_ref - Ip(i,j,kc,2,3,QV) - hdt*Ip_src(i,j,kc,2,3,QV)
             dptotp = p_ref - Ip(i,j,kc,2,3,QPRES) - hdt*Ip_src(i,j,kc,2,3,QPRES)

             ! Optionally use the reference state in evaluating the
             ! eigenvectors
             if (ppm_reference_eigenvectors == 0) then
                rho_ev  = rho
                cc_ev   = cc
                csq_ev  = csq
                Clag_ev = Clag
                h_g_ev = h_g
                p_ev    = p
                tau_ev  = ONE/rho
                temp_ev = temp
             else
                rho_ev  = rho_ref
                cc_ev   = cc_ref
                csq_ev  = csq_ref
                Clag_ev = Clag_ref
                h_g_ev = h_g_ref
                p_ev    = p_ref
                tau_ev  = tau_ref
                temp_ev = temp_ref
             endif

             if (ppm_temp_fix < 3) then

                if (ppm_predict_gammae == 0) then

                   ! (rho, u, p, (rho e) eigensystem

                   ! These are analogous to the beta's from the original PPM
                   ! paper.  This is simply (l . dq), where dq = qref - I(q)

                   alpham = HALF*(dptotm*(ONE/(rho_ev*cc_ev)) - dvm)*(rho_ev/cc_ev)
                   alphap = HALF*(dptotp*(ONE/(rho_ev*cc_ev)) + dvp)*(rho_ev/cc_ev)
                   alpha0r = drho - dptot/csq_ev
                   alpha0e_g = drhoe_g - dptot*h_g_ev

                else

                   ! (tau, u, p, game) eigensystem

                   ! This is the way things were done in the original PPM
                   ! paper -- here we work with tau in the characteristic
                   ! system

                   alpham = HALF*( dvm - dptotm*(ONE/Clag_ev))*(ONE/Clag_ev)
                   alphap = HALF*(-dvp - dptotp*(ONE/Clag_ev))*(ONE/Clag_ev)
                   alpha0r = dtau + dptot*(ONE/Clag_ev)**2

                   dge = game_ref - Ip(i,j,kc,2,2,QGAME)
                   gfactor = (game - ONE)*(game - gam_g)
                   alpha0e_g = gfactor*dptot/(tau_ev*Clag_ev**2) + dge

                end if
             else

                ! (tau, u T) eigensystem

                ! eos to get some thermodynamics
                eos_state%T = temp_ev
                eos_state%rho = rho_ev
                eos_state%xn(:) = q(i,j,k3d,QFS:QFS-1+nspec)
                eos_state%aux(:) = q(i,j,k3d,QFX:QFX-1+naux)

                call eos(eos_input_rt, eos_state)

                p_r = eos_state%dpdr
                p_T = eos_state%dpdT

                alpham = HALF*(rho_ev**2*p_r*dtaum/Clag_ev + dvm - p_T*dTm/Clag_ev)/Clag_ev
                alphap = HALF*(rho_ev**2*p_r*dtaup/Clag_ev - dvp - p_T*dTp/Clag_ev)/Clag_ev
                alpha0r = dtau + (-rho_ev**2*p_r*dtau + p_T*dT0)/Clag_ev**2

                ! not used, but needed to prevent bad invalid ops
                alpha0e_g = ZERO

             endif

             if (v-cc > ZERO) then
                alpham = -alpham
             else if (v-cc < ZERO) then
                alpham = ZERO
             else
                alpham = -HALF*alpham
             endif

             if (v+cc > ZERO) then
                alphap = -alphap
             else if (v+cc < ZERO) then
                alphap = ZERO
             else
                alphap = -HALF*alphap
             endif

             if (v > ZERO) then
                alpha0r = -alpha0r
                alpha0e_g = -alpha0e_g
             else if (v < ZERO) then
                alpha0r = ZERO
                alpha0e_g = ZERO
             else
                alpha0r = -HALF*alpha0r
                alpha0e_g = -HALF*alpha0e_g
             endif

             ! The final interface states are just
             ! q_s = q_ref - sum (l . dq) r
             ! note that the a{mpz}left as defined above has the minus already
             if (ppm_temp_fix < 3) then

                if (ppm_predict_gammae == 0) then
                   qym(i,j+1,kc,QRHO  ) = rho_ref + alphap + alpham + alpha0r
                   qym(i,j+1,kc,QV    ) = v_ref + (alphap - alpham)*cc_ev/rho_ev
                   qym(i,j+1,kc,QREINT) = rhoe_g_ref + (alphap + alpham)*h_g_ev*csq_ev + alpha0e_g
                   qym(i,j+1,kc,QPRES ) = p_ref + (alphap + alpham)*csq_ev

                else
                   tau_s = tau_ref + alphap + alpham + alpha0r
                   qym(i,j+1,kc,QRHO  ) = ONE/tau_s

                   qym(i,j+1,kc,QV    ) = v_ref + (alpham - alphap)*Clag_ev
                   qym(i,j+1,kc,QPRES ) = p_ref - (alphap + alpham)*Clag_ev**2

                   qym(i,j+1,kc,QGAME) = game_ref + gfactor*(alpham + alphap)/tau_ev + alpha0e_g
                   qym(i,j+1,kc,QREINT) = qym(i,j+1,kc,QPRES )/(qym(i,j+1,kc,QGAME) - ONE)

                endif
             else
                tau_s = tau_ref + alphap + alpham + alpha0r
                qym(i,j+1,kc,QRHO ) = ONE/tau_s

                qym(i,j+1,kc,QV   ) = v_ref + (alpham - alphap)*Clag_ev
                qym(i,j+1,kc,QTEMP) = temp_ref + (-Clag_ev**2 - rho_ev**2*p_r)*alpham/p_T + &
                     rho_ev**2*p_r*alpha0r/p_T - (-Clag_ev**2 - rho_ev**2*p_r)*alphap/p_T

                ! we defer getting the pressure until later, once we do the species
                qym(i,j+1,kc,QPRES) = small_pres ! just to make it defined

             endif

             ! Enforce small_*
             qym(i,j+1,kc,QRHO ) = max(qym(i,j+1,kc,QRHO ), small_dens)
             qym(i,j+1,kc,QPRES) = max(qym(i,j+1,kc,QPRES), small_pres)

             ! transverse velocities
             qym(i,j+1,kc,QU    ) = Ip(i,j,kc,2,2,QU) + hdt*Ip_src(i,j,kc,2,2,QU)
             qym(i,j+1,kc,QW    ) = Ip(i,j,kc,2,2,QW) + hdt*Ip_src(i,j,kc,2,2,QW)
          end if

       end do
    end do

    !-------------------------------------------------------------------------
    ! Passively advected quantities
    !-------------------------------------------------------------------------

    ! Do all of the passively advected quantities in one loop
    do ipassive = 1, npassive
       n = qpass_map(ipassive)

       ! For DIM < 3, the velocities are included in the passive
       ! quantities.  But we already dealt with all 3 velocity
       ! components above, so don't process them here.
       if (n == QU .or. n == QV .or. n == QW) cycle

       ! Plus state on face j
       do j = ilo2, ihi2+1
          do i = ilo1-1, ihi1+1
             v = q(i,j,k3d,QV)

             if (v > ZERO) then
                qyp(i,j,kc,n) = q(i,j,k3d,n)
             else if (v < ZERO) then
                qyp(i,j,kc,n) = Im(i,j,kc,2,2,n)
             else
                qyp(i,j,kc,n) = q(i,j,k3d,n) + HALF*(Im(i,j,kc,2,2,n) - q(i,j,k3d,n))
             endif
          enddo
       end do

       ! Minus state on face j+1
       do j = ilo2-1, ihi2
          do i = ilo1-1, ihi1+1
             v = q(i,j,k3d,QV)

             if (v > ZERO) then
                qym(i,j+1,kc,n) = Ip(i,j,kc,2,2,n)
             else if (v < ZERO) then
                qym(i,j+1,kc,n) = q(i,j,k3d,n)
             else
                qym(i,j+1,kc,n) = q(i,j,k3d,n) + HALF*(Ip(i,j,kc,2,2,n) - q(i,j,k3d,n))
             endif
          enddo

       enddo
    enddo

    if (ppm_temp_fix == 3) then
       do j = ilo2-1, ihi2+1
          do i = ilo1-1, ihi1+1

             if (j >= ilo2) then
                ! plus face
                eos_state%T     = qyp(i,j,kc,QTEMP)
                eos_state%rho   = qyp(i,j,kc,QRHO)
                eos_state%xn(:) = qyp(i,j,kc,QFS:QFS-1+nspec)
                eos_state%aux(:) = qyp(i,j,kc,QFX:QFX-1+naux)

                call eos(eos_input_rt, eos_state)

                qyp(i,j,kc,QPRES) = eos_state%p
                qyp(i,j,kc,QREINT) = qyp(i,j,kc,QRHO)*eos_state%e

                qyp(i,j,kc,QPRES) = max(qyp(i,j,kc,QPRES), small_pres)
             endif

             if (j <= ihi2) then
                ! minus face
                eos_state%T     = qym(i,j+1,kc,QTEMP)
                eos_state%rho   = qym(i,j+1,kc,QRHO)
                eos_state%xn(:) = qym(i,j+1,kc,QFS:QFS-1+nspec)
                eos_state%aux(:) = qym(i,j+1,kc,QFX:QFX-1+naux)

                call eos(eos_input_rt, eos_state)

                qym(i,j+1,kc,QPRES) = eos_state%p
                qym(i,j+1,kc,QREINT) = qym(i,j+1,kc,QRHO)*eos_state%e

                qym(i,j+1,kc,QPRES) = max(qym(i,j+1,kc,QPRES), small_pres)
             endif

          enddo
       enddo

    endif
#endif

  end subroutine tracexy_ppm



  subroutine tracez_ppm(q, qd_lo, qd_hi, &
                        qaux, qa_lo, qa_hi, &
                        Ip, Im, Ip_src, Im_src, Ip_gc, Im_gc, I_lo, I_hi, &
                        qzm, qzp, qs_lo, qs_hi, &
                        ilo1, ilo2, ihi1, ihi2, domlo, domhi, &
                        dt, km, kc, k3d)

    use network, only : nspec, naux
    use meth_params_module, only : NQ, NQAUX, QVAR, QRHO, QU, QV, QW, &
                                   QREINT, QPRES, QTEMP, QGAME, QC, QGAMC, QFS, QFX, &
                                   small_dens, small_pres, &
                                   ppm_type, &
                                   ppm_reference_eigenvectors, ppm_predict_gammae, &
                                   ppm_temp_fix, &
                                   npassive, qpass_map
    use bl_constants_module
    use eos_type_module, only : eos_t, eos_input_rt
    use eos_module, only : eos
    use amrex_fort_module, only : rt => amrex_real

    implicit none

    integer, intent(in) :: qd_lo(3), qd_hi(3)
    integer, intent(in) :: qs_lo(3),qs_hi(3)
    integer, intent(in) :: qa_lo(3), qa_hi(3)
    integer, intent(in) :: I_lo(3), I_hi(3)
    integer, intent(in) :: ilo1, ilo2, ihi1, ihi2
    integer, intent(in) :: km, kc, k3d
    integer, intent(in) :: domlo(3), domhi(3)

    real(rt), intent(in) ::     q(qd_lo(1):qd_hi(1),qd_lo(2):qd_hi(2),qd_lo(3):qd_hi(3),NQ)
    real(rt), intent(in) ::  qaux(qa_lo(1):qa_hi(1),qa_lo(2):qa_hi(2),qa_lo(3):qa_hi(3),NQAUX)

    real(rt), intent(in) :: Ip(I_lo(1):I_hi(1),I_lo(2):I_hi(2),I_lo(3):I_hi(3),1:3,1:3,NQ)
    real(rt), intent(in) :: Im(I_lo(1):I_hi(1),I_lo(2):I_hi(2),I_lo(3):I_hi(3),1:3,1:3,NQ)

    real(rt), intent(in) :: Ip_src(I_lo(1):I_hi(1),I_lo(2):I_hi(2),I_lo(3):I_hi(3),1:3,1:3,QVAR)
    real(rt), intent(in) :: Im_src(I_lo(1):I_hi(1),I_lo(2):I_hi(2),I_lo(3):I_hi(3),1:3,1:3,QVAR)

    real(rt), intent(in) :: Ip_gc(I_lo(1):I_hi(1),I_lo(2):I_hi(2),I_lo(3):I_hi(3),1:3,1:3,1)
    real(rt), intent(in) :: Im_gc(I_lo(1):I_hi(1),I_lo(2):I_hi(2),I_lo(3):I_hi(3),1:3,1:3,1)

    real(rt), intent(inout) :: qzm(qs_lo(1):qs_hi(1),qs_lo(2):qs_hi(2),qs_lo(3):qs_hi(3),NQ)
    real(rt), intent(inout) :: qzp(qs_lo(1):qs_hi(1),qs_lo(2):qs_hi(2),qs_lo(3):qs_hi(3),NQ)

    real(rt), intent(in) :: dt

    !     Local variables
    integer :: i, j
    integer :: n, ipassive

    real(rt) :: hdt

    ! To allow for easy integration of radiation, we adopt the
    ! following conventions:
    !
    ! rho : mass density
    ! u, v, w : velocities
    ! p : gas (hydro) pressure
    ! ptot : total pressure (note for pure hydro, this is
    !        just the gas pressure)
    ! rhoe_g : gas specific internal energy
    ! cgas : sound speed for just the gas contribution
    ! cc : total sound speed (including radiation)
    ! h_g : gas specific enthalpy / cc**2
    ! gam_g : the gas Gamma_1
    ! game : gas gamma_e
    !
    ! for pure hydro, we will only consider:
    !   rho, u, v, w, ptot, rhoe_g, cc, h_g

    real(rt) :: cc, csq, cgassq, Clag
    real(rt) :: rho, u, v, w, p, rhoe_g, h_g, temp
    real(rt) :: gam_g, game

    real(rt) :: drho, dptot, drhoe_g
    real(rt) :: de, dge, dtau, dtaum, dtaup
    real(rt) :: dwp, dptotp
    real(rt) :: dwm, dptotm
    real(rt) :: dT0, dTp, dTm
    real(rt) :: p_r, p_T

    real(rt) :: rho_ref, w_ref, p_ref, rhoe_g_ref, h_g_ref, temp_ref
    real(rt) :: tau_ref

    real(rt) :: cc_ref, csq_ref, Clag_ref, gam_g_ref, game_ref, gfactor
    real(rt) :: cc_ev, csq_ev, Clag_ev, rho_ev, p_ev, h_g_ev, tau_ev, temp_ev

    real(rt) :: alpham, alphap, alpha0r, alpha0e_g

    real(rt) :: tau_s, e_s

    type(eos_t) :: eos_state

    hdt = HALF * dt

    if (ppm_type == 0) then
       print *,'Oops -- shouldnt be in tracez_ppm with ppm_type = 0'
       call bl_error("Error:: trace_ppm_3d.f90 :: tracez_ppm")
    end if

    !=========================================================================
    ! PPM CODE
    !=========================================================================

    ! Trace to left and right edges using upwind PPM
    !
    ! Note: in contrast to the above code for x and y, here the loop
    ! is over interfaces, not over cell-centers.


    !-------------------------------------------------------------------------
    ! construct qzp  -- plus state on face kc
    !-------------------------------------------------------------------------
    do j = ilo2-1, ihi2+1
       do i = ilo1-1, ihi1+1

          gfactor = ONE ! to help compiler resolve ANTI dependence

          rho  = q(i,j,k3d,QRHO)

          cc   = qaux(i,j,k3d,QC)
          csq  = cc**2
          Clag = rho*cc

          u    = q(i,j,k3d,QU)
          v    = q(i,j,k3d,QV)
          w    = q(i,j,k3d,QW)

          p    = q(i,j,k3d,QPRES)
          rhoe_g = q(i,j,k3d,QREINT)
          h_g = ( (p+rhoe_g)/rho )/csq
          temp = q(i,j,k3d,QTEMP)

          gam_g = qaux(i,j,k3d,QGAMC)
          game = q(i,j,k3d,QGAME)

          ! Set the reference state
          ! This will be the fastest moving state to the left
          rho_ref  = Im(i,j,kc,3,1,QRHO)
          w_ref    = Im(i,j,kc,3,1,QW)

          p_ref    = Im(i,j,kc,3,1,QPRES)
          rhoe_g_ref = Im(i,j,kc,3,1,QREINT)
          temp_ref = Im(i,j,kc,3,1,QTEMP)

          tau_ref  = ONE/Im(i,j,kc,3,1,QRHO)

          gam_g_ref  = Im_gc(i,j,kc,3,1,1)
          game_ref = Im(i,j,kc,3,1,QGAME)

          rho_ref = max(rho_ref, small_dens)
          p_ref = max(p_ref, small_pres)

          ! For tracing (optionally)
          cc_ref = sqrt(gam_g_ref*p_ref/rho_ref)
          csq_ref = cc_ref**2
          Clag_ref = rho_ref*cc_ref
          h_g_ref = ( (p_ref + rhoe_g_ref)/rho_ref)/csq_ref

          ! *m are the jumps carried by w-c
          ! *p are the jumps carried by w+c

          ! Note: for the transverse velocities, the jump is carried
          !       only by the w wave (the contact)

          dwm = w_ref - Im(i,j,kc,3,1,QW) - hdt*Im_src(i,j,kc,3,1,QW)
          dptotm = p_ref - Im(i,j,kc,3,1,QPRES) - hdt*Im_src(i,j,kc,3,1,QPRES)

<<<<<<< HEAD
          drho = rho_ref - Im(i,j,kc,3,2,QRHO) - hdt*Im_src(i,j,kc,3,2,QRHO)
          dptot = p_ref - Im(i,j,kc,3,2,QPRES) - hdt*Im_src(i,j,kc,3,2,QPRES)
          drhoe_g = rhoe_g_ref - Im(i,j,kc,3,2,QREINT) - hdt*Im_src(i,j,kc,3,2,QREINT)
=======
          drho = rho_ref - Im(i,j,kc,3,2,QRHO)
          dptot = p_ref - Im(i,j,kc,3,2,QPRES)
          drhoe_g = rhoe_g_ref - Im(i,j,kc,3,2,QREINT)

          dTm = temp_ref - Im(i,j,kc,3,1,QTEMP)
          dT0 = temp_ref - Im(i,j,kc,3,2,QTEMP)
          dTp = temp_ref - Im(i,j,kc,3,3,QTEMP)

          dtaum = tau_ref - ONE/Im(i,j,kc,3,1,QRHO)
          dtau = tau_ref - ONE/Im(i,j,kc,3,2,QRHO)
          dtaup = tau_ref - ONE/Im(i,j,kc,3,3,QRHO)
>>>>>>> 6090d449

          ! since d(rho)/dt = S_rho, d(tau**{-1})/dt = S_rho, so d(tau)/dt = -S_rho*tau**2
          dtau = tau_ref - ONE/Im(i,j,kc,3,2,QRHO) + hdt*Im_src(i,j,kc,3,2,QRHO)/Im(i,j,kc,3,2,QRHO)**2

          dwp = w_ref - Im(i,j,kc,3,3,QW) - hdt*Im_src(i,j,kc,3,3,QW)
          dptotp = p_ref - Im(i,j,kc,3,3,QPRES) - hdt*Im_src(i,j,kc,3,3,QPRES)


          ! Optionally use the reference state in evaluating the
          ! eigenvectors
          if (ppm_reference_eigenvectors == 0) then
             rho_ev  = rho
             cc_ev   = cc
             csq_ev  = csq
             Clag_ev = Clag
             h_g_ev = h_g
             p_ev    = p
             tau_ev  = ONE/rho
             temp_ev = temp
          else
             rho_ev  = rho_ref
             cc_ev   = cc_ref
             csq_ev  = csq_ref
             Clag_ev = Clag_ref
             h_g_ev = h_g_ref
             p_ev    = p_ref
             tau_ev  = tau_ref
             temp_ev = temp_ref
          endif

          if (ppm_temp_fix < 3) then

             if (ppm_predict_gammae == 0) then

                ! (rho, u, p, (rho e) eigensystem

                ! These are analogous to the beta's from the original PPM
                ! paper.  This is simply (l . dq), where dq = qref - I(q)
                alpham = HALF*(dptotm*(ONE/(rho_ev*cc_ev)) - dwm)*(rho_ev/cc_ev)
                alphap = HALF*(dptotp*(ONE/(rho_ev*cc_ev)) + dwp)*(rho_ev/cc_ev)
                alpha0r = drho - dptot/csq_ev
                alpha0e_g = drhoe_g - dptot*h_g_ev

             else

                ! (tau, u, p, game) eigensystem

                ! This is the way things were done in the original PPM
                ! paper -- here we work with tau in the characteristic
                ! system

                alpham = HALF*( dwm - dptotm*(ONE/Clag_ev))*(ONE/Clag_ev)
                alphap = HALF*(-dwp - dptotp*(ONE/Clag_ev))*(ONE/Clag_ev)
                alpha0r = dtau + dptot*(ONE/Clag_ev)**2

                dge = game_ref - Im(i,j,kc,3,2,QGAME)
                gfactor = (game - ONE)*(game - gam_g)
                alpha0e_g = gfactor*dptot/(tau_ev*Clag_ev**2) + dge

             endif
          else

             ! (tau, u T) eigensystem

             ! eos to get some thermodynamics
             eos_state%T = temp_ev
             eos_state%rho = rho_ev
             eos_state%xn(:) = q(i,j,k3d,QFS:QFS-1+nspec)
             eos_state%aux(:) = q(i,j,k3d,QFX:QFX-1+naux)

             call eos(eos_input_rt, eos_state)

             p_r = eos_state%dpdr
             p_T = eos_state%dpdT

             alpham = HALF*(rho_ev**2*p_r*dtaum/Clag_ev + dwm - p_T*dTm/Clag_ev)/Clag_ev
             alphap = HALF*(rho_ev**2*p_r*dtaup/Clag_ev - dwp - p_T*dTp/Clag_ev)/Clag_ev
             alpha0r = dtau + (-rho_ev**2*p_r*dtau + p_T*dT0)/Clag_ev**2

             ! not used, but needed to prevent bad invalid ops
             alpha0e_g = ZERO

          endif

          if (w-cc > ZERO) then
             alpham = ZERO
          else if (w-cc < ZERO) then
             alpham = -alpham
          else
             alpham = -HALF*alpham
          endif
          if (w+cc > ZERO) then
             alphap = ZERO
          else if (w+cc < ZERO) then
             alphap = -alphap
          else
             alphap = -HALF*alphap
          endif
          if (w > ZERO) then
             alpha0r = ZERO
             alpha0e_g = ZERO
          else if (w < ZERO) then
             alpha0r = -alpha0r
             alpha0e_g = -alpha0e_g
          else
             alpha0r = -HALF*alpha0r
             alpha0e_g = -HALF*alpha0e_g
          endif

          ! The final interface states are just
          ! q_s = q_ref - sum (l . dq) r
          ! note that the a{mpz}right as defined above have the minus already
          if (ppm_temp_fix < 3) then

             if (ppm_predict_gammae == 0) then
                qzp(i,j,kc,QRHO  ) = rho_ref + alphap + alpham + alpha0r
                qzp(i,j,kc,QW    ) = w_ref + (alphap - alpham)*cc_ev/rho_ev
                qzp(i,j,kc,QREINT) = rhoe_g_ref + (alphap + alpham)*h_g_ev*csq_ev + alpha0e_g
                qzp(i,j,kc,QPRES ) = p_ref + (alphap + alpham)*csq_ev

             else
                tau_s = tau_ref + alphap + alpham + alpha0r
                qzp(i,j,kc,QRHO  ) = ONE/tau_s

                qzp(i,j,kc,QW    ) = w_ref + (alpham - alphap)*Clag_ev
                qzp(i,j,kc,QPRES ) = p_ref - (alphap + alpham)*Clag_ev**2

                qzp(i,j,kc,QGAME) = game_ref + gfactor*(alpham + alphap)/tau_ev + alpha0e_g
                qzp(i,j,kc,QREINT) = qzp(i,j,kc,QPRES )/(qzp(i,j,kc,QGAME) - ONE)

             endif
          else
             tau_s = tau_ref + alphap + alpham + alpha0r
             qzp(i,j,kc,QRHO ) = ONE/tau_s

             qzp(i,j,kc,QW   ) = w_ref + (alpham - alphap)*Clag_ev
             qzp(i,j,kc,QTEMP) = temp_ref + (-Clag_ev**2 - rho_ev**2*p_r)*alpham/p_T + &
                  rho_ev**2*p_r*alpha0r/p_T - (-Clag_ev**2 - rho_ev**2*p_r)*alphap/p_T

             ! we defer getting the pressure until later, once we do the species
             qzp(i,j,kc,QPRES) = small_pres ! just to make it defined

          endif

          ! Enforce small_*
          qzp(i,j,kc,QRHO ) = max(qzp(i,j,kc,QRHO ), small_dens)
          qzp(i,j,kc,QPRES) = max(qzp(i,j,kc,QPRES), small_pres)

          ! transverse velocities
          qzp(i,j,kc,QU    ) = Im(i,j,kc,3,2,QU) + hdt*Im_src(i,j,kc,3,2,QU)
          qzp(i,j,kc,QV    ) = Im(i,j,kc,3,2,QV) + hdt*Im_src(i,j,kc,3,2,QV)


          !-------------------------------------------------------------------
          ! This is all for qzm -- minus state on face kc
          !-------------------------------------------------------------------

          ! Note this is different from how we do 1D, 2D, and the
          ! x and y-faces in 3D, where the analogous thing would have
          ! been to find the minus state on face kc+1

          rho  = q(i,j,k3d-1,QRHO)

          cc   = qaux(i,j,k3d-1,QC)
          csq  = cc**2
          Clag = rho*cc

          u    = q(i,j,k3d-1,QU)
          v    = q(i,j,k3d-1,QV)
          w    = q(i,j,k3d-1,QW)

          p    = q(i,j,k3d-1,QPRES)
          rhoe_g = q(i,j,k3d-1,QREINT)
          h_g = ( (p + rhoe_g)/rho)/csq
          temp = q(i,j,k3d-1,QTEMP)

          gam_g = qaux(i,j,k3d-1,QGAMC)
          game = q(i,j,k3d-1,QGAME)

          ! Set the reference state
          ! This will be the fastest moving state to the right
          rho_ref  = Ip(i,j,km,3,3,QRHO)
          w_ref    = Ip(i,j,km,3,3,QW)

          p_ref    = Ip(i,j,km,3,3,QPRES)
          rhoe_g_ref = Ip(i,j,km,3,3,QREINT)
          temp_ref = Ip(i,j,km,3,3,QTEMP)

          tau_ref  = ONE/Ip(i,j,km,3,3,QRHO)

          gam_g_ref  = Ip_gc(i,j,km,3,3,1)
          game_ref = Ip(i,j,km,3,3,QGAME)


          rho_ref = max(rho_ref,small_dens)
          p_ref = max(p_ref,small_pres)

          ! For tracing (optionally)
          cc_ref = sqrt(gam_g_ref*p_ref/rho_ref)
          csq_ref = cc_ref**2
          Clag_ref = rho_ref*cc_ref
          h_g_ref = ( (p_ref + rhoe_g_ref)/rho_ref)/csq_ref

          ! *m are the jumps carried by w-c
          ! *p are the jumps carried by w+c

          ! Note: for the transverse velocities, the jump is carried
          !       only by the w wave (the contact)

          dwm = w_ref - Ip(i,j,km,3,1,QW) - hdt*Ip_src(i,j,km,3,1,QW)
          dptotm = p_ref - Ip(i,j,km,3,1,QPRES) - hdt*Ip_src(i,j,km,3,1,QPRES)

<<<<<<< HEAD
          drho = rho_ref - Ip(i,j,km,3,2,QRHO) - hdt*Ip_src(i,j,km,3,2,QRHO)
          dptot = p_ref - Ip(i,j,km,3,2,QPRES) - hdt*Ip_src(i,j,km,3,2,QPRES)
          drhoe_g = rhoe_g_ref - Ip(i,j,km,3,2,QREINT) - hdt*Ip_src(i,j,km,3,2,QREINT)
=======
          drho = rho_ref - Ip(i,j,km,3,2,QRHO)
          dptot = p_ref - Ip(i,j,km,3,2,QPRES)
          drhoe_g = rhoe_g_ref - Ip(i,j,km,3,2,QREINT)

          dtaum = tau_ref - ONE/Ip(i,j,km,3,1,QRHO)
          dtau = tau_ref - ONE/Ip(i,j,km,3,2,QRHO)
          dtaup = tau_ref - ONE/Ip(i,j,km,3,3,QRHO)

          dTm = temp_ref - Ip(i,j,km,3,1,QTEMP)
          dT0 = temp_ref - Ip(i,j,km,3,2,QTEMP)
          dTp = temp_ref - Ip(i,j,km,3,3,QTEMP)
>>>>>>> 6090d449

          ! since d(rho)/dt = S_rho, d(tau**{-1})/dt = S_rho, so d(tau)/dt = -S_rho*tau**2
          dtau = tau_ref - ONE/Ip(i,j,km,3,2,QRHO) + hdt*Ip_src(i,j,km,3,2,QRHO)/Ip(i,j,km,3,2,QRHO)**2

          dwp = w_ref - Ip(i,j,km,3,3,QW) - hdt*Ip_src(i,j,km,3,3,QW)
          dptotp = p_ref - Ip(i,j,km,3,3,QPRES) - hdt*Ip_src(i,j,km,3,3,QPRES)


          ! Optionally use the reference state in evaluating the
          ! eigenvectors
          if (ppm_reference_eigenvectors == 0) then
             rho_ev  = rho
             cc_ev   = cc
             csq_ev  = csq
             Clag_ev = Clag
             h_g_ev = h_g
             p_ev    = p
             tau_ev  = ONE/rho
             temp_ev = temp
          else
             rho_ev  = rho_ref
             cc_ev   = cc_ref
             csq_ev  = csq_ref
             Clag_ev = Clag_ref
             h_g_ev = h_g_ref
             p_ev    = p_ref
             tau_ev  = tau_ref
             temp_ev = temp_ref
          endif

          if (ppm_temp_fix < 3) then

             if (ppm_predict_gammae == 0) then

                ! (rho, u, p, (rho e) eigensystem

                ! These are analogous to the beta's from the original PPM
                ! paper.  This is simply (l . dq), where dq = qref - I(q)
                alpham = HALF*(dptotm*(ONE/(rho_ev*cc_ev)) - dwm)*(rho_ev/cc_ev)
                alphap = HALF*(dptotp*(ONE/(rho_ev*cc_ev)) + dwp)*(rho_ev/cc_ev)
                alpha0r = drho - dptot/csq_ev
                alpha0e_g = drhoe_g - dptot*h_g_ev

             else

                ! (tau, u, p, game) eigensystem

                ! This is the way things were done in the original PPM
                ! paper -- here we work with tau in the characteristic
                ! system

                alpham = HALF*( dwm - dptotm*(ONE/Clag_ev))*(ONE/Clag_ev)
                alphap = HALF*(-dwp - dptotp*(ONE/Clag_ev))*(ONE/Clag_ev)
                alpha0r = dtau + dptot*(ONE/Clag_ev)**2

                dge = game_ref - Ip(i,j,km,3,2,QGAME)
                gfactor = (game - ONE)*(game - gam_g)
                alpha0e_g = gfactor*dptot/(tau_ev*Clag_ev**2) + dge

             endif
          else
             ! (tau, u T) eigensystem

             ! eos to get some thermodynamics
             eos_state%T = temp_ev
             eos_state%rho = rho_ev
             eos_state%xn(:) = q(i,j,k3d-1,QFS:QFS-1+nspec)
             eos_state%aux(:) = q(i,j,k3d-1,QFX:QFX-1+naux)

             call eos(eos_input_rt, eos_state)

             p_r = eos_state%dpdr
             p_T = eos_state%dpdT

             alpham = HALF*(rho_ev**2*p_r*dtaum/Clag_ev + dwm - p_T*dTm/Clag_ev)/Clag_ev
             alphap = HALF*(rho_ev**2*p_r*dtaup/Clag_ev - dwp - p_T*dTp/Clag_ev)/Clag_ev
             alpha0r = dtau + (-rho_ev**2*p_r*dtau + p_T*dT0)/Clag_ev**2

             ! not used, but needed to prevent bad invalid ops
             alpha0e_g = ZERO

          endif

          if (w-cc > ZERO) then
             alpham = -alpham
          else if (w-cc < ZERO) then
             alpham = ZERO
          else
             alpham = -HALF*alpham
          endif

          if (w+cc > ZERO) then
             alphap = -alphap
          else if (w+cc < ZERO) then
             alphap = ZERO
          else
             alphap = -HALF*alphap
          endif

          if (w > ZERO) then
             alpha0r = -alpha0r
             alpha0e_g = -alpha0e_g
          else if (w < ZERO) then
             alpha0r = ZERO
             alpha0e_g = ZERO
          else
             alpha0r = -HALF*alpha0r
             alpha0e_g = -HALF*alpha0e_g
          endif

          ! The final interface states are just
          ! q_s = q_ref - sum (l . dq) r
          ! note that the a{mpz}left as defined above have the minus already
          if (ppm_temp_fix < 3) then
             if (ppm_predict_gammae == 0) then
                qzm(i,j,kc,QRHO  ) = rho_ref + alphap + alpham + alpha0r
                qzm(i,j,kc,QW    ) = w_ref + (alphap - alpham)*cc_ev/rho_ev
                qzm(i,j,kc,QREINT) = rhoe_g_ref + (alphap + alpham)*h_g_ev*csq_ev + alpha0e_g
                qzm(i,j,kc,QPRES ) = p_ref + (alphap + alpham)*csq_ev

             else
                tau_s = tau_ref + alphap + alpham + alpha0r
                qzm(i,j,kc,QRHO  ) = ONE/tau_s

                qzm(i,j,kc,QW    ) = w_ref + (alpham - alphap)*Clag_ev
                qzm(i,j,kc,QPRES ) = p_ref - (alphap + alpham)*Clag_ev**2

                qzm(i,j,kc,QGAME) = game_ref + gfactor*(alpham + alphap)/tau_ev + alpha0e_g
                qzm(i,j,kc,QREINT) = qzm(i,j,kc,QPRES )/(qzm(i,j,kc,QGAME) - ONE)

             endif
          else
             tau_s = tau_ref + alphap + alpham + alpha0r
             qzm(i,j,kc,QRHO ) = ONE/tau_s

             qzm(i,j,kc,QW   ) = w_ref + (alpham - alphap)*Clag_ev
             qzm(i,j,kc,QTEMP) = temp_ref + (-Clag_ev**2 - rho_ev**2*p_r)*alpham/p_T + &
                  rho_ev**2*p_r*alpha0r/p_T - (-Clag_ev**2 - rho_ev**2*p_r)*alphap/p_T

             ! we defer getting the pressure until later, once we do the species
             qzm(i,j,kc,QPRES) = small_pres ! just to make it defined
          endif

          ! Enforce small_*
          qzm(i,j,kc,QRHO ) = max(qzm(i,j,kc,QRHO ),small_dens)
          qzm(i,j,kc,QPRES) = max(qzm(i,j,kc,QPRES),small_pres)

          ! Transverse velocity
          qzm(i,j,kc,QU    ) = Ip(i,j,km,3,2,QU) + hdt*Ip_src(i,j,km,3,2,QU)
          qzm(i,j,kc,QV    ) = Ip(i,j,km,3,2,QV) + hdt*Ip_src(i,j,km,3,2,QV)

       end do
    end do

    !-------------------------------------------------------------------------
    ! passively advected quantities
    !-------------------------------------------------------------------------

    ! Do all of the passively advected quantities in one loop
    do ipassive = 1, npassive
       n = qpass_map(ipassive)

       ! For DIM < 3, the velocities are included in the passive
       ! quantities.  But we already dealt with all 3 velocity
       ! components above, so don't process them here.
       if (n == QU .or. n == QV .or. n == QW) cycle

       do j = ilo2-1, ihi2+1
          do i = ilo1-1, ihi1+1

             ! Plus state on face kc
             w = q(i,j,k3d,QW)

             if (w > ZERO) then
                qzp(i,j,kc,n) = q(i,j,k3d,n)
             else if (w < ZERO) then
                qzp(i,j,kc,n) = Im(i,j,kc,3,2,n)
             else
                qzp(i,j,kc,n) = q(i,j,k3d,n) + HALF*(Im(i,j,kc,3,2,n) - q(i,j,k3d,n))
             endif

             ! Minus state on face k
             w = q(i,j,k3d-1,QW)

             if (w > ZERO) then
                qzm(i,j,kc,n) = Ip(i,j,km,3,2,n)
             else if (w < ZERO) then
                qzm(i,j,kc,n) = q(i,j,k3d-1,n)
             else
                qzm(i,j,kc,n) = q(i,j,k3d-1,n) + HALF*(Ip(i,j,km,3,2,n) - q(i,j,k3d-1,n))
             endif

          enddo
       enddo
    enddo

    if (ppm_temp_fix == 3) then
       ! we predicted T, now make p, (rho e) consistent

       do j = ilo2-1, ihi2+1
          do i = ilo1-1, ihi1+1

             ! plus face
             eos_state%T     = qzp(i,j,kc,QTEMP)
             eos_state%rho   = qzp(i,j,kc,QRHO)
             eos_state%xn(:) = qzp(i,j,kc,QFS:QFS-1+nspec)
             eos_state%aux(:) = qzp(i,j,kc,QFX:QFX-1+naux)

             call eos(eos_input_rt, eos_state)

             qzp(i,j,kc,QPRES) = eos_state%p
             qzp(i,j,kc,QREINT) = qzp(i,j,kc,QRHO)*eos_state%e
             qzp(i,j,kc,QPRES) = max(qzp(i,j,kc,QPRES), small_pres)


             ! minus face
             eos_state%T     = qzm(i,j,kc,QTEMP)
             eos_state%rho   = qzm(i,j,kc,QRHO)
             eos_state%xn(:) = qzm(i,j,kc,QFS:QFS-1+nspec)
             eos_state%aux(:) = qzm(i,j,kc,QFX:QFX-1+naux)

             call eos(eos_input_rt, eos_state)

             qzm(i,j,kc,QPRES) = eos_state%p
             qzm(i,j,kc,QREINT) = qzm(i,j,kc,QRHO)*eos_state%e

             qzm(i,j,kc,QPRES) = max(qzm(i,j,kc,QPRES), small_pres)

          enddo
       enddo

    endif

  end subroutine tracez_ppm

end module trace_ppm_module<|MERGE_RESOLUTION|>--- conflicted
+++ resolved
@@ -229,35 +229,26 @@
              ! Note: for the transverse velocities, the jump is carried
              !       only by the u wave (the contact)
 
-<<<<<<< HEAD
+
              ! we also add the sources here so they participate in the tracing
              dum = u_ref - Im(i,j,kc,1,1,QU) - hdt*Im_src(i,j,kc,1,1,QU)
              dptotm = p_ref - Im(i,j,kc,1,1,QPRES) - hdt*Im_src(i,j,kc,1,1,QPRES)
-=======
-             dum = u_ref - Im(i,j,kc,1,1,QU)
-             dptotm = p_ref - Im(i,j,kc,1,1,QPRES)
-
-             drho = rho_ref - Im(i,j,kc,1,2,QRHO)
-             dptot = p_ref - Im(i,j,kc,1,2,QPRES)
-             drhoe_g = rhoe_g_ref - Im(i,j,kc,1,2,QREINT)
-
+
+             drho = rho_ref - Im(i,j,kc,1,2,QRHO) - hdt*Im_src(i,j,kc,1,2,QRHO)
+             dptot = p_ref - Im(i,j,kc,1,2,QPRES) - hdt*Im_src(i,j,kc,1,2,QPRES)
+             drhoe_g = rhoe_g_ref - Im(i,j,kc,1,2,QREINT) - hdt*Im_src(i,j,kc,1,2,QREINT)
+
+             ! TODO: need to figure sources for this out...
              dTm = temp_ref - Im(i,j,kc,1,1,QTEMP)
              dT0 = temp_ref - Im(i,j,kc,1,2,QTEMP)
              dTp = temp_ref - Im(i,j,kc,1,3,QTEMP)
 
-             ! we are treating tau as 1/rho, but we could have reconstructed 
+             ! we are treating tau as 1/rho, but we could have reconstructed
              ! it separately
-             dtaum = tau_ref - ONE/Im(i,j,kc,1,1,QRHO)
-             dtau  = tau_ref - ONE/Im(i,j,kc,1,2,QRHO)
-             dtaup = tau_ref - ONE/Im(i,j,kc,1,3,QRHO)
->>>>>>> 6090d449
-
-             drho = rho_ref - Im(i,j,kc,1,2,QRHO) - hdt*Im_src(i,j,kc,1,2,QRHO)
-             dptot = p_ref - Im(i,j,kc,1,2,QPRES) - hdt*Im_src(i,j,kc,1,2,QPRES)
-             drhoe_g = rhoe_g_ref - Im(i,j,kc,1,2,QREINT) - hdt*Im_src(i,j,kc,1,2,QREINT)
-
              ! since d(rho)/dt = S_rho, d(tau**{-1})/dt = S_rho, so d(tau)/dt = -S_rho*tau**2
-             dtau = tau_ref - ONE/Im(i,j,kc,1,2,QRHO) + hdt*Im_src(i,j,kc,1,2,QRHO)/Im(i,j,kc,1,2,QRHO)**2
+             dtaum = tau_ref - ONE/Im(i,j,kc,1,1,QRHO) + hdt*Im_src(i,j,kc,1,1,QRHO)/Im(i,j,kc,1,1,QRHO)**2
+             dtau  = tau_ref - ONE/Im(i,j,kc,1,2,QRHO) + hdt*Im_src(i,j,kc,1,2,QRHO)/Im(i,j,kc,1,2,QRHO)**2
+             dtaup = tau_ref - ONE/Im(i,j,kc,1,3,QRHO) + hdt*Im_src(i,j,kc,1,3,QRHO)/Im(i,j,kc,1,3,QRHO)**2
 
              dup = u_ref - Im(i,j,kc,1,3,QU) - hdt*Im_src(i,j,kc,1,3,QU)
              dptotp = p_ref - Im(i,j,kc,1,3,QPRES) - hdt*Im_src(i,j,kc,1,3,QPRES)
@@ -456,26 +447,18 @@
              dum = u_ref - Ip(i,j,kc,1,1,QU) - hdt*Ip_src(i,j,kc,1,1,QU)
              dptotm  = p_ref - Ip(i,j,kc,1,1,QPRES) - hdt*Ip_src(i,j,kc,1,1,QPRES)
 
-<<<<<<< HEAD
              drho = rho_ref - Ip(i,j,kc,1,2,QRHO) - hdt*Ip_src(i,j,kc,1,2,QRHO)
              dptot = p_ref - Ip(i,j,kc,1,2,QPRES) - hdt*Ip_src(i,j,kc,1,2,QPRES)
              drhoe_g = rhoe_g_ref - Ip(i,j,kc,1,2,QREINT) - hdt*Ip_src(i,j,kc,1,2,QREINT)
-=======
-             drho = rho_ref - Ip(i,j,kc,1,2,QRHO)
-             dptot = p_ref - Ip(i,j,kc,1,2,QPRES)
-             drhoe_g = rhoe_g_ref - Ip(i,j,kc,1,2,QREINT)
 
              dTm = temp_ref - Ip(i,j,kc,1,1,QTEMP)
              dT0 = temp_ref - Ip(i,j,kc,1,2,QTEMP)
              dTp = temp_ref - Ip(i,j,kc,1,3,QTEMP)
 
-             dtaum = tau_ref - ONE/Ip(i,j,kc,1,1,QRHO)
-             dtau = tau_ref - ONE/Ip(i,j,kc,1,2,QRHO)
-             dtaup = tau_ref - ONE/Ip(i,j,kc,1,3,QRHO)
->>>>>>> 6090d449
-
              ! since d(rho)/dt = S_rho, d(tau**{-1})/dt = S_rho, so d(tau)/dt = -S_rho*tau**2
+             dtaum = tau_ref - ONE/Ip(i,j,kc,1,1,QRHO) + hdt*Ip_src(i,j,kc,1,1,QRHO)/Ip(i,j,kc,1,1,QRHO)**2
              dtau = tau_ref - ONE/Ip(i,j,kc,1,2,QRHO) + hdt*Ip_src(i,j,kc,1,2,QRHO)/Ip(i,j,kc,1,2,QRHO)**2
+             dtaup = tau_ref - ONE/Ip(i,j,kc,1,3,QRHO) + hdt*Ip_src(i,j,kc,1,3,QRHO)/Ip(i,j,kc,1,3,QRHO)**2
 
              dup = u_ref - Ip(i,j,kc,1,3,QU) - hdt*Ip_src(i,j,kc,1,3,QU)
              dptotp = p_ref - Ip(i,j,kc,1,3,QPRES) - hdt*Ip_src(i,j,kc,1,3,QPRES)
@@ -846,26 +829,18 @@
              dvm = v_ref - Im(i,j,kc,2,1,QV) - hdt*Im_src(i,j,kc,2,1,QV)
              dptotm = p_ref - Im(i,j,kc,2,1,QPRES) - hdt*Im_src(i,j,kc,2,1,QPRES)
 
-<<<<<<< HEAD
              drho = rho_ref - Im(i,j,kc,2,2,QRHO) - hdt*Im_src(i,j,kc,2,2,QRHO)
              dptot = p_ref - Im(i,j,kc,2,2,QPRES) - hdt*Im_src(i,j,kc,2,2,QPRES)
              drhoe_g = rhoe_g_ref - Im(i,j,kc,2,2,QREINT) - hdt*Im_src(i,j,kc,2,2,QREINT)
-=======
-             drho = rho_ref - Im(i,j,kc,2,2,QRHO)
-             dptot = p_ref - Im(i,j,kc,2,2,QPRES)
-             drhoe_g = rhoe_g_ref - Im(i,j,kc,2,2,QREINT)
 
              dTm = temp_ref - Im(i,j,kc,2,1,QTEMP)
              dT0 = temp_ref - Im(i,j,kc,2,2,QTEMP)
              dTp = temp_ref - Im(i,j,kc,2,3,QTEMP)
 
-             dtaum = tau_ref - ONE/Im(i,j,kc,2,1,QRHO)
-             dtau = tau_ref - ONE/Im(i,j,kc,2,2,QRHO)
-             dtaup = tau_ref - ONE/Im(i,j,kc,2,3,QRHO)
->>>>>>> 6090d449
-
              ! since d(rho)/dt = S_rho, d(tau**{-1})/dt = S_rho, so d(tau)/dt = -S_rho*tau**2
+             dtaum = tau_ref - ONE/Im(i,j,kc,2,1,QRHO) + hdt*Im_src(i,j,kc,2,1,QRHO)/Im(i,j,kc,2,1,QRHO)**2
              dtau = tau_ref - ONE/Im(i,j,kc,2,2,QRHO) + hdt*Im_src(i,j,kc,2,2,QRHO)/Im(i,j,kc,2,2,QRHO)**2
+             dtaup = tau_ref - ONE/Im(i,j,kc,2,3,QRHO) + hdt*Im_src(i,j,kc,2,2,QRHO)/Im(i,j,kc,2,3,QRHO)**2
 
              dvp = v_ref - Im(i,j,kc,2,3,QV) - hdt*Im_src(i,j,kc,2,3,QV)
              dptotp = p_ref - Im(i,j,kc,2,3,QPRES) - hdt*Im_src(i,j,kc,2,3,QPRES)
@@ -1052,32 +1027,21 @@
              ! *m are the jumps carried by v-c
              ! *p are the jumps carried by v+c
 
-<<<<<<< HEAD
              dvm = v_ref - Ip(i,j,kc,2,1,QV) - hdt*Ip_src(i,j,kc,2,1,QV)
              dptotm = p_ref - Ip(i,j,kc,2,1,QPRES) - hdt*Ip_src(i,j,kc,2,1,QPRES)
-=======
-             dvm = v_ref - Ip(i,j,kc,2,1,QV)
-             dptotm = p_ref - Ip(i,j,kc,2,1,QPRES)
-
-             drho = rho_ref - Ip(i,j,kc,2,2,QRHO)
-             dptot = p_ref - Ip(i,j,kc,2,2,QPRES)
-             drhoe_g = rhoe_g_ref - Ip(i,j,kc,2,2,QREINT)
+
+             drho = rho_ref - Ip(i,j,kc,2,2,QRHO) - hdt*Ip_src(i,j,kc,2,2,QRHO)
+             dptot = p_ref - Ip(i,j,kc,2,2,QPRES) - hdt*Ip_src(i,j,kc,2,2,QPRES)
+             drhoe_g = rhoe_g_ref - Ip(i,j,kc,2,2,QREINT) - hdt*Ip_src(i,j,kc,2,2,QREINT)
 
              dTm = temp_ref - Ip(i,j,kc,2,1,QTEMP)
              dT0 = temp_ref - Ip(i,j,kc,2,2,QTEMP)
              dTp = temp_ref - Ip(i,j,kc,2,3,QTEMP)
 
-             dtaum = tau_ref - ONE/Ip(i,j,kc,2,1,QRHO)
-             dtau = tau_ref - ONE/Ip(i,j,kc,2,2,QRHO)
-             dtaup = tau_ref - ONE/Ip(i,j,kc,2,3,QRHO)
->>>>>>> 6090d449
-
-             drho = rho_ref - Ip(i,j,kc,2,2,QRHO) - hdt*Ip_src(i,j,kc,2,2,QRHO)
-             dptot = p_ref - Ip(i,j,kc,2,2,QPRES) - hdt*Ip_src(i,j,kc,2,2,QPRES)
-             drhoe_g = rhoe_g_ref - Ip(i,j,kc,2,2,QREINT) - hdt*Ip_src(i,j,kc,2,2,QREINT)
-
              ! since d(rho)/dt = S_rho, d(tau**{-1})/dt = S_rho, so d(tau)/dt = -S_rho*tau**2
+             dtaum = tau_ref - ONE/Ip(i,j,kc,2,1,QRHO) + hdt*Ip_src(i,j,kc,2,2,QRHO)/Ip(i,j,kc,2,2,QRHO)**2
              dtau = tau_ref - ONE/Ip(i,j,kc,2,2,QRHO) + hdt*Ip_src(i,j,kc,2,2,QRHO)/Ip(i,j,kc,2,2,QRHO)**2
+             dtaup = tau_ref - ONE/Ip(i,j,kc,2,3,QRHO) + hdt*Ip_src(i,j,kc,2,2,QRHO)/Ip(i,j,kc,2,2,QRHO)**2
 
              dvp = v_ref - Ip(i,j,kc,2,3,QV) - hdt*Ip_src(i,j,kc,2,3,QV)
              dptotp = p_ref - Ip(i,j,kc,2,3,QPRES) - hdt*Ip_src(i,j,kc,2,3,QPRES)
@@ -1491,26 +1455,18 @@
           dwm = w_ref - Im(i,j,kc,3,1,QW) - hdt*Im_src(i,j,kc,3,1,QW)
           dptotm = p_ref - Im(i,j,kc,3,1,QPRES) - hdt*Im_src(i,j,kc,3,1,QPRES)
 
-<<<<<<< HEAD
           drho = rho_ref - Im(i,j,kc,3,2,QRHO) - hdt*Im_src(i,j,kc,3,2,QRHO)
           dptot = p_ref - Im(i,j,kc,3,2,QPRES) - hdt*Im_src(i,j,kc,3,2,QPRES)
           drhoe_g = rhoe_g_ref - Im(i,j,kc,3,2,QREINT) - hdt*Im_src(i,j,kc,3,2,QREINT)
-=======
-          drho = rho_ref - Im(i,j,kc,3,2,QRHO)
-          dptot = p_ref - Im(i,j,kc,3,2,QPRES)
-          drhoe_g = rhoe_g_ref - Im(i,j,kc,3,2,QREINT)
 
           dTm = temp_ref - Im(i,j,kc,3,1,QTEMP)
           dT0 = temp_ref - Im(i,j,kc,3,2,QTEMP)
           dTp = temp_ref - Im(i,j,kc,3,3,QTEMP)
 
-          dtaum = tau_ref - ONE/Im(i,j,kc,3,1,QRHO)
-          dtau = tau_ref - ONE/Im(i,j,kc,3,2,QRHO)
-          dtaup = tau_ref - ONE/Im(i,j,kc,3,3,QRHO)
->>>>>>> 6090d449
-
           ! since d(rho)/dt = S_rho, d(tau**{-1})/dt = S_rho, so d(tau)/dt = -S_rho*tau**2
+          dtaum = tau_ref - ONE/Im(i,j,kc,3,1,QRHO) + hdt*Im_src(i,j,kc,3,1,QRHO)/Im(i,j,kc,3,1,QRHO)**2
           dtau = tau_ref - ONE/Im(i,j,kc,3,2,QRHO) + hdt*Im_src(i,j,kc,3,2,QRHO)/Im(i,j,kc,3,2,QRHO)**2
+          dtaup = tau_ref - ONE/Im(i,j,kc,3,3,QRHO) + hdt*Im_src(i,j,kc,3,3,QRHO)/Im(i,j,kc,3,3,QRHO)**2
 
           dwp = w_ref - Im(i,j,kc,3,3,QW) - hdt*Im_src(i,j,kc,3,3,QW)
           dptotp = p_ref - Im(i,j,kc,3,3,QPRES) - hdt*Im_src(i,j,kc,3,3,QPRES)
@@ -1720,26 +1676,18 @@
           dwm = w_ref - Ip(i,j,km,3,1,QW) - hdt*Ip_src(i,j,km,3,1,QW)
           dptotm = p_ref - Ip(i,j,km,3,1,QPRES) - hdt*Ip_src(i,j,km,3,1,QPRES)
 
-<<<<<<< HEAD
           drho = rho_ref - Ip(i,j,km,3,2,QRHO) - hdt*Ip_src(i,j,km,3,2,QRHO)
           dptot = p_ref - Ip(i,j,km,3,2,QPRES) - hdt*Ip_src(i,j,km,3,2,QPRES)
           drhoe_g = rhoe_g_ref - Ip(i,j,km,3,2,QREINT) - hdt*Ip_src(i,j,km,3,2,QREINT)
-=======
-          drho = rho_ref - Ip(i,j,km,3,2,QRHO)
-          dptot = p_ref - Ip(i,j,km,3,2,QPRES)
-          drhoe_g = rhoe_g_ref - Ip(i,j,km,3,2,QREINT)
-
-          dtaum = tau_ref - ONE/Ip(i,j,km,3,1,QRHO)
-          dtau = tau_ref - ONE/Ip(i,j,km,3,2,QRHO)
-          dtaup = tau_ref - ONE/Ip(i,j,km,3,3,QRHO)
+
+          ! since d(rho)/dt = S_rho, d(tau**{-1})/dt = S_rho, so d(tau)/dt = -S_rho*tau**2
+          dtaum = tau_ref - ONE/Ip(i,j,km,3,1,QRHO) + hdt*Ip_src(i,j,km,3,1,QRHO)/Ip(i,j,km,3,1,QRHO)**2
+          dtau = tau_ref - ONE/Ip(i,j,km,3,2,QRHO) + hdt*Ip_src(i,j,km,3,2,QRHO)/Ip(i,j,km,3,2,QRHO)**2
+          dtaup = tau_ref - ONE/Ip(i,j,km,3,3,QRHO) + hdt*Ip_src(i,j,km,3,3,QRHO)/Ip(i,j,km,3,3,QRHO)**2
 
           dTm = temp_ref - Ip(i,j,km,3,1,QTEMP)
           dT0 = temp_ref - Ip(i,j,km,3,2,QTEMP)
           dTp = temp_ref - Ip(i,j,km,3,3,QTEMP)
->>>>>>> 6090d449
-
-          ! since d(rho)/dt = S_rho, d(tau**{-1})/dt = S_rho, so d(tau)/dt = -S_rho*tau**2
-          dtau = tau_ref - ONE/Ip(i,j,km,3,2,QRHO) + hdt*Ip_src(i,j,km,3,2,QRHO)/Ip(i,j,km,3,2,QRHO)**2
 
           dwp = w_ref - Ip(i,j,km,3,3,QW) - hdt*Ip_src(i,j,km,3,3,QW)
           dptotp = p_ref - Ip(i,j,km,3,3,QPRES) - hdt*Ip_src(i,j,km,3,3,QPRES)
