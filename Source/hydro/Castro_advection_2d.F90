--- conflicted
+++ resolved
@@ -178,19 +178,10 @@
        ! indices: (x, y, dimension, wave, variable)
        allocate(Ip(I_lo(1):I_hi(1), I_lo(2):I_hi(2), 2, 3, NQ))
        allocate(Im(I_lo(1):I_hi(1), I_lo(2):I_hi(2), 2, 3, NQ))
-<<<<<<< HEAD
-       
+
        allocate(Ip_src(I_lo(1):I_hi(1), I_lo(2):I_hi(2), 2, 3, QVAR))
        allocate(Im_src(I_lo(1):I_hi(1), I_lo(2):I_hi(2), 2, 3, QVAR))
-       
-=======
-
-       if (ppm_trace_sources == 1) then
-          allocate(Ip_src(I_lo(1):I_hi(1), I_lo(2):I_hi(2), 2, 3, QVAR))
-          allocate(Im_src(I_lo(1):I_hi(1), I_lo(2):I_hi(2), 2, 3, QVAR))
-       endif
-
->>>>>>> e03cb134
+
        allocate(Ip_gc(I_lo(1):I_hi(1), I_lo(2):I_hi(2), 2, 3, 1))
        allocate(Im_gc(I_lo(1):I_hi(1), I_lo(2):I_hi(2), 2, 3, 1))
 
@@ -370,38 +361,19 @@
                                lo(1), lo(2), hi(1), hi(2), dx, dt, 0, 0)
        endif
 
-<<<<<<< HEAD
-
        do n = 1, QVAR
           call ppm_reconstruct(srcQ(:,:,n), src_lo, src_hi, &
                                flatn, q_lo, q_hi, &
                                sxm, sxp, sym, syp, q_lo, q_hi, &
-                               lo(1), lo(2), hi(1), hi(2), [dx, dy, ZERO], 0, 0)
+                               lo(1), lo(2), hi(1), hi(2), dx, 0, 0)
 
           call ppm_int_profile(srcQ(:,:,n), src_lo, src_hi, &
                                q(:,:,QU:QV), q_lo, q_hi, &
                                qaux(:,:,QC), qa_lo, qa_hi, &
                                sxm, sxp, sym, syp, q_lo, q_hi, &
                                Ip_src(:,:,:,:,n), Im_src(:,:,:,:,n), I_lo, I_hi, &
-                               lo(1), lo(2), hi(1), hi(2), [dx, dy, ZERO], dt, 0, 0)
-       enddo
-=======
-       if (ppm_trace_sources == 1) then
-          do n = 1, QVAR
-             call ppm_reconstruct(srcQ(:,:,n), src_lo, src_hi, &
-                                  flatn, q_lo, q_hi, &
-                                  sxm, sxp, sym, syp, q_lo, q_hi, &
-                                  lo(1), lo(2), hi(1), hi(2), dx, 0, 0)
-
-             call ppm_int_profile(srcQ(:,:,n), src_lo, src_hi, &
-                                  q(:,:,QU:QV), q_lo, q_hi, &
-                                  qaux(:,:,QC), qa_lo, qa_hi, &
-                                  sxm, sxp, sym, syp, q_lo, q_hi, &
-                                  Ip_src(:,:,:,:,n), Im_src(:,:,:,:,n), I_lo, I_hi, &
-                                  lo(1), lo(2), hi(1), hi(2), dx, dt, 0, 0)
-          enddo
-       endif
->>>>>>> e03cb134
+                               lo(1), lo(2), hi(1), hi(2), dx, dt, 0, 0)
+       enddo
 
        deallocate(sxm, sxp, sym, syp)
     endif
