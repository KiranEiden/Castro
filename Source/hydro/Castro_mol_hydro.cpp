--- conflicted
+++ resolved
@@ -100,13 +100,9 @@
           }
 
 #if (AMREX_SPACEDIM <= 2)
-<<<<<<< HEAD
-          pradial.resize(amrex::surroundingNodes(bx,0),1);
-=======
           if (!Geom().IsCartesian()) {
             pradial.resize(amrex::surroundingNodes(bx,0),1);
           }
->>>>>>> 306d8165
 #endif
 
           ca_fourth_single_stage
