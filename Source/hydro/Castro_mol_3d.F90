--- conflicted
+++ resolved
@@ -498,54 +498,23 @@
   call bl_deallocate(shk)
 
 
-<<<<<<< HEAD
   ! Compute divergence of velocity field (on surroundingNodes(lo,hi))
   call divu(lo, hi, q, q_lo, q_hi, &
             dx, div, lo, [hi(1)+1, hi(2)+dg(2), hi(3)+dg(3)])
 
-  do k = lo(3), hi(3)
-     do j = lo(2), hi(2)
-        do i = lo(1), hi(1)
-
-#if BL_SPACEDIM == 1
-           pdivu(i,j,k) = HALF * &
-                (q1(i+1,j,k,GDPRES) + q1(i,j,k,GDPRES))* &
-                (q1(i+1,j,k,GDU)*area1(i+1,j,k) - q1(i,j,k,GDU)*area1(i,j,k)) / vol(i,j,k)
-
-#elif BL_SPACEDIM == 2
-        pdivu(i,j,k) = HALF*( &
-             (q1(i+1,j,k,GDPRES) + q1(i,j,k,GDPRES)) * &
-             (q1(i+1,j,k,GDU)*area1(i+1,j,k) - q1(i,j,kGDU)*area1(i,j,k)) + &
-             (q2(i,j+1,k,GDPRES) + q2(i,j,k,GDPRES)) * &
-             (q2(i,j+1,k,GDV)*area2(i,j+1,k) - q2(i,j,k,GDV)*area2(i,j,k)) ) / vol(i,j,k)
-
-#else
-           pdivu(i,j,k) = &
-                HALF*(q1(i+1,j,k,GDPRES) + q1(i,j,k,GDPRES)) * &
-                     (q1(i+1,j,k,GDU) - q1(i,j,k,GDU))/dx(1) + &
-                HALF*(q2(i,j+1,k,GDPRES) + q2(i,j,k,GDPRES)) * &
-                     (q2(i,j+1,k,GDV) - q2(i,j,k,GDV))/dx(2) + &
-                HALF*(q3(i,j,k+1,GDPRES) + q3(i,j,k,GDPRES)) * &
-                     (q3(i,j,k+1,GDW) - q3(i,j,k,GDW))/dx(3)
-#endif
-        enddo
-     enddo
-  enddo
-=======
-  call divu(lo,hi,q,q_lo,q_hi,dx,div,lo,hi+1)
-
   call calc_pdivu(lo, hi, &
                   q1, flux1_lo, flux1_hi, &
                   area1, area1_lo, area1_hi, &
+#if BL_SPACEDIM >= 2
                   q2, flux2_lo, flux2_hi, &
                   area2, area2_lo, area2_hi, &
+#endif
+#if BL_SPACEDIM == 3
                   q3, flux3_lo, flux3_hi, &
                   area3, area3_lo, area3_hi, &
+#endif
                   vol, vol_lo, vol_hi, &
                   dx, pdivu, lo, hi)
-
->>>>>>> fed7cf4f
-
 
   do n = 1, NVAR
 
@@ -574,13 +543,9 @@
         do k = lo(3), hi(3)
            do j = lo(2), hi(2)
               do i = lo(1), hi(1)+1
-<<<<<<< HEAD
+
                  div1 = FOURTH*(div(i,j,k) + div(i,j+dg(2),k) + &
                                 div(i,j,k+dg(3)) + div(i,j+dg(2),k+dg(3)))
-=======
-                 div1 = FOURTH*(div(i,j,k) + div(i,j+1,k) + &
-                                div(i,j,k+1) + div(i,j+1,k+1))
->>>>>>> fed7cf4f
                  div1 = difmag*min(ZERO, div1)
 
                  flux1(i,j,k,n) = flux1(i,j,k,n) + &
@@ -593,11 +558,7 @@
            do j = lo(2), hi(2)+1
               do i = lo(1), hi(1)
                  div1 = FOURTH*(div(i,j,k) + div(i+1,j,k) + &
-<<<<<<< HEAD
                                 div(i,j,k+dg(3)) + div(i+1,j,k+dg(3)))
-=======
-                                div(i,j,k+1) + div(i+1,j,k+1))
->>>>>>> fed7cf4f
                  div1 = difmag*min(ZERO, div1)
 
                  flux2(i,j,k,n) = flux2(i,j,k,n) + &
