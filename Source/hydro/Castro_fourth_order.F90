--- conflicted
+++ resolved
@@ -293,20 +293,6 @@
      ! solve the Riemann problems -- we just require the interface state
      ! at this point
 
-<<<<<<< HEAD
-  call riemann_state(qxm, q_lo, q_hi, &
-                     qxp, q_lo, q_hi, 1, 1, &
-                     qx_avg, q_lo, q_hi, &
-                     qaux, qa_lo, qa_hi, &
-                     1, &
-                     [lo(1), lo(2)-dg(2), lo(3)-dg(3)], &
-                     [hi(1)+1, hi(2)+dg(2), hi(3)+dg(3)], &
-                     domlo, domhi)
-=======
-     ! TODO: we should explicitly compute a gamma with this state, since
-     ! we cannot get away with the first-order construction that we pull
-     ! from qaux in the Riemann solver
-
      call riemann_state(qxm, q_lo, q_hi, &
                         qxp, q_lo, q_hi, 1, 1, &
                         qx_avg, q_lo, q_hi, &
@@ -315,7 +301,6 @@
                         [lo(1), lo(2)-dg(2), lo(3)-dg(3)], &
                         [hi(1)+1, hi(2)+dg(2), hi(3)+dg(3)], &
                         domlo, domhi)
->>>>>>> e0316bd1
 
      call compute_flux_q([lo(1), lo(2)-dg(2), lo(3)-dg(3)], &
                          [hi(1)+1, hi(2)+dg(2), hi(3)+dg(3)], &
