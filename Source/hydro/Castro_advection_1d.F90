module ctu_advection_module

  use bl_constants_module, only : ZERO, HALF, ONE, FOURTH

  use amrex_fort_module, only : rt => amrex_real
  implicit none

  private

  public umeth, consup

contains

! ::: ---------------------------------------------------------------
! ::: :: UMETH     Compute hyperbolic fluxes using unsplit second
! ::: ::            order Godunov integrator.
! ::: ::
! ::: :: inputs/outputs
! ::: :: q           => (const)  input state, primitives
! ::: :: qaux        => (const)  auxiliary hydro info
! ::: :: flatn       => (const)  flattening parameter
! ::: :: srcQ        => (const)  source for primitive variables
! ::: :: dx          => (const)  grid spacing in X direction
! ::: :: dt          => (const)  time stepsize
! ::: :: flux      <=  (modify) flux in X direction on X edges
! ::: ----------------------------------------------------------------

  subroutine umeth(q, q_lo, q_hi, &
                   flatn, &
                   qaux, qa_lo, qa_hi, &
                   srcQ, src_lo, src_hi, &
                   lo, hi, dx, dt, &
                   uout, uout_lo, uout_hi, &
                   flux, fd_lo, fd_hi, &
#ifdef RADIATION
                   rflux, rfd_lo, rfd_hi, &
#endif
                   q1, q1_lo, q1_hi, &
                   area1, area1_lo, area1_hi, &
                   vol, vol_lo, vol_hi, &
                   dloga, dloga_lo, dloga_hi, &
                   domlo, domhi)

    use meth_params_module, only : QVAR, NQ, NVAR, &
                                   QC, QFS, QFX, QGAMC, QU, QRHO, QTEMP, QPRES, QREINT, &
                                   NQAUX, NGDNV, &
                                   ppm_type, hybrid_riemann, &
                                   use_pslope, plm_iorder, ppm_temp_fix
    use riemann_module, only : cmpflx
    use trace_module, only : tracexy
#ifdef RADIATION
    use rad_params_module, only : ngroups
    use trace_ppm_rad_module, only : tracexy_ppm_rad
#else
    use trace_ppm_module, only : tracexy_ppm
#endif
#ifdef SHOCK_VAR
    use meth_params_module, only : USHK
#endif

    use amrex_fort_module, only : rt => amrex_real
    use advection_util_module, only : shock
    use eos_type_module, only : eos_t, eos_input_rt
    use eos_module, only : eos
    use network, only : nspec, naux
    use ppm_module, only : ppm_reconstruct, ppm_int_profile
    use slope_module, only : uslope, pslope
    use prob_params_module, only : dg

    implicit none

    integer, intent(in) :: lo(3), hi(3)
    integer, intent(in) :: domlo(3), domhi(3)
    integer, intent(in) :: dloga_lo(3), dloga_hi(3)
    integer, intent(in) :: q_lo(3), q_hi(3)
    integer, intent(in) :: qa_lo(3), qa_hi(3)
    integer, intent(in) :: src_lo(3), src_hi(3)
    integer, intent(in) :: uout_lo(3), uout_hi(3)
    integer, intent(in) :: fd_lo(3), fd_hi(3)
#ifdef RADIATION
    integer, intent(in) :: rfd_lo(3), rfd_hi(3)
#endif
    integer, intent(in) :: q1_lo(3), q1_hi(3)
    integer, intent(in) :: area1_lo(3), area1_hi(3)
    integer, intent(in) :: vol_lo(3), vol_hi(3)

    real(rt)        , intent(in) :: dx(3), dt
    real(rt)        , intent(in) :: q(   q_lo(1):q_hi(1),NQ)
    real(rt)        , intent(in) :: qaux(   qa_lo(1):qa_hi(1),NQAUX)
    real(rt)        , intent(in) :: flatn(   q_lo(1):q_hi(1))
    real(rt)        , intent(inout) :: uout(uout_lo(1):uout_hi(1),NVAR)
    real(rt)        , intent(inout) :: flux(fd_lo(1):fd_hi(1),NVAR)
#ifdef RADIATION
    real(rt)        , intent(inout) :: rflux(rfd_lo(1):rfd_hi(1),0:ngroups-1)
#endif
    real(rt)        , intent(in) :: srcQ(src_lo(1)  :src_hi(1),QVAR)
    real(rt)        , intent(inout) :: q1(q1_lo(1):q1_hi(1),NGDNV)
    real(rt)        , intent(in) :: dloga(dloga_lo(1):dloga_hi(1))
    real(rt)        , intent(in) :: area1(area1_lo(1):area1_hi(1))
    real(rt)        , intent(in) :: vol(vol_lo(1):vol_hi(1))

    real(rt)        , allocatable :: shk(:)

    integer :: i, n, iwave

    ! Left and right state arrays (edge centered, cell centered)
    real(rt)        , allocatable:: dq(:,:), qm(:,:), qp(:,:)

    integer :: qp_lo(3), qp_hi(3)
    integer :: shk_lo(3), shk_hi(3)
    integer :: I_lo(3), I_hi(3)

    real(rt), allocatable :: Ip(:,:,:)
    real(rt), allocatable :: Im(:,:,:)

    real(rt), allocatable :: Ip_src(:,:,:)
    real(rt), allocatable :: Im_src(:,:,:)

    ! gamma_c/1 on the interfaces
    real(rt), allocatable :: Ip_gc(:,:,:)
    real(rt), allocatable :: Im_gc(:,:,:)

    ! temporary interface values of the parabola
    real(rt), allocatable :: sxm(:), sxp(:)

    type(eos_t) :: eos_state
<<<<<<< HEAD

    qp_lo = [ilo-1, 0, 0]
    qp_hi = [ihi+2, 0, 0]
=======
>>>>>>> e03cb134

    qp_lo = lo - dg
    qp_hi = hi + 2*dg

    shk_lo = lo - dg
    shk_hi = hi + dg

    I_lo = lo - dg
    I_hi = hi + dg


<<<<<<< HEAD

=======
>>>>>>> e03cb134
    if (ppm_type > 0) then
       ! indices: (x, y, dimension, wave, variable)
       allocate(Ip(I_lo(1):I_hi(1), 3, NQ))
       allocate(Im(I_lo(1):I_hi(1), 3, NQ))

<<<<<<< HEAD
       allocate(Ip_src(I_lo(1):I_hi(1), 3, QVAR))
       allocate(Im_src(I_lo(1):I_hi(1), 3, QVAR))
=======
       if (ppm_trace_sources == 1) then
          allocate(Ip_src(I_lo(1):I_hi(1), 3, QVAR))
          allocate(Im_src(I_lo(1):I_hi(1), 3, QVAR))
       endif
>>>>>>> e03cb134

       allocate(Ip_gc(I_lo(1):I_hi(1), 3, 1))
       allocate(Im_gc(I_lo(1):I_hi(1), 3, 1))

       allocate(sxm(q_lo(1):q_hi(1)))
       allocate(sxp(q_lo(1):q_hi(1)))
    endif

    allocate (shk(shk_lo(1):shk_hi(1)))


#ifdef SHOCK_VAR
    uout(lo(1):hi(1),USHK) = ZERO

    call shock(q, q_lo, q_hi, &
               shk, shk_lo, shk_hi, &
               lo, hi, dx)

    ! Store the shock data for future use in the burning step.
    do i = lo(1), hi(1)
       uout(i,USHK) = shk(i)
    enddo

    ! Discard it locally if we don't need it in the hydro update.
    if (hybrid_riemann /= 1) then
       shk(:) = ZERO
    endif
#else
    ! multidimensional shock detection -- this will be used to do the
    ! hybrid Riemann solver
    if (hybrid_riemann == 1) then
       call shock(q, q_lo, q_hi, &
                  shk, shk_lo, shk_hi, &
                  lo, hi, dx)
    else
       shk(:) = ZERO
    endif
#endif

    ! Work arrays to hold 3 planes of riemann state and conservative fluxes
    allocate ( qm(qp_lo(1):qp_hi(1),NQ))
    allocate ( qp(qp_lo(1):qp_hi(1),NQ))

    if (ppm_type == 0) then
       allocate(dq(q_lo(1):q_hi(1),NQ))

       if (plm_iorder == 1) then
          dq(lo(1)-1:hi(1)+1,1:NQ) = ZERO

       else
          ! piecewise linear slope
          call uslope(q, flatn, q_lo, q_hi, &
                      dq, dq, dq, q_lo, q_hi, &
                      lo(1), 0, hi(1), 0, 0, 0)

          if (use_pslope == 1) &
               call pslope(q, flatn, q_lo, q_hi, &
                           dq, dq, dq, q_lo, q_hi, &
                           srcQ, src_lo, src_hi, &
                           lo(1), 0, hi(1), 0, 0, 0, dx)

       endif

    else

       ! Compute Ip and Im -- this does the parabolic reconstruction,
       ! limiting, and returns the integral of each profile under each
       ! wave to each interface
       do n = 1, NQ
          call ppm_reconstruct(q(:,n), q_lo, q_hi, &
                               flatn, q_lo, q_hi, &
                               sxm, sxp, q_lo, q_hi, &
<<<<<<< HEAD
                               ilo, 0, ihi, 0, [dx, ZERO, ZERO], 0, 0)
=======
                               lo(1), 0, hi(1), 0, dx, 0, 0)
>>>>>>> e03cb134

          call ppm_int_profile(q(:,n), q_lo, q_hi, &
                               q(:,QU), q_lo, q_hi, &
                               qaux(:,QC), qa_lo, qa_hi, &
                               sxm, sxp, q_lo, q_hi, &
                               Ip(:,:,n), Im(:,:,n), I_lo, I_hi, &
                               lo(1), 0, hi(1), 0, dx, dt, 0, 0)
       enddo

       ! temperature-based PPM -- if desired, take the Ip(T)/Im(T)
       ! constructed above and use the EOS to overwrite Ip(p)/Im(p)
       if (ppm_temp_fix == 1) then
          do i = lo(1)-1, hi(1)+1
             do iwave = 1, 3
                eos_state%rho   = Ip(i,iwave,QRHO)
                eos_state%T     = Ip(i,iwave,QTEMP)
                eos_state%xn(:) = Ip(i,iwave,QFS:QFS-1+nspec)
                eos_state%aux   = Ip(i,iwave,QFX:QFX-1+naux)

                call eos(eos_input_rt, eos_state)

                Ip(i,iwave,QPRES) = eos_state%p
                Ip(i,iwave,QREINT) = Ip(i,iwave,QRHO)*eos_state%e
                Ip_gc(i,iwave,1) = eos_state%gam1

                eos_state%rho   = Im(i,iwave,QRHO)
                eos_state%T     = Im(i,iwave,QTEMP)
                eos_state%xn(:) = Im(i,iwave,QFS:QFS-1+nspec)
                eos_state%aux   = Im(i,iwave,QFX:QFX-1+naux)

                call eos(eos_input_rt, eos_state)

                Im(i,iwave,QPRES) = eos_state%p
                Im(i,iwave,QREINT) = Im(i,iwave,QRHO)*eos_state%e
                Im_gc(i,iwave,1) = eos_state%gam1
             enddo
          enddo

       endif


       ! get an edge-based gam1 here if we didn't get it from the EOS
       ! call above (for ppm_temp_fix = 1)
       if (ppm_temp_fix /= 1) then
          call ppm_reconstruct(qaux(:,QGAMC), qa_lo, qa_hi, &
                               flatn, q_lo, q_hi, &
                               sxm, sxp, q_lo, q_hi, &
                               lo(1), 0, hi(1), 0, dx, 0, 0)

          call ppm_int_profile(qaux(:,QGAMC), qa_lo, qa_hi, &
                               q(:,QU), q_lo, q_hi, &
                               qaux(:,QC), qa_lo, qa_hi, &
                               sxm, sxp, q_lo, q_hi, &
                               Ip_gc(:,:,1), Im_gc(:,:,1), I_lo, I_hi, &
                               lo(1), 0, hi(1), 0, dx, dt, 0, 0)
       endif

<<<<<<< HEAD

       do n = 1, QVAR
          call ppm_reconstruct(srcQ(:,n), src_lo, src_hi, &
                               flatn, q_lo, q_hi, &
                               sxm, sxp, q_lo, q_hi, &
                               ilo, 0, ihi, 0, [dx, ZERO, ZERO], 0, 0)

          call ppm_int_profile(srcQ(:,n), src_lo, src_hi, &
                               q(:,QU), q_lo, q_hi, &
                               qaux(:,QC), qa_lo, qa_hi, &
                               sxm, sxp, q_lo, q_hi, &
                               Ip_src(:,:,n), Im_src(:,:,n), I_lo, I_hi, &
                               ilo, 0, ihi, 0, [dx, ZERO, ZERO], dt, 0, 0)
       enddo
=======
       if (ppm_trace_sources == 1) then
          do n = 1, QVAR
             call ppm_reconstruct(srcQ(:,n), src_lo, src_hi, &
                                  flatn, q_lo, q_hi, &
                                  sxm, sxp, q_lo, q_hi, &
                                  lo(1), 0, hi(1), 0, dx, 0, 0)

             call ppm_int_profile(srcQ(:,n), src_lo, src_hi, &
                                  q(:,QU), q_lo, q_hi, &
                                  qaux(:,QC), qa_lo, qa_hi, &
                                  sxm, sxp, q_lo, q_hi, &
                                  Ip_src(:,:,n), Im_src(:,:,n), I_lo, I_hi, &
                                  lo(1), 0, hi(1), 0, dx, dt, 0, 0)
          enddo
       endif
>>>>>>> e03cb134

       deallocate(sxm, sxp)
    endif

    ! Trace to edges
    if (ppm_type .gt. 0) then
#ifdef RADIATION
       call tracexy_ppm_rad(q, q_lo, q_hi, &
                            qaux, qa_lo, qa_hi, &
                            Ip, Im, Ip_src, Im_src, I_lo, I_hi, &
                            qm, qp, qm, qp, qp_lo, qp_hi, &
                            dloga, dloga_lo, dloga_hi, &
<<<<<<< HEAD
                            ilo, 0, ihi, 0, [domlo(1), 0, 0], [domhi(1), 0, 0], &
                            [dx, ZERO, ZERO], dt, 0, 0)
=======
                            srcQ, src_lo, src_hi, &
                            lo(1), 0, hi(1), 0, domlo, domhi, &
                            dx, dt, 0, 0)
>>>>>>> e03cb134
#else
       call tracexy_ppm(q, q_lo, q_hi, &
                        qaux, qa_lo, qa_hi, &
                        Ip, Im, Ip_src, Im_src, Ip_gc, Im_gc, I_lo, I_hi, &
                        qm, qp, qm, qp, qp_lo, qp_hi, &
                        dloga, dloga_lo, dloga_hi, &
<<<<<<< HEAD
                        ilo, 0, ihi, 0, [domlo(1), 0, 0], [domhi(1), 0, 0], &
                        [dx, ZERO, ZERO], dt, 0, 0)
=======
                        srcQ, src_lo, src_hi, &
                        lo(1), 0, hi(1), 0, domlo, domhi, &
                        dx, dt, 0, 0)
>>>>>>> e03cb134
#endif
    else
#ifdef RADIATION
       call bl_error("ppm_type <=0 is not supported in umeth with radiation")
#else

       call tracexy(q, q_lo, q_hi, &
                    qaux, qa_lo, qa_hi, &
                    dq, dq, q_lo, q_hi, &
                    qm, qp, qm, qp, qp_lo, qp_hi, &
                    dloga, dloga_lo, dloga_hi, &
                    srcQ, src_lo, src_hi, &
                    lo(1), 0, hi(1), 0, domlo, domhi, &
                    dx, dt, 0, 0)

       deallocate(dq)
#endif
    end if

    ! Solve Riemann problem, compute xflux from improved predicted states
    call cmpflx(qm, qp, qp_lo, qp_hi, &
                flux, fd_lo, fd_hi, &
                q1, q1_lo, q1_hi, &
#ifdef RADIATION
                rflux, rfd_lo,rfd_hi, &
#endif
                qaux, qa_lo, qa_hi, &
                shk, shk_lo, shk_hi, &
                1, lo(1), hi(1)+1, 0, 0, 0, 0, 0, &
                domlo, domhi)

    deallocate (qm,qp)

  end subroutine umeth

! :::
! ::: ------------------------------------------------------------------
! :::

  subroutine consup(uin, uin_lo, uin_hi, &
                    q, q_lo, q_hi, &
                    uout, uout_lo, uout_hi, &
                    update, updt_lo, updt_hi, &
                    flux, flux_lo, flux_hi, &
#ifdef RADIATION
                    Erin, Erin_lo, Erin_hi, &
                    Erout, Erout_lo, Erout_hi, &
                    rflux, rflux_lo, rflux_hi, &
                    nstep_fsp, &
#endif
                    q1, q1_lo, q1_hi, &
                    area, area_lo, area_hi, &
                    vol, vol_lo, vol_hi, &
                    div, lo, hi, dx, dt, &
                    mass_lost, xmom_lost, ymom_lost, zmom_lost, &
                    eden_lost, xang_lost, yang_lost, zang_lost, &
                    verbose)

    use meth_params_module, only : difmag, NVAR, URHO, UMX, UMY, UMZ, &
                                   UEDEN, UEINT, UTEMP, track_grid_losses, &
#ifdef RADIATION
                                   GDLAMS, GDERADS, &
                                   comoving, fspace_type, &
                                   GDU, GDPRES, &
#endif
                                   limit_fluxes_on_small_dens, NGDNV, GDPRES, NQ
    use advection_util_module, only : limit_hydro_fluxes_on_small_dens, normalize_species_fluxes, calc_pdivu
    use prob_params_module, only : domlo_level, domhi_level, center, coord_type
    use castro_util_module, only : position, linear_to_angular_momentum
    use amrinfo_module, only : amr_level
#ifdef RADIATION
    use rad_params_module, only : ngroups, nugroup, dlognu
    use radhydro_nd_module, only : advect_in_fspace
    use fluxlimiter_module, only : Edd_factor
#endif
#ifdef SHOCK_VAR
    use meth_params_module, only : USHK
#endif

    use amrex_fort_module, only : rt => amrex_real
    integer, intent(in) :: lo(3), hi(3)
    integer, intent(in) :: uin_lo(3), uin_hi(3)
    integer, intent(in) :: uout_lo(3), uout_hi(3)
    integer, intent(in) :: updt_lo(3), updt_hi(3)
    integer, intent(in) :: q1_lo(3), q1_hi(3)
    integer, intent(in) :: q_lo(3),  q_hi(3)
    integer, intent(in) :: flux_lo(3), flux_hi(3)
#ifdef RADIATION
    integer, intent(in) :: Erin_lo(3), Erin_hi(3)
    integer, intent(in) :: Erout_lo(3), Erout_hi(3)
    integer, intent(in) :: rflux_lo(3), rflux_hi(3)
    integer, intent(inout) :: nstep_fsp
#endif
    integer, intent(in) :: area_lo(3), area_hi(3)
    integer, intent(in) :: vol_lo(3),  vol_hi(3)
    integer, intent(in) :: verbose

    real(rt)        , intent(in) :: uin(uin_lo(1):uin_hi(1),NVAR)
    real(rt)        , intent(in) :: uout(uout_lo(1):uout_hi(1),NVAR)
    real(rt)        , intent(inout) :: update(updt_lo(1):updt_hi(1),NVAR)
    real(rt)        , intent(in) :: q1(q1_lo(1):q1_hi(1),NGDNV)
    real(rt)        , intent(in) :: q(q_lo(1):q_hi(1),NQ)
    real(rt)        , intent(inout) :: flux(flux_lo(1):flux_hi(1),NVAR)
#ifdef RADIATION
    real(rt)        , intent(in) :: Erin(Erin_lo(1):Erin_hi(1),0:ngroups-1)
    real(rt)        , intent(inout) :: Erout(Erout_lo(1):Erout_hi(1),0:ngroups-1)
    real(rt)        , intent(inout) :: rflux(rflux_lo(1):rflux_hi(1),0:ngroups-1)
#endif
    real(rt)        , intent(in) :: area( area_lo(1): area_hi(1))
    real(rt)        , intent(in) :: vol(vol_lo(1):vol_hi(1))
    real(rt)        , intent(in) :: div(lo(1):hi(1)+1)
    real(rt)        , intent(in) :: dx(3), dt
    real(rt)        , intent(inout) :: mass_lost, xmom_lost, ymom_lost, zmom_lost
    real(rt)        , intent(inout) :: eden_lost, xang_lost, yang_lost, zang_lost

    integer          :: i, j, k, n
    real(rt)         :: div1
    integer          :: domlo(3), domhi(3)
    real(rt)         :: loc(3), ang_mom(3)
#ifdef RADIATION
    integer :: g
    real(rt)         :: SrU, Up, SrE

    real(rt)        , dimension(0:ngroups-1) :: Erscale
    real(rt)        , dimension(0:ngroups-1) :: ustar, af
    real(rt)         :: Eddf, Eddflft, Eddfrgt, f1, f2, f1lft, f1rgt
    real(rt)         :: ux, divu, dudx, Egdc, lamc
    real(rt)         :: dpdx, dprdx, ek1, ek2, dek

    real(rt)         :: urho_new, umx_new1, umy_new1, umz_new1
    real(rt)         :: umx_new2, umy_new2, umz_new2
#endif
    real(rt)        , allocatable :: pdivu(:)

    allocate( pdivu(lo(1):hi(1)  ))

    call calc_pdivu([lo(1), 0, 0], [hi(1), 0, 0], &
                    q1, q1_lo, q1_hi, &
                    area, area_lo, area_hi, &
                    vol, vol_lo, vol_hi, &
                    dx, pdivu, lo, hi)

#ifdef RADIATION
    if (ngroups .gt. 1) then
       if (fspace_type .eq. 1) then
          Erscale = dlognu
       else
          Erscale = nugroup*dlognu
       end if
    end if
#endif

    do n = 1, NVAR
       if ( n == UTEMP ) then
          flux(lo(1):hi(1)+1,n) = ZERO
#ifdef SHOCK_VAR
       else if ( n == USHK) then
          flux(lo(1):hi(1)+1,n) = ZERO
#endif
       else if ( n == UMY ) then
          flux(lo(1):hi(1)+1,n) = ZERO
       else if ( n == UMZ ) then
          flux(lo(1):hi(1)+1,n) = ZERO
       else
          ! add the artifical viscosity
          do i = lo(1),hi(1)+1
             div1 = difmag*min(ZERO,div(i))
             flux(i,n) = flux(i,n) + dx(1)*div1*(uin(i,n) - uin(i-1,n))
          enddo
       endif
    enddo

    ! Limit the fluxes to avoid negative/small densities.

    if (limit_fluxes_on_small_dens .eq. 1) then
       call limit_hydro_fluxes_on_small_dens(uin, uin_lo, uin_hi, &
                                             q, q_lo, q_hi, &
                                             vol, vol_lo, vol_hi, &
                                             flux, flux_lo, flux_hi, &
                                             area, area_lo, area_hi, &
                                             lo, hi, dt, dx)
    endif

    ! Normalize the species fluxes.
    call normalize_species_fluxes(flux, flux_lo, flux_hi, lo, hi)

#ifdef RADIATION
    ! now do the radiation energy groups parts
    do g=0, ngroups-1
       do i = lo(1),hi(1)+1
          div1 = difmag*min(ZERO, div(i))
          rflux(i,g) = rflux(i,g) + dx(1)*div1*(Erin(i,g) - Erin(i-1,g))
       enddo
    enddo
#endif


    ! For hydro, we will create an update source term that is
    ! essentially the flux divergence.  This can be added with dt to
    ! get the update

    do n = 1, NVAR
       do i = lo(1), hi(1)
          update(i,n) = update(i,n) + ( flux(i,n) * area(i) - &
                                        flux(i+1,n) * area(i+1) ) / vol(i)

          ! Add p div(u) source term to (rho e)
          if (n == UEINT) then
             update(i,n) = update(i,n) - pdivu(i)
          endif

       enddo
    enddo

#ifndef RADIATION
    ! Add gradp term to momentum equation -- in 1-d this is not included in the
    ! flux
    do i = lo(1),hi(1)
       update(i,UMX) = update(i,UMX) - ( q1(i+1,GDPRES) - q1(i,GDPRES) ) / dx(1)
    enddo

#else

    ! radiation energy update.  For the moment, we actually update things
    ! fully here, instead of creating a source term for the update
    do g=0, ngroups-1
       do i = lo(1),hi(1)
          Erout(i,g) = Erin(i,g) + dt * (rflux(i,g) * area(i) - &
                                         rflux(i+1,g) * area(i+1) ) / vol(i)
       enddo
    end do


    ! Add gradp term to momentum equation -- this includes hydro and radiation terms
    ! Note: in 1-d, the pressure term is not included in the momentum flux
    do i = lo(1),hi(1)

       ! hydrodynamics contribution
       dpdx  = (  q1(i+1,GDPRES)- q1(i,GDPRES) ) / dx(1)
       update(i,UMX) = update(i,UMX) - dpdx

       ! radiation contribution -- this is sum{lambda E_r}
       dprdx = ZERO
       do g=0,ngroups-1
          lamc = HALF*(q1(i,GDLAMS+g) + q1(i+1,GDLAMS+g))
          dprdx = dprdx + lamc*(q1(i+1,GDERADS+g) - q1(i,GDERADS+g))/dx(1)
       end do

       ! we now want to compute the change in kinetic energy -- we
       ! base this off of uout, since that has the source terms in it.
       ! But note that this does not have the fluxes (since we are
       ! using update)
       urho_new = uout(i,URHO) + dt * update(i,URHO)

       ! this update includes the hydro fluxes and dpdr from hydro
       umx_new1 = uout(i,UMX) + dt * update(i,UMX)
       umy_new1 = uout(i,UMY) + dt * update(i,UMY)
       umz_new1 = uout(i,UMZ) + dt * update(i,UMZ)
       ek1 = (umx_new1**2 + umy_new1**2 + umz_new1**2)/(2.e0_rt*urho_new)

       ! now add the radiation pressure gradient
       update(i,UMX) = update(i,UMX) - dprdx
       umx_new2 = umx_new1 - dt * dprdx
       umy_new2 = umy_new1
       umz_new2 = umz_new1
       ek2 = (umx_new2**2 + umy_new2**2 + umz_new2**2)/(2.e0_rt*urho_new)

       dek = ek2 - ek1

       ! the update is a source / dt, so scale accordingly
       update(i,UEDEN) = update(i,UEDEN) + dek/dt

       if (.not. comoving) then ! mixed-frame (single group only)
          Erout(i,0) = Erout(i,0) - dek
       end if
    enddo

    ! Add radiation source term to rho*u, rhoE, and Er
    if (comoving) then
       do i = lo(1),hi(1)

          ux = HALF*(q1(i,GDU) + q1(i+1,GDU))

          divu = (q1(i+1,GDU)*area(i+1) - q1(i,GDU)*area(i))/vol(i)
          dudx = (q1(i+1,GDU) - q1(i,GDU))/dx(1)

          ! Note that for single group, fspace_type is always 1
          do g=0, ngroups-1

             lamc = HALF * (q1(i,GDLAMS+g) + q1(i+1,GDLAMS+g))
             Eddf = Edd_factor(lamc)
             f1 = (ONE - Eddf)*HALF
             f2 = (3.e0_rt*Eddf - ONE)*HALF
             af(g) = -(f1*divu + f2*dudx)

             if (fspace_type .eq. 1) then
                Eddflft = Edd_factor(q1(i,GDLAMS+g))
                f1lft = HALF * (ONE - Eddflft)
                Eddfrgt = Edd_factor(q1(i+1,GDLAMS+g))
                f1rgt = HALF * (ONE - Eddfrgt)

                Egdc = HALF*(q1(i,GDERADS+g) + q1(i+1,GDERADS+g))
                Erout(i,g) = Erout(i,g) + &
                     dt*ux*(f1rgt*q1(i+1,GDERADS+g) - f1lft*q1(i,GDERADS+g))/dx(1) &
                     - dt*f2*Egdc*dudx
             end if

          end do

          if (ngroups.gt.1) then
             ustar = Erout(i,:) / Erscale
             call advect_in_fspace(ustar, af, dt, nstep_fsp)
             Erout(i,:) = ustar * Erscale
          end if
       end do
    end if
#endif


    ! Scale the fluxes for the form we expect later in refluxing.

    do n = 1, NVAR
       do i = lo(1), hi(1)+1

          flux(i,n) = dt * area(i) * flux(i,n)

          ! Correct the momentum flux with the grad p part.
          if (coord_type .eq. 0 .and. n == UMX) then
             flux(i,n) = flux(i,n) + dt * area(i) * q1(i,GDPRES)
          endif

       enddo
    enddo

#ifdef RADIATION
    do g = 0, ngroups-1
       do i = lo(1), hi(1)+1
          rflux(i,g) = dt * area(i) * rflux(i,g)
       enddo
    enddo
#endif

    ! Add up some diagnostic quantities. Note that we are not dividing
    ! by the cell volume.

    if (track_grid_losses .eq. 1) then

       domlo = domlo_level(:,amr_level)
       domhi = domhi_level(:,amr_level)

       j = 0
       k = 0

       if (lo(1) .le. domlo(1) .and. hi(1) .ge. domlo(1)) then

          i = domlo(1)

          loc = position(i,j,k,ccx=.false.)

          mass_lost = mass_lost - flux(i,URHO)
          xmom_lost = xmom_lost - flux(i,UMX)
          ymom_lost = ymom_lost - flux(i,UMY)
          zmom_lost = zmom_lost - flux(i,UMZ)
          eden_lost = eden_lost - flux(i,UEDEN)

          ang_mom   = linear_to_angular_momentum(loc - center, flux(i,UMX:UMZ))
          xang_lost = xang_lost - ang_mom(1)
          yang_lost = yang_lost - ang_mom(2)
          zang_lost = zang_lost - ang_mom(3)

       endif

       if (lo(1) .le. domhi(1) .and. hi(1) .ge. domhi(1)) then

          i = domhi(1) + 1

          loc = position(i,j,k,ccx=.false.)

          mass_lost = mass_lost + flux(i,URHO)
          xmom_lost = xmom_lost + flux(i,UMX)
          ymom_lost = ymom_lost + flux(i,UMY)
          zmom_lost = zmom_lost + flux(i,UMZ)
          eden_lost = eden_lost + flux(i,UEDEN)

          ang_mom   = linear_to_angular_momentum(loc - center, flux(i,UMX:UMZ))
          xang_lost = xang_lost + ang_mom(1)
          yang_lost = yang_lost + ang_mom(2)
          zang_lost = zang_lost + ang_mom(3)

       endif

    endif

    deallocate(pdivu)

  end subroutine consup

end module ctu_advection_module<|MERGE_RESOLUTION|>--- conflicted
+++ resolved
@@ -124,12 +124,6 @@
     real(rt), allocatable :: sxm(:), sxp(:)
 
     type(eos_t) :: eos_state
-<<<<<<< HEAD
-
-    qp_lo = [ilo-1, 0, 0]
-    qp_hi = [ihi+2, 0, 0]
-=======
->>>>>>> e03cb134
 
     qp_lo = lo - dg
     qp_hi = hi + 2*dg
@@ -141,24 +135,13 @@
     I_hi = hi + dg
 
 
-<<<<<<< HEAD
-
-=======
->>>>>>> e03cb134
     if (ppm_type > 0) then
        ! indices: (x, y, dimension, wave, variable)
        allocate(Ip(I_lo(1):I_hi(1), 3, NQ))
        allocate(Im(I_lo(1):I_hi(1), 3, NQ))
 
-<<<<<<< HEAD
        allocate(Ip_src(I_lo(1):I_hi(1), 3, QVAR))
        allocate(Im_src(I_lo(1):I_hi(1), 3, QVAR))
-=======
-       if (ppm_trace_sources == 1) then
-          allocate(Ip_src(I_lo(1):I_hi(1), 3, QVAR))
-          allocate(Im_src(I_lo(1):I_hi(1), 3, QVAR))
-       endif
->>>>>>> e03cb134
 
        allocate(Ip_gc(I_lo(1):I_hi(1), 3, 1))
        allocate(Im_gc(I_lo(1):I_hi(1), 3, 1))
@@ -231,11 +214,7 @@
           call ppm_reconstruct(q(:,n), q_lo, q_hi, &
                                flatn, q_lo, q_hi, &
                                sxm, sxp, q_lo, q_hi, &
-<<<<<<< HEAD
-                               ilo, 0, ihi, 0, [dx, ZERO, ZERO], 0, 0)
-=======
                                lo(1), 0, hi(1), 0, dx, 0, 0)
->>>>>>> e03cb134
 
           call ppm_int_profile(q(:,n), q_lo, q_hi, &
                                q(:,QU), q_lo, q_hi, &
@@ -293,38 +272,19 @@
                                lo(1), 0, hi(1), 0, dx, dt, 0, 0)
        endif
 
-<<<<<<< HEAD
-
        do n = 1, QVAR
           call ppm_reconstruct(srcQ(:,n), src_lo, src_hi, &
                                flatn, q_lo, q_hi, &
                                sxm, sxp, q_lo, q_hi, &
-                               ilo, 0, ihi, 0, [dx, ZERO, ZERO], 0, 0)
+                               lo(1), 0, hi(1), 0, dx, 0, 0)
 
           call ppm_int_profile(srcQ(:,n), src_lo, src_hi, &
                                q(:,QU), q_lo, q_hi, &
                                qaux(:,QC), qa_lo, qa_hi, &
                                sxm, sxp, q_lo, q_hi, &
                                Ip_src(:,:,n), Im_src(:,:,n), I_lo, I_hi, &
-                               ilo, 0, ihi, 0, [dx, ZERO, ZERO], dt, 0, 0)
+                               lo(1), 0, hi(1), 0, dx, dt, 0, 0)
        enddo
-=======
-       if (ppm_trace_sources == 1) then
-          do n = 1, QVAR
-             call ppm_reconstruct(srcQ(:,n), src_lo, src_hi, &
-                                  flatn, q_lo, q_hi, &
-                                  sxm, sxp, q_lo, q_hi, &
-                                  lo(1), 0, hi(1), 0, dx, 0, 0)
-
-             call ppm_int_profile(srcQ(:,n), src_lo, src_hi, &
-                                  q(:,QU), q_lo, q_hi, &
-                                  qaux(:,QC), qa_lo, qa_hi, &
-                                  sxm, sxp, q_lo, q_hi, &
-                                  Ip_src(:,:,n), Im_src(:,:,n), I_lo, I_hi, &
-                                  lo(1), 0, hi(1), 0, dx, dt, 0, 0)
-          enddo
-       endif
->>>>>>> e03cb134
 
        deallocate(sxm, sxp)
     endif
@@ -337,28 +297,18 @@
                             Ip, Im, Ip_src, Im_src, I_lo, I_hi, &
                             qm, qp, qm, qp, qp_lo, qp_hi, &
                             dloga, dloga_lo, dloga_hi, &
-<<<<<<< HEAD
-                            ilo, 0, ihi, 0, [domlo(1), 0, 0], [domhi(1), 0, 0], &
-                            [dx, ZERO, ZERO], dt, 0, 0)
-=======
                             srcQ, src_lo, src_hi, &
                             lo(1), 0, hi(1), 0, domlo, domhi, &
                             dx, dt, 0, 0)
->>>>>>> e03cb134
 #else
        call tracexy_ppm(q, q_lo, q_hi, &
                         qaux, qa_lo, qa_hi, &
                         Ip, Im, Ip_src, Im_src, Ip_gc, Im_gc, I_lo, I_hi, &
                         qm, qp, qm, qp, qp_lo, qp_hi, &
                         dloga, dloga_lo, dloga_hi, &
-<<<<<<< HEAD
-                        ilo, 0, ihi, 0, [domlo(1), 0, 0], [domhi(1), 0, 0], &
-                        [dx, ZERO, ZERO], dt, 0, 0)
-=======
                         srcQ, src_lo, src_hi, &
                         lo(1), 0, hi(1), 0, domlo, domhi, &
                         dx, dt, 0, 0)
->>>>>>> e03cb134
 #endif
     else
 #ifdef RADIATION
