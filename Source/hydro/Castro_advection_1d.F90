--- conflicted
+++ resolved
@@ -118,7 +118,7 @@
     real(rt), allocatable :: sxm(:), sxp(:)
 
     type(eos_t) :: eos_state
-    
+
     qp_lo = [ilo-1, 0, 0]
     qp_hi = [ihi+2, 0, 0]
 
@@ -128,12 +128,12 @@
     I_lo = [ilo-1, 0, 0]
     I_hi = [ihi+1, 0, 0]
 
-    
+
     if (ppm_type > 0) then
        ! indices: (x, y, dimension, wave, variable)
        allocate(Ip(I_lo(1):I_hi(1), 3, NQ))
        allocate(Im(I_lo(1):I_hi(1), 3, NQ))
-       
+
        allocate(Ip_src(I_lo(1):I_hi(1), 3, QVAR))
        allocate(Im_src(I_lo(1):I_hi(1), 3, QVAR))
 
@@ -209,7 +209,7 @@
                                flatn, q_lo, q_hi, &
                                sxm, sxp, q_lo, q_hi, &
                                ilo, 0, ihi, 0, [dx, ZERO, ZERO], 0, 0)
-          
+
           call ppm_int_profile(q(:,n), q_lo, q_hi, &
                                q(:,QU), q_lo, q_hi, &
                                qaux(:,QC), qa_lo, qa_hi, &
@@ -227,26 +227,26 @@
                 eos_state%T     = Ip(i,iwave,QTEMP)
                 eos_state%xn(:) = Ip(i,iwave,QFS:QFS-1+nspec)
                 eos_state%aux   = Ip(i,iwave,QFX:QFX-1+naux)
-                
+
                 call eos(eos_input_rt, eos_state)
-                
+
                 Ip(i,iwave,QPRES) = eos_state%p
                 Ip(i,iwave,QREINT) = Ip(i,iwave,QRHO)*eos_state%e
                 Ip_gc(i,iwave,1) = eos_state%gam1
-                
+
                 eos_state%rho   = Im(i,iwave,QRHO)
                 eos_state%T     = Im(i,iwave,QTEMP)
                 eos_state%xn(:) = Im(i,iwave,QFS:QFS-1+nspec)
                 eos_state%aux   = Im(i,iwave,QFX:QFX-1+naux)
-                
+
                 call eos(eos_input_rt, eos_state)
-                
+
                 Im(i,iwave,QPRES) = eos_state%p
                 Im(i,iwave,QREINT) = Im(i,iwave,QRHO)*eos_state%e
                 Im_gc(i,iwave,1) = eos_state%gam1
              enddo
           enddo
-          
+
        endif
 
 
@@ -266,42 +266,25 @@
                                ilo, 0, ihi, 0, [dx, ZERO, ZERO], dt, 0, 0)
        endif
 
-<<<<<<< HEAD
+
        do n = 1, QVAR
           call ppm_reconstruct(srcQ(:,n), src_lo, src_hi, &
                                flatn, q_lo, q_hi, &
-                               sxm, sxp, sxm, sxp, sxm, sxp, q_lo, q_hi, &
+                               sxm, sxp, sxm, sxp, q_lo, q_hi, &
                                ilo, 0, ihi, 0, [dx, ZERO, ZERO], 0, 0)
-             
+
           call ppm_int_profile(srcQ(:,n), src_lo, src_hi, &
                                q(:,QU), q_lo, q_hi, &
                                qaux(:,QC), qa_lo, qa_hi, &
-                               sxm, sxp, sxm, sxp, sxm, sxp, q_lo, q_hi, &
+                               sxm, sxp, sxm, sxp, q_lo, q_hi, &
                                Ip_src(:,:,n), Im_src(:,:,n), I_lo, I_hi, &
                                ilo, 0, ihi, 0, [dx, ZERO, ZERO], dt, 0, 0)
        enddo
-=======
-       if (ppm_trace_sources == 1) then
-          do n = 1, QVAR
-             call ppm_reconstruct(srcQ(:,n), src_lo, src_hi, &
-                                  flatn, q_lo, q_hi, &
-                                  sxm, sxp, q_lo, q_hi, &
-                                  ilo, 0, ihi, 0, [dx, ZERO, ZERO], 0, 0)
-             
-             call ppm_int_profile(srcQ(:,n), src_lo, src_hi, &
-                                  q(:,QU), q_lo, q_hi, &
-                                  qaux(:,QC), qa_lo, qa_hi, &
-                                  sxm, sxp, q_lo, q_hi, &
-                                  Ip_src(:,:,n), Im_src(:,:,n), I_lo, I_hi, &
-                                  ilo, 0, ihi, 0, [dx, ZERO, ZERO], dt, 0, 0)
-          enddo
-       endif
->>>>>>> e870121a
 
        deallocate(sxm, sxp)
     endif
 
-    ! Trace to edges 
+    ! Trace to edges
     if (ppm_type .gt. 0) then
 #ifdef RADIATION
        call tracexy_ppm_rad(q, q_lo, q_hi, &
