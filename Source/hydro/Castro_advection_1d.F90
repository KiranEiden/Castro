--- conflicted
+++ resolved
@@ -291,10 +291,6 @@
                             Ip, Im, Ip_src, Im_src, I_lo, I_hi, &
                             qm, qp, qm, qp, qp_lo, qp_hi, &
                             dloga, dloga_lo, dloga_hi, &
-<<<<<<< HEAD
-                            srcQ, src_lo, src_hi, &
-=======
->>>>>>> 85931050
                             ilo, 0, ihi, 0, [domlo(1), 0, 0], [domhi(1), 0, 0], &
                             [dx, ZERO, ZERO], dt, 0, 0)
 #else
