#include <winstd.H>

#ifndef WIN32
#include <unistd.h>
#endif

#include <iomanip>

#include <algorithm>
#include <cstdio>
#include <vector>
#include <iostream>
#include <string>
#include <ctime>

using std::cout;
using std::cerr;
using std::endl;
using std::istream;
using std::ostream;
using std::pair;
using std::string;

#include <Utility.H>
#include <CONSTANTS.H>
#include <Castro.H>
#include <Castro_F.H>
#include <Derive_F.H>
#include <VisMF.H>
#include <TagBox.H>
#include <ParmParse.H>
#include <Castro_error_F.H>

#ifdef RADIATION
#include "Radiation.H"
#endif

#ifdef PARTICLES
#include <Particles_F.H>
#endif

#ifdef GRAVITY
#include "Gravity.H"
#endif

#ifdef DIFFUSION
#include "Diffusion.H"
#endif

#ifdef LEVELSET
#include "LevelSet_F.H"
#endif

#ifdef _OPENMP
#include <omp.h>
#endif


int          Castro::checkpoint_version = 1;

bool         Castro::dump_old      = false;

int          Castro::verbose       = 0;
ErrorList    Castro::err_list;
int          Castro::radius_grow   = 1;
BCRec        Castro::phys_bc;
int          Castro::NUM_STATE     = -1;
int          Castro::do_reflux     = 1;
int          Castro::NUM_GROW      = -1;

int          Castro::Density       = -1;
int          Castro::Eden          = -1;
int          Castro::Eint          = -1;
#ifdef SGS
int          Castro::Esgs          = -1;
#endif
int          Castro::Temp          = -1;
int          Castro::Xmom          = -1;
int          Castro::Ymom          = -1;
int          Castro::Zmom          = -1;

int          Castro::NumSpec       = 0;
int          Castro::FirstSpec     = -1;

int          Castro::NumAux        = 0;
int          Castro::FirstAux      = -1;

int          Castro::NumAdv        = 0;
int          Castro::FirstAdv      = -1;


#include <castro_defaults.H>

#ifdef GRAVITY
// the gravity object
Gravity*     Castro::gravity  = 0;
#endif

#ifdef DIFFUSION
// the diffusion object
Diffusion*    Castro::diffusion  = 0;

int           Castro::diffuse_temp = 0;
int           Castro::diffuse_spec = 0;
int           Castro::diffuse_vel = 0;
Real          Castro::diffuse_cutoff_density = -1.e200;
#endif

#ifdef RADIATION
int          Castro::do_radiation = -1;

// the radiation object
Radiation*   Castro::radiation = 0;
#endif


std::string  Castro::probin_file = "probin";                                    


#if BL_SPACEDIM == 1
IntVect      Castro::hydro_tile_size(1024);
#elif BL_SPACEDIM == 2
IntVect      Castro::hydro_tile_size(1024,16);
#else
IntVect      Castro::hydro_tile_size(1024,16,16);
#endif

// this will be reset upon restart
Real         Castro::previousCPUTimeUsed = 0.0;

Real         Castro::startCPUTime = 0.0;

Real         Castro::max_dedt = 0.0;

// Note: Castro::variableSetUp is in Castro_setup.cpp

void
Castro::variableCleanUp () 
{
#ifdef GRAVITY
  if (gravity != 0) {
    if (verbose > 1 && ParallelDescriptor::IOProcessor()) {
      cout << "Deleting gravity in variableCleanUp..." << '\n';
    }
    delete gravity;
    gravity = 0;
  }
#endif

#ifdef DIFFUSION
  if (diffusion != 0) {
    if (verbose > 1 && ParallelDescriptor::IOProcessor()) {
      cout << "Deleting diffusion in variableCleanUp..." << '\n';
    }
    delete diffusion;
    diffusion = 0;
  }
#endif

#ifdef RADIATION
  if (radiation != 0) { int report = (verbose || radiation->verbose);
    if (report && ParallelDescriptor::IOProcessor()) {
      cout << "Deleting radiation in variableCleanUp..." << '\n';
    }
    delete radiation;
    radiation = 0;
    if (report && ParallelDescriptor::IOProcessor()) {
      cout << "                                        done" << endl;
    }
  }
#endif

    desc_lst.clear();
}

void
Castro::read_params ()
{
    static bool done = false;

    if (done) return;

    done = true;

    ParmParse pp("castro");   

#include <castro_queries.H>

    pp.query("v",verbose);
    pp.query("sum_interval",sum_interval);
    pp.query("do_reflux",do_reflux);
    do_reflux = (do_reflux ? 1 : 0);

    pp.query("dump_old",dump_old);

    // Get boundary conditions
    Array<int> lo_bc(BL_SPACEDIM), hi_bc(BL_SPACEDIM);
    pp.getarr("lo_bc",lo_bc,0,BL_SPACEDIM);
    pp.getarr("hi_bc",hi_bc,0,BL_SPACEDIM);
    for (int i = 0; i < BL_SPACEDIM; i++)
    {
        phys_bc.setLo(i,lo_bc[i]);
        phys_bc.setHi(i,hi_bc[i]);
    }

    //
    // Check phys_bc against possible periodic geometry
    // if periodic, must have internal BC marked.
    //
    if (Geometry::isAnyPeriodic())
    {
        //
        // Do idiot check.  Periodic means interior in those directions.
        //
        for (int dir = 0; dir<BL_SPACEDIM; dir++)
        {
            if (Geometry::isPeriodic(dir))
            {
                if (lo_bc[dir] != Interior)
                {
                    std::cerr << "Castro::read_params:periodic in direction "
                              << dir
                              << " but low BC is not Interior\n";
                    BoxLib::Error();
                }
                if (hi_bc[dir] != Interior)
                {
                    std::cerr << "Castro::read_params:periodic in direction "
                              << dir
                              << " but high BC is not Interior\n";
                    BoxLib::Error();
                }
            }
        }
    }
    else
    {
        //
        // Do idiot check.  If not periodic, should be no interior.
        //
        for (int dir=0; dir<BL_SPACEDIM; dir++)
        {
            if (lo_bc[dir] == Interior)
            {
                std::cerr << "Castro::read_params:interior bc in direction "
                          << dir
                          << " but not periodic\n";
                BoxLib::Error();
            }
            if (hi_bc[dir] == Interior)
            {
                std::cerr << "Castro::read_params:interior bc in direction "
                          << dir
                          << " but not periodic\n";
                BoxLib::Error();
            }
        }
    }

    if ( Geometry::IsRZ() && (lo_bc[0] != Symmetry) ) {
        std::cerr << "ERROR:Castro::read_params: must set r=0 boundary condition to Symmetry for r-z\n";
        BoxLib::Error();
    }

#if (BL_SPACEDIM == 1)
    if ( Geometry::IsSPHERICAL() )
    {
      if ( (lo_bc[0] != Symmetry) && (Geometry::ProbLo(0) == 0.0) ) 
      {
        std::cerr << "ERROR:Castro::read_params: must set r=0 boundary condition to Symmetry for spherical\n";
        BoxLib::Error();
      }
    }
#elif (BL_SPACEDIM == 2)
    if ( Geometry::IsSPHERICAL() )
      {
	BoxLib::Abort("We don't support spherical coordinate systems in 2D");
      }
#elif (BL_SPACEDIM == 3)
    if ( Geometry::IsRZ() )
      {
	BoxLib::Abort("We don't support cylindrical coordinate systems in 3D"); 
      }
    else if ( Geometry::IsSPHERICAL() )
      {
	BoxLib::Abort("We don't support spherical coordinate systems in 3D");
      }
#endif


#ifdef DIFFUSION
    pp.query("diffuse_temp",diffuse_temp);
    pp.query("diffuse_spec",diffuse_spec);
    pp.query("diffuse_vel",diffuse_vel);
    pp.query("diffuse_cutoff_density",diffuse_cutoff_density);
#endif

    // sanity checks

    if (grown_factor < 1) 
       BoxLib::Error("grown_factor must be integer >= 1");

    if (ppm_reference > 1 || ppm_reference < 0)
      {
        std::cerr << "invalid ppm_reference\n";
        BoxLib::Error();
      }	

    // for the moment, ppm_type = 0 does not support ppm_trace_sources --
    // we need to add the momentum sources to the states (and not
    // add it in trans_3d
    if (ppm_type == 0 && ppm_trace_sources == 1)
      {
        std::cerr << "ppm_trace_sources = 1 not implemented for ppm_type = 0 \n";
        BoxLib::Error();
      }


    // ppm_flatten_before_integrals is only done for ppm_type != 0
    if (ppm_type == 0 && ppm_flatten_before_integrals > 0)
      {
        std::cerr << "ppm_flatten_before_integrals > 0 not implemented for ppm_type != 0 \n";
        BoxLib::Error();
      }
	

    if (ppm_temp_fix > 0 && BL_SPACEDIM == 1)
      {
        std::cerr << "ppm_temp_fix > 0 not implemented in 1-d \n";
        BoxLib::Error();
      }

    if (ppm_tau_in_tracing == 1 && BL_SPACEDIM == 1)
      {
        std::cerr << "ppm_tau_in_tracing == 1 not implemented in 1-d \n";
        BoxLib::Error();
      }

    if (ppm_predict_gammae == 1 && ppm_tau_in_tracing != 1)
      {
	std::cerr << "ppm_predict_gammae == 1 needs ppm_tau_in_tracing == 1\n";
	BoxLib::Error();
      }

    if (hybrid_riemann == 1 && BL_SPACEDIM == 1)
      {
        std::cerr << "hybrid_riemann only implemented in 2- and 3-d\n";
        BoxLib::Error();
      }

    if (hybrid_riemann == 1 && (Geometry::IsSPHERICAL() || Geometry::IsRZ() ))
      {
        std::cerr << "hybrid_riemann should only be used for Cartesian coordinates\n";
        BoxLib::Error();
      }

    if (use_colglaz > 0 && riemann_solver == 0)
      {
	std::cerr << "WARNING: the use_colglaz parameter is deprecated.  Use riemann_solver instead\n";
	riemann_solver = 1;
      }


    // Make sure not to call refluxing if we're not actually doing any hydro.
    if (do_hydro == 0) do_reflux = 0;

#ifdef GRAVITY
#if (BL_SPACEDIM == 1)
    if (do_grav && !Geometry::IsSPHERICAL()) {
        std::cerr << "ERROR:Castro::Gravity in 1D assumes that the coordinate system is spherical\n";
        BoxLib::Error();
    }
#endif
#endif

    if (max_dt < fixed_dt)
      {
	std::cerr << "cannot have max_dt < fixed_dt\n";
	BoxLib::Error();
      }

#ifdef PARTICLES
    read_particle_params();
#endif

#ifdef RADIATION
    pp.get("do_radiation",do_radiation);

    // Some radiation parameters are initialized here because they
    // may be used in variableSetUp, well before the call to the
    // Radiation constructor, 

    if (do_radiation) {
      Radiation::read_static_params();
    }
#endif

#ifdef ROTATION
    if (do_rotation) {
      if (rotational_period <= 0.0) {
	std::cerr << "Error:Castro::Rotation enabled but rotation period less than zero\n";
	BoxLib::Error();
      }
    }
    if (Geometry::IsRZ())
      rot_axis = 2;
#if (BL_SPACEDIM == 1)
      if (do_rotation) {
	std::cerr << "ERROR:Castro::Rotation not implemented in 1d\n";
	BoxLib::Error();
      }
#endif
#endif

   StateDescriptor::setBndryFuncThreadSafety(bndry_func_thread_safe);

   ParmParse ppa("amr");
   ppa.query("probin_file",probin_file);

    Array<int> tilesize(BL_SPACEDIM);
    if (pp.queryarr("hydro_tile_size", tilesize, 0, BL_SPACEDIM))
    {
	for (int i=0; i<BL_SPACEDIM; i++) hydro_tile_size[i] = tilesize[i];
    }
}

Castro::Castro ()
{
    flux_reg = 0;
#ifdef SGS
    sgs_flux_reg = 0;
#endif
#ifdef RADIATION
    rad_flux_reg = 0;
#endif
    fine_mask = 0;
}

Castro::Castro (Amr&            papa,
                int             lev,
                const Geometry& level_geom,
                const BoxArray& bl,
                Real            time)
    :
    AmrLevel(papa,lev,level_geom,bl,time) 
{
    buildMetrics();

    flux_reg = 0;
    if (level > 0 && do_reflux)
    {
        flux_reg = new FluxRegister(grids,crse_ratio,level,NUM_STATE);
        flux_reg->setVal(0.0);
    }

#ifdef SGS
    sgs_flux_reg = 0;
    if (level > 0 && do_reflux)
    {
        sgs_flux_reg = new FluxRegister(grids,crse_ratio,level,NUM_STATE);
        sgs_flux_reg->setVal(0.0);
    }
#endif

#ifdef RADIATION    
    rad_flux_reg = 0;
    if (Radiation::rad_hydro_combined && level > 0 && do_reflux) 
    {
      rad_flux_reg = new FluxRegister(grids,crse_ratio,level,Radiation::nGroups);
      rad_flux_reg->setVal(0.0);
    }
#endif

    fine_mask = 0;

#ifdef GRAVITY

   // Initialize to zero here in case we run with do_grav = false.
   MultiFab& new_grav_mf = get_new_data(Gravity_Type);
   new_grav_mf.setVal(0.0);
       
   if (do_grav) {
      // gravity is a static object, only alloc if not already there
      if (gravity == 0) 
	gravity = new Gravity(parent,parent->finestLevel(),&phys_bc,Density);

#if (BL_SPACEDIM > 1)
      // Passing numpts_1d at level 0 
      if (!Geometry::isAllPeriodic() && gravity != 0)
      {
         int numpts_1d = get_numpts();
         gravity->set_numpts_in_gravity(numpts_1d);
      }
#endif

      gravity->install_level(level,this,volume,area);

      if (verbose && level == 0 &&  ParallelDescriptor::IOProcessor()) 
         std::cout << "Setting the gravity type to " << gravity->get_gravity_type() << std::endl;

   } else {
       MultiFab& phi_new = get_new_data(PhiGrav_Type);
       phi_new.setVal(0.0);
   }
#endif

#ifdef ROTATION

   // Initialize rotation data to zero.

   MultiFab& phirot_new = get_new_data(PhiRot_Type);
   phirot_new.setVal(0.0);

   MultiFab& rot_new = get_new_data(Rotation_Type);
   rot_new.setVal(0.0);

#endif

   // Initialize source term data to zero.

   MultiFab& dSdt_new = get_new_data(Source_Type);
   dSdt_new.setVal(0.0);
   
#ifdef REACTIONS

   // Initialize reaction data to zero.

   MultiFab& reactions_new = get_new_data(Reactions_Type);
   reactions_new.setVal(0.0);

#endif
   
#ifdef DIFFUSION
      // diffusion is a static object, only alloc if not already there
      if (diffusion == 0) 
	diffusion = new Diffusion(parent,&phys_bc);

      diffusion->install_level(level,this,volume,area);
#endif

#ifdef RADIATION
    if (do_radiation) {
      if (radiation == 0) {
	// radiation is a static object, only alloc if not already there
	radiation = new Radiation(parent, this);
      }
      radiation->regrid(level, grids);
    }
#endif

#ifdef LEVELSET
    // Build level set narrowband helpers
    LStype.define(bl,1,1,Fab_allocate);
    LSnband.define(bl,BL_SPACEDIM,1,Fab_allocate);
    LSmine.define(bl,BL_SPACEDIM,1,Fab_allocate);
#endif

#ifdef SGS
   MultiFab& new_sgs_mf = get_new_data(SGS_Type);
   new_sgs_mf.setVal(0.0);
#endif
}

Castro::~Castro () 
{
    delete flux_reg;
#ifdef SGS
    delete sgs_flux_reg;
#endif

#ifdef RADIATION
    if (Radiation::rad_hydro_combined) {
      delete rad_flux_reg;
    }
    if (radiation != 0) {
      //radiation->cleanup(level);
      radiation->close(level);
    }
#endif
    delete fine_mask;
}


void
Castro::buildMetrics ()
{
    const int ngrd = grids.size();

    radius.resize(ngrd);

    const Real* dx = geom.CellSize();

    for (int i = 0; i < ngrd; i++)
    {
        const Box& b = grids[i];
        int ilo      = b.smallEnd(0)-radius_grow;
        int ihi      = b.bigEnd(0)+radius_grow;
        int len      = ihi - ilo + 1;

        radius[i].resize(len);

        Real* rad = radius[i].dataPtr();

        if (Geometry::IsCartesian())
        {
            for (int j = 0; j < len; j++)
            {
                rad[j] = 1.0;
            }
        }
        else
        {
            RealBox gridloc = RealBox(grids[i],geom.CellSize(),geom.ProbLo());

            const Real xlo = gridloc.lo(0) + (0.5 - radius_grow)*dx[0];

            for (int j = 0; j < len; j++)
            {
                rad[j] = xlo + j*dx[0];
            }
        }
    }

    volume.clear();
    volume.define(grids,1,NUM_GROW,Fab_allocate);
    geom.GetVolume(volume);

    for (int dir = 0; dir < BL_SPACEDIM; dir++)
    {
        area[dir].clear();
	area[dir].define(getEdgeBoxArray(dir),1,NUM_GROW,Fab_allocate);
        geom.GetFaceArea(area[dir],dir);
    }

    dLogArea[0].clear();
#if (BL_SPACEDIM <= 2)
    geom.GetDLogA(dLogArea[0],grids,0,NUM_GROW);
#endif

    if (level == 0) setGridInfo();    
}

void
Castro::setTimeLevel (Real time,
                      Real dt_old,
                      Real dt_new)
{
    AmrLevel::setTimeLevel(time,dt_old,dt_new);
}

void
Castro::setGridInfo ()
{

    // Send refinement data to Fortran. We do it here
    // because now the grids have been initialized and
    // we need this data for setting up the problem.
    // Note that this routine will always get called
    // on level 0, even if we are doing a restart,
    // so it is safe to put this here. 

    if (level == 0) {

      int max_level = parent->maxLevel();
      int nlevs = max_level + 1;
    
      Real dx_level[3*nlevs];
      int domlo_level[3*nlevs];
      int domhi_level[3*nlevs];

      const Real* dx_coarse = geom.CellSize();

      const int* domlo_coarse = geom.Domain().loVect();
      const int* domhi_coarse = geom.Domain().hiVect();

      for (int dir = 0; dir < 3; dir++) {
	dx_level[dir] = (ZFILL(dx_coarse))[dir];

	domlo_level[dir] = (ARLIM_3D(domlo_coarse))[dir];
	domhi_level[dir] = (ARLIM_3D(domhi_coarse))[dir];
      }
      
    
      for (int lev = 1; lev <= max_level; lev++) {
	IntVect ref_ratio = parent->refRatio(lev-1);

	// Note that we are explicitly calculating here what the
	// data would be on refined levels rather than getting the
	// data directly from those levels, because some potential
	// refined levels may not exist at the beginning of the simulation.
      
	for (int dir = 0; dir < 3; dir++)
	  if (dir < BL_SPACEDIM) {
	    dx_level[3 * lev + dir] = dx_level[3 * (lev - 1) + dir] / ref_ratio[dir];
	    domlo_level[3 * lev + dir] = domlo_level[dir];
	    domhi_level[3 * lev + dir] = domhi_level[3 * (lev - 1) + dir] / ref_ratio[dir];
	  } else {
	    dx_level[3 * lev + dir] = 0.0;
	    domlo_level[3 * lev + dir] = 0;
	    domhi_level[3 * lev + dir] = 0;
	  }
      }

      BL_FORT_PROC_CALL(SET_GRID_INFO,set_grid_info)
	(max_level, dx_level, domlo_level, domhi_level);

    }
    
}

void
Castro::initData ()
{
    BL_PROFILE("Castro::initData()");

    //
    // Loop over grids, call FORTRAN function to init with data.
    //
    int ns          = NUM_STATE;
    const Real* dx  = geom.CellSize();
    MultiFab& S_new = get_new_data(State_Type);
    Real cur_time   = state[State_Type].curTime();
    
    S_new.setVal(0.);

    // make sure dx = dy = dz -- that's all we guarantee to support
#if (BL_SPACEDIM == 2)
    const Real SMALL = 1.e-13;
    if (fabs(dx[0] - dx[1]) > SMALL*dx[0])
      {
	BoxLib::Abort("We don't support dx != dy");
      }
#elif (BL_SPACEDIM == 3)
    const Real SMALL = 1.e-13;
    if ( (fabs(dx[0] - dx[1]) > SMALL*dx[0]) || (fabs(dx[0] - dx[2]) > SMALL*dx[0]) )
      {
	BoxLib::Abort("We don't support dx != dy != dz");
      }
#endif

    BL_FORT_PROC_CALL(SET_AMR_INFO,set_amr_info)(level, -1, -1, -1.0, -1.0);

    if (verbose && ParallelDescriptor::IOProcessor())
       std::cout << "Initializing the data at level " << level << std::endl;

#ifdef RADIATION
    // rad quantities are in the state even if (do_radiation == 0)
    MultiFab &Rad_new = get_new_data(Rad_Type);
    Rad_new.setVal(0.);
#endif

#ifdef REACTIONS
    MultiFab &React_new = get_new_data(Reactions_Type);
    React_new.setVal(0.);
#endif

#ifdef MAESTRO_INIT
    MAESTRO_init();
#else
    {
       for (MFIter mfi(S_new); mfi.isValid(); ++mfi)
       {
	  RealBox gridloc = RealBox(grids[mfi.index()],geom.CellSize(),geom.ProbLo());	 
          const Box& box     = mfi.validbox();
          const int* lo      = box.loVect();
          const int* hi      = box.hiVect();
  
#ifdef DIMENSION_AGNOSTIC
          BL_FORT_PROC_CALL(CA_INITDATA,ca_initdata)
          (level, cur_time, ARLIM_3D(lo), ARLIM_3D(hi), ns,
  	   BL_TO_FORTRAN_3D(S_new[mfi]), ZFILL(dx),
  	   ZFILL(gridloc.lo()), ZFILL(gridloc.hi()));
#else
          BL_FORT_PROC_CALL(CA_INITDATA,ca_initdata)
  	  (level, cur_time, lo, hi, ns,
  	   BL_TO_FORTRAN(S_new[mfi]), dx,
  	   gridloc.lo(), gridloc.hi());
#endif

          // Verify that the sum of (rho X)_i = rho at every cell
          BL_FORT_PROC_CALL(CA_CHECK_INITIAL_SPECIES, ca_check_initial_species)
              (lo, hi, BL_TO_FORTRAN(S_new[mfi]));
       }
       enforce_consistent_e(S_new);
    }

#ifdef RADIATION
    if (do_radiation) {
      for (MFIter mfi(S_new); mfi.isValid(); ++mfi) {
          int i = mfi.index();

	  if (radiation->verbose > 2) {
	    cout << "Calling RADINIT at level " << level << ", grid "
		 << i << endl;
	  }

          RealBox    gridloc(grids[mfi.index()],
                             geom.CellSize(), geom.ProbLo());
          const Box& box = mfi.validbox();
          const int* lo  = box.loVect();
          const int* hi  = box.hiVect();

	  Rad_new[mfi].setVal(0.0);

	  BL_FORT_PROC_CALL(CA_INITRAD,ca_initrad)
	      (level, cur_time, lo, hi, Radiation::nGroups,
	       BL_TO_FORTRAN(Rad_new[mfi]),dx,
	       gridloc.lo(),gridloc.hi());

	  if (Radiation::nNeutrinoSpecies > 0 && Radiation::nNeutrinoGroups[0] == 0) {
	      // Hack: running photon radiation through neutrino solver
            Rad_new[mfi].mult(Radiation::Etorad, 
                            0, Radiation::nGroups);
	  }

          if (Rad_new.nComp() > Radiation::nGroups) {
            // Initialize flux components to 0
            Rad_new[mfi].setVal(0.0, box, Radiation::nGroups,
                              Rad_new.nComp() - Radiation::nGroups);
          }
      }
    }
#endif // RADIATION

#endif // MAESTRO_INIT

    set_special_tagging_flag(cur_time);

#if (BL_SPACEDIM > 1)
    if ( (level == 0) && (spherical_star == 1) ) {
       int nc = S_new.nComp();
       int n1d = get_numpts();
       BL_FORT_PROC_CALL(ALLOCATE_OUTFLOW_DATA,allocate_outflow_data)(&n1d,&nc);
       int is_new = 1;
       make_radial_data(is_new);
    }
#endif

#ifdef GRAVITY
    MultiFab& G_new = get_new_data(Gravity_Type);
    G_new.setVal(0.);

    MultiFab& phi_new = get_new_data(PhiGrav_Type);
    phi_new.setVal(0.);
#endif

    MultiFab& dSdt_new = get_new_data(Source_Type);
    dSdt_new.setVal(0.);

#ifdef ROTATION
    MultiFab& rot_new = get_new_data(Rotation_Type);
    rot_new.setVal(0.);
    
    MultiFab& phirot_new = get_new_data(PhiRot_Type);
    phirot_new.setVal(0.);
#endif

#ifdef LEVELSET
    MultiFab& LS_new = get_new_data(LS_State_Type);
    LS_new.setVal(0.);

    for (MFIter mfi(LS_new); mfi.isValid(); ++mfi) 
      {        
        RealBox    gridloc = RealBox(grids[mfi.index()],geom.CellSize(),geom.ProbLo());
	IntFab& type       = LStype[mfi];
	const Box& box     = mfi.validbox();
        const int* lo      = box.loVect();
        const int* hi      = box.hiVect();

        BL_FORT_PROC_CALL(CA_INITPHI,ca_initphi)
	  (level, cur_time, lo, hi, 1,
	   BL_TO_FORTRAN(LS_new[mfi]),
	   BL_TO_FORTRAN(type),
	   dx,gridloc.lo(),gridloc.hi());
      }
#endif

#ifdef PARTICLES
    if (level == 0)
       init_particles();

    // Must redistribute particles before calling init_santa_barbara so that the particles already
    //  live on the higher level when we go to put some of the mass onto the grid.

    if (level > 0) 
       ParticleRedistribute();
#endif

    if (verbose && ParallelDescriptor::IOProcessor())
       std::cout << "Done initializing the level " << level << " data " << std::endl;
}

void
Castro::init (AmrLevel &old)
{
    BL_PROFILE("Castro::init(old)");

    Castro* oldlev = (Castro*) &old;

    //
    // Create new grid data by fillpatching from old.
    //
    Real dt_new    = parent->dtLevel(level);
    Real cur_time  = oldlev->state[State_Type].curTime();
    Real prev_time = oldlev->state[State_Type].prevTime();
    Real dt_old    = cur_time - prev_time;
    setTimeLevel(cur_time,dt_old,dt_new);

    MultiFab& S_new = get_new_data(State_Type);
    FillPatch(old,S_new,0,cur_time,State_Type,0,NUM_STATE);

    // Set E in terms of e + kinetic energy
    // enforce_consistent_e(S_new);

#ifdef RADIATION
    if (do_radiation) {
      MultiFab& Er_new = get_new_data(Rad_Type);
      int ncomp = Er_new.nComp();

      FillPatch(old,Er_new,0,cur_time,Rad_Type,0,ncomp);
    }
#endif

#ifdef GRAVITY
    if (do_grav) {
	MultiFab& phi_new = get_new_data(PhiGrav_Type);
	FillPatch(old,phi_new,0,cur_time,PhiGrav_Type,0,1);
    }
#endif

#ifdef ROTATION
    if (do_rotation) {
	MultiFab& phirot_new = get_new_data(PhiRot_Type);
	FillPatch(old,phirot_new,0,cur_time,PhiRot_Type,0,1);
    }
#endif

    MultiFab& dSdt_new = get_new_data(Source_Type);
    FillPatch(old,dSdt_new,0,cur_time,Source_Type,0,NUM_STATE);
    
#ifdef REACTIONS
    {
	MultiFab& React_new = get_new_data(Reactions_Type);
	int ncomp = React_new.nComp();

        FillPatch(old,React_new,0,cur_time,Reactions_Type,0,ncomp);
    }

#endif

#ifdef LEVELSET
    MultiFab& LS_new = get_new_data(LS_State_Type);
    int nGrowRegrid = 0;
    
    FillPatch(old,LS_new,nGrowRegrid,cur_time,LS_State_Type,0,1);
    
    // FIXME: Assumes that interpolated coarse data should rather just be setvald
    LStype.setVal(3); // This means we don't care about these points
    LStype.copy(oldlev->LStype);
    
    // Reinitialize to allow narrowband to push into new cell area
    // ...need to build narrowband structure prior to using it though
    for (MFIter mfi(LStype); mfi.isValid(); ++mfi)
      {
	IntFab& type = LStype[mfi];
	IntFab& nband = LSnband[mfi];
	IntFab& mine = LSmine[mfi];
	const Box& box = mfi.validbox();
	int nbandsize = nband.box().numPts();
	int minesize = mine.box().numPts();
	
	// Set nband data based on type
	BL_FORT_PROC_CALL(LS_NARROWBAND,ls_narrowband)
	     (BL_TO_FORTRAN(type),
	      nband.dataPtr(), &nbandsize,
	      mine.dataPtr(), &minesize,
	      box.loVect(), box.hiVect());
      }
    reinit_phi(cur_time);
#endif
}

//
// This version inits the data on a new level that did not
// exist before regridding.
//
void
Castro::init ()
{
    BL_PROFILE("Castro::init()");

    Real dt        = parent->dtLevel(level);
    Real cur_time  = getLevel(level-1).state[State_Type].curTime();
    Real prev_time = getLevel(level-1).state[State_Type].prevTime();

    Real dt_old = (cur_time - prev_time)/(Real)parent->MaxRefRatio(level-1);

    setTimeLevel(cur_time,dt_old,dt);
    MultiFab& S_new = get_new_data(State_Type);
    FillCoarsePatch(S_new, 0, cur_time, State_Type, 0, NUM_STATE);

    // Set E in terms of e + kinetic energy
    // enforce_consistent_e(S_new);

#ifdef RADIATION
    if (do_radiation) {
      MultiFab& Er_new = get_new_data(Rad_Type);
      int ncomp = Er_new.nComp();
      FillCoarsePatch(Er_new, 0, cur_time, Rad_Type, 0, ncomp);
    }
#endif

#ifdef GRAVITY
    if (do_grav) {
	MultiFab& phi_new = get_new_data(PhiGrav_Type);
	FillCoarsePatch(phi_new, 0, cur_time, PhiGrav_Type, 0, 1);
    }
#endif

    MultiFab& dSdt_new = get_new_data(Source_Type);
    FillCoarsePatch(dSdt_new, 0, cur_time, Source_Type, 0, NUM_STATE);
    
#ifdef ROTATION
    if (do_rotation) {
      MultiFab& phirot_new = get_new_data(PhiRot_Type);
      FillCoarsePatch(phirot_new, 0, cur_time, PhiRot_Type, 0, 1);
    }
#endif

#ifdef LEVELSET
    FillCoarsePatch(get_new_data(LS_State_Type),0,cur_time,LS_State_Type,0,1);
#endif

}

Real
Castro::initialTimeStep ()
{
    Real dummy_dt = 0.0;
    Real init_dt  = 0.0;

    if (initial_dt > 0.0) 
    {
       init_dt = initial_dt;
    } 
    else 
    {
       init_dt = init_shrink*estTimeStep(dummy_dt);
    }

    return init_dt;
}

Real
Castro::estTimeStep (Real dt_old)
{
    BL_PROFILE("Castro::estTimeStep()");

    if (fixed_dt > 0.0)
        return fixed_dt;

    BL_FORT_PROC_CALL(SET_AMR_INFO,set_amr_info)(level, -1, -1, -1.0, -1.0);    
    
    Real estdt = max_dt;

    const MultiFab& stateMF = get_new_data(State_Type);

    const Real* dx = geom.CellSize();    

<<<<<<< HEAD
    std::string limiter = "non";
=======
    std::string limiter = "castro.max_dt";

    Real estdt_hydro = max_dt;
>>>>>>> 4a798345
    
#ifdef DIFFUSION
    if (do_hydro or diffuse_temp) 
#else
    if (do_hydro)
#endif
    {

#ifdef RADIATION
      if (Radiation::rad_hydro_combined) {

	  // Compute radiation + hydro limited timestep.
	
#ifdef _OPENMP
#pragma omp parallel
#endif
	  {
	      Real dt = max_dt;

	      const MultiFab& radMF = get_new_data(Rad_Type);
	      FArrayBox gPr;

	      for (MFIter mfi(stateMF, true); mfi.isValid(); ++mfi) 
	      {
	          const Box& tbox = mfi.tilebox();
	          const Box& vbox = mfi.validbox();
		  
		  gPr.resize(tbox);
		  radiation->estimate_gamrPr(stateMF[mfi], radMF[mfi], gPr, dx, vbox);
	  
		  BL_FORT_PROC_CALL(CA_ESTDT_RAD, ca_estdt_rad)
		      (BL_TO_FORTRAN(stateMF[mfi]),
	               BL_TO_FORTRAN(gPr),
	               tbox.loVect(),tbox.hiVect(),dx,&dt);
              }
#ifdef _OPENMP
#pragma omp critical (castro_estdt_rad)	      
#endif
	      {
	          estdt_hydro = std::min(estdt_hydro,dt);
              }
          }
      }
      else 
      {
#endif   

	  // Compute hydro-limited timestep.
	if (do_hydro)
	  {

#ifdef _OPENMP
#pragma omp parallel
#endif
	    {
	      Real dt = max_dt;
	      
	      for (MFIter mfi(stateMF,true); mfi.isValid(); ++mfi)
		{
		  const Box& box = mfi.tilebox();
		  
		  BL_FORT_PROC_CALL(CA_ESTDT,ca_estdt)
		      (ARLIM_3D(box.loVect()), ARLIM_3D(box.hiVect()),
		       BL_TO_FORTRAN_3D(stateMF[mfi]),
		       ZFILL(dx),&dt);
		}
#ifdef _OPENMP
#pragma omp critical (castro_estdt)	      
#endif
	      {
		estdt_hydro = std::min(estdt_hydro,dt);
	      }
	    }
	  }
	    
#ifdef DIFFUSION
	// Diffusion-limited timestep
	if (diffuse_temp)
	  {
#ifdef _OPENMP
#pragma omp parallel
#endif
	    {
	      Real dt = max_dt;
	      
	      for (MFIter mfi(stateMF,true); mfi.isValid(); ++mfi)
		{
		  const Box& box = mfi.tilebox();

		  BL_FORT_PROC_CALL(CA_ESTDT_DIFFUSION,ca_estdt_diffusion)
		      (ARLIM_3D(box.loVect()), ARLIM_3D(box.hiVect()),
		       BL_TO_FORTRAN_3D(stateMF[mfi]),
		       ZFILL(dx),&dt);
		}
#ifdef _OPENMP
#pragma omp critical (castro_estdt)	      
#endif
	      {
		estdt_hydro = std::min(estdt_hydro,dt);
	      }
	    }
	  }
#endif  // diffusion

#ifdef RADIATION
      }
#endif

       ParallelDescriptor::ReduceRealMin(estdt_hydro);
       estdt_hydro *= cfl;
       if (verbose && ParallelDescriptor::IOProcessor()) 
<<<<<<< HEAD
           std::cout << "...estimated hydro-limited timestep at level " << level << ": " << estdt << std::endl;

       // Indicate that at present, the hydrodynamics is limiting the timestep.

       limiter = "hydro";
=======
           std::cout << "...estimated hydro-limited timestep at level " << level << ": " << estdt_hydro << std::endl;

       // Determine if this is more restrictive than the maximum timestep limiting

       if (estdt_hydro < estdt) {	 
	 limiter = "hydro";
	 estdt = estdt_hydro;
       }
>>>>>>> 4a798345
    }

#ifdef REACTIONS
    MultiFab& S_new = get_new_data(State_Type);
    MultiFab& reactions_new = get_new_data(Reactions_Type);

    // Dummy value to start with
<<<<<<< HEAD
    Real estdt_burn = 1.0e+200;
=======
    Real estdt_burn = max_dt;
>>>>>>> 4a798345

    if (do_react) {
    
        // Compute burning-limited timestep.
    
#ifdef _OPENMP
#pragma omp parallel
#endif
        {
            Real dt = max_dt;
    
	    for (MFIter mfi(S_new); mfi.isValid(); ++mfi)
	    {
	        const Box& box = mfi.validbox();
		BL_FORT_PROC_CALL(CA_ESTDT_BURNING,ca_estdt_burning)
                    (BL_TO_FORTRAN_3D(S_new[mfi]),
		     BL_TO_FORTRAN_3D(reactions_new[mfi]),
		     ARLIM_3D(box.loVect()),ARLIM_3D(box.hiVect()),ZFILL(dx),&dt);

	    }
#ifdef _OPENMP
#pragma omp critical (castro_estdt_burning)
#endif
	    {
	        estdt_burn = std::min(estdt_burn,dt);
	    }
	      
        }
    
	ParallelDescriptor::ReduceRealMin(estdt_burn);
<<<<<<< HEAD

	if (verbose && ParallelDescriptor::IOProcessor() && estdt_burn < 1.0e+200) 
	  std::cout << "...estimated burning-limited timestep at level " << level << ": " << estdt_burn << std::endl;

	// Determine if this is more restrictive than the hydro limiting

=======

	if (verbose && ParallelDescriptor::IOProcessor() && estdt_burn < max_dt) 
	  std::cout << "...estimated burning-limited timestep at level " << level << ": " << estdt_burn << std::endl;

	// Determine if this is more restrictive than the hydro limiting

>>>>>>> 4a798345
	if (estdt_burn < estdt) {
	  limiter = "burning";
	  estdt = estdt_burn;
	}
    }
#endif

#ifdef RADIATION
    if (do_radiation) radiation->EstTimeStep(estdt, level);
#endif

#ifdef PARTICLES
#ifdef GRAVITY
    ParticleEstTimeStep(estdt);
#endif
#endif

    if (verbose && ParallelDescriptor::IOProcessor())
      cout << "Castro::estTimeStep (" << limiter << "-limited) at level " << level << ":  estdt = " << estdt << '\n';

    return estdt;
}

void
Castro::computeNewDt (int                   finest_level,
                      int                   sub_cycle,
                      Array<int>&           n_cycle,
                      const Array<IntVect>& ref_ratio,
                      Array<Real>&          dt_min,
                      Array<Real>&          dt_level,
                      Real                  stop_time,
                      int                   post_regrid_flag)
{
    BL_PROFILE("Castro::computeNewDt()");

    //
    // We are at the start of a coarse grid timecycle.
    // Compute the timesteps for the next iteration.
    //
    if (level > 0)
        return;

    int i;

    Real dt_0 = 1.0e+100;
    int n_factor = 1;
    for (i = 0; i <= finest_level; i++)
    {
        Castro& adv_level = getLevel(i);
        dt_min[i] = adv_level.estTimeStep(dt_level[i]);
    }

    if (fixed_dt <= 0.0)
    {
       if (post_regrid_flag == 1) 
       {
          //
          // Limit dt's by pre-regrid dt
          //
          for (i = 0; i <= finest_level; i++)
          {
              dt_min[i] = std::min(dt_min[i],dt_level[i]);
          }
       } 
       else 
       {
          //
          // Limit dt's by change_max * old dt
          //
          for (i = 0; i <= finest_level; i++)
          {
             if (verbose && ParallelDescriptor::IOProcessor())
                 if (dt_min[i] > change_max*dt_level[i])
                 {
                        cout << "Castro::compute_new_dt : limiting dt at level "
                             << i << '\n';
                        cout << " ... new dt computed: " << dt_min[i]
                             << '\n';
                        cout << " ... but limiting to: "
                             << change_max * dt_level[i] << " = " << change_max
                             << " * " << dt_level[i] << '\n';
                 }
              dt_min[i] = std::min(dt_min[i],change_max*dt_level[i]);
          }
       } 
    }

    //
    // Find the minimum over all levels
    //
    for (i = 0; i <= finest_level; i++)
    {
        n_factor *= n_cycle[i];
        dt_0 = std::min(dt_0,n_factor*dt_min[i]);
    }

    //
    // Limit dt's by the value of stop_time.
    //
    const Real eps = 0.001*dt_0;
    Real cur_time  = state[State_Type].curTime();
    if (stop_time >= 0.0) {
        if ((cur_time + dt_0) > (stop_time - eps))
            dt_0 = stop_time - cur_time;
    }

    n_factor = 1;
    for (i = 0; i <= finest_level; i++)
    {
        n_factor *= n_cycle[i];
        dt_level[i] = dt_0/n_factor;
    }
}

void
Castro::computeInitialDt (int                   finest_level,
                          int                   sub_cycle,
                          Array<int>&           n_cycle,
                          const Array<IntVect>& ref_ratio,
                          Array<Real>&          dt_level,
                          Real                  stop_time)
{
    BL_PROFILE("Castro::computeInitialDt()");

    //
    // Grids have been constructed, compute dt for all levels.
    //
    if (level > 0)
        return;

    int i;

    Real dt_0 = 1.0e+100;
    int n_factor = 1;
    ///TODO/DEBUG: This will need to change for optimal subcycling.
    for (i = 0; i <= finest_level; i++)
    {
        dt_level[i] = getLevel(i).initialTimeStep();
        n_factor   *= n_cycle[i];
        dt_0 = std::min(dt_0,n_factor*dt_level[i]);
    }

    //
    // Limit dt's by the value of stop_time.
    //
    const Real eps = 0.001*dt_0;
    Real cur_time  = state[State_Type].curTime();
    if (stop_time >= 0.0) {
        if ((cur_time + dt_0) > (stop_time - eps))
            dt_0 = stop_time - cur_time;
    }

    n_factor = 1;
    for (i = 0; i <= finest_level; i++)
    {
        n_factor *= n_cycle[i];
        dt_level[i] = dt_0/n_factor;
    }
}

void
Castro::post_timestep (int iteration)
{
    BL_PROFILE("Castro::post_timestep()");

    //
    // Integration cycle on fine level grids is complete
    // do post_timestep stuff here.
    //
    int finest_level = parent->finestLevel();

#ifdef RADIATION
    if (do_radiation && (level < finest_level)) {
        // computeTemp is not needed before or after this call because
        // setup for deferred sync does not touch state, only flux registers.
        radiation->deferred_sync_setup(level);

	if (do_reflux) {
	    radiation->reflux(level);
	    // Since radiation->reflux does not touch the fluid state,
	    // we do need to recompute Temp here.
	}
    }
#endif

#ifdef GRAVITY
    // Check the whole hierarchy before the syncs
    if (do_grav && level == 0 && gravity->test_results_of_solves() == 1 &&
        gravity->get_gravity_type() == "PoissonGrav")
    {
       if (verbose && ParallelDescriptor::IOProcessor())
          std::cout << "before gravity_sync " << std::endl;
       gravity->test_composite_phi(level);
    }
#endif

    if (do_reflux && level < finest_level) {

        MultiFab& S_new_crse = get_new_data(State_Type);

#ifdef GRAVITY
        MultiFab drho_and_drhoU;
        if (do_grav && gravity->get_gravity_type() == "PoissonGrav")  {
           // Define the update to rho and rhoU due to refluxing.
           drho_and_drhoU.define(grids,3+1,0,Fab_allocate);
           MultiFab::Copy(drho_and_drhoU,S_new_crse,Density,0,3+1,0);
           drho_and_drhoU.mult(-1.0);
        }
#endif

        reflux();

        // We need to do this before anything else because refluxing changes the values of coarse cells
        //    underneath fine grids with the assumption they'll be over-written by averaging down
        if (level < finest_level)
           avgDown();

        // This needs to be done after any changes to the state from refluxing.
        enforce_nonnegative_species(S_new_crse);

#ifdef GRAVITY
        if (do_grav && gravity->get_gravity_type() == "PoissonGrav" && gravity->NoSync() == 0)  {

	    MultiFab::Add(drho_and_drhoU, S_new_crse, Density, 0, 3+1, 0);

            MultiFab dphi(grids,1,0,Fab_allocate);
            dphi.setVal(0.);

            gravity->reflux_phi(level,dphi);
                
            // Compute (cross-level) gravity sync based on drho, dphi
            PArray<MultiFab> grad_delta_phi_cc(finest_level-level+1,PArrayManage); 
            for (int lev = level; lev <= finest_level; lev++) {
               grad_delta_phi_cc.set(lev-level,
                                     new MultiFab(getLevel(lev).boxArray(),3,0,Fab_allocate));
               grad_delta_phi_cc[lev-level].setVal(0.);
            }

	    int ncycle = parent->nCycle(level);
	    gravity->gravity_sync(level,finest_level,iteration,ncycle,drho_and_drhoU,dphi,grad_delta_phi_cc);

	    Real dt = parent->dtLevel(level);
	    
            for (int lev = level; lev <= finest_level; lev++)  
            {
              Real dt_lev = parent->dtLevel(lev);
              MultiFab&  S_new_lev = getLevel(lev).get_new_data(State_Type);
              Real cur_time = state[State_Type].curTime();

              const BoxArray& ba = getLevel(lev).boxArray();
              MultiFab grad_phi_cc(ba,3,NUM_GROW,Fab_allocate);
              gravity->get_new_grav_vector(lev,grad_phi_cc,cur_time);

#ifdef _OPENMP
#pragma omp parallel	      
#endif
	      {
		  FArrayBox sync_src;
		  FArrayBox dstate;

		  for (MFIter mfi(S_new_lev,true); mfi.isValid(); ++mfi)
		  {
		      const Box& bx = mfi.tilebox();
		      dstate.resize(bx,3+1);
		      if (lev == level) {
			  dstate.copy(drho_and_drhoU[mfi],bx);
		      } else {
			  dstate.setVal(0.); 
		      }
		      
		      // Compute sync source
		      sync_src.resize(bx,3+1);
		      BL_FORT_PROC_CALL(CA_SYNCGSRC,ca_syncgsrc)
			  (ARLIM_3D(bx.loVect()), ARLIM_3D(bx.hiVect()),
			   BL_TO_FORTRAN_3D(grad_phi_cc[mfi]),
			   BL_TO_FORTRAN_3D(grad_delta_phi_cc[lev-level][mfi]),
			   BL_TO_FORTRAN_3D(S_new_lev[mfi]),
			   BL_TO_FORTRAN_3D(dstate),
			   BL_TO_FORTRAN_3D(sync_src),
			   dt_lev);

		      // Now multiply the sync source by dt / 2, where dt
		      // is the timestep on the base level, not the refined
		      // levels. Using this level's dt ensures that we correct for
		      // the errors in the previous fine grid timesteps, which
		      // were all slightly incorrect because they didn't have the
		      // contribution from refluxing. Since we do linear interpolation
		      // of gravity in time, the total error sums up so that we
		      // want to use dt / 2 on the base level.
		      
		      sync_src.mult(0.5*dt);
		      S_new_lev[mfi].plus(sync_src,bx,0,Xmom,3);
		      S_new_lev[mfi].plus(sync_src,bx,0,Eden,1);
		  }
	      }
            }

            // Check the whole hierarchy after the syncs
            if (level == 0 && gravity->test_results_of_solves() == 1 && 
                              gravity->get_gravity_type() == "PoissonGrav")
            {
               if (verbose && ParallelDescriptor::IOProcessor())
                  std::cout << "after gravity_sync " << std::endl;
               gravity->test_composite_phi(level);
            }
        }
#endif
    }

    if (level < finest_level)
        avgDown();

#ifdef do_problem_post_timestep

    problem_post_timestep();

#endif    
    
    if (level == 0)
    {
        int nstep = parent->levelSteps(0);

        if ((sum_interval > 0) && (nstep%sum_interval == 0) )
            sum_integrated_quantities();

#ifdef GRAVITY
        if (moving_center) write_center();
#endif
    }

#ifdef RADIATION
    if (level == 0) {
      if (do_radiation) {
	for (int lev = finest_level; lev >= 0; lev--) {
	  radiation->analytic_solution(lev);
	}
      }
    }

    // diagnostic stuff
    
    if (level == 0) 
      do_energy_diagnostics();
#endif

    // Re-compute temperature after all the other updates.
    MultiFab& S_new = getLevel(level).get_new_data(State_Type);
    computeTemp(S_new);

}

void
Castro::post_restart ()
{
    BL_PROFILE("Castro::post_restart()");

   Real cur_time = state[State_Type].curTime();

#ifdef PARTICLES
    ParticlePostRestart(parent->theRestartFile());
#endif

#ifdef GRAVITY
    if (do_grav)
    {
        if (level == 0)
        {
            // Passing numpts_1d at level 0 
            int numpts_1d = get_numpts ();
            gravity->set_numpts_in_gravity(numpts_1d);

            for (int lev = 0; lev <= parent->finestLevel(); lev++)
            {
                AmrLevel& this_level  = getLevel(lev);
                Castro& cs_level = getLevel(lev);
                gravity->install_level(lev,&this_level,
                                       cs_level.Volume(),cs_level.Area());
            }

            if (moving_center == 1)
            {
               MultiFab&  S_new = get_new_data(State_Type);
               define_new_center(S_new,cur_time);
            }

            gravity->set_mass_offset(cur_time);

            if ( gravity->get_gravity_type() == "PoissonGrav")
            {
                if (gravity->NoComposite() != 1)
                {
 		   int use_previous_phi = 1;
		   gravity->multilevel_solve_for_new_phi(0,parent->finestLevel(),use_previous_phi);
                   if (gravity->test_results_of_solves() == 1)
                       gravity->test_composite_phi(level);
                }
#ifdef PARTICLES
                if (do_dm_particles)
                {
                    // Do solve if we haven't already done it above
                    if (gravity->NoComposite() == 1)
                       gravity->multilevel_solve_for_new_phi(0,parent->finestLevel());

                    for (int k = 0; k <= parent->finestLevel(); k++)
                    {
                        const BoxArray& ba = getLevel(k).boxArray();
                        MultiFab grav_vec_new(ba,3,NUM_GROW,Fab_allocate);
                        gravity->get_new_grav_vector(k,grav_vec_new,cur_time);
                    }
                }
#endif

            }

            if (grown_factor > 1)
                post_grown_restart();
        }
    }
#endif

#ifdef ROTATION
    MultiFab& phirot_new = get_new_data(PhiRot_Type);
    MultiFab& rot_new = get_new_data(Rotation_Type);
    MultiFab& S_new = get_new_data(State_Type);
    if (do_rotation)
      fill_rotation_field(phirot_new, rot_new, S_new, cur_time);
    else {
      phirot_new.setVal(0.0);
      rot_new.setVal(0.0);
    }
#endif    
    
#ifdef DIFFUSION
      // diffusion is a static object, only alloc if not already there
      if (diffusion == 0)
        diffusion = new Diffusion(parent,&phys_bc);

      if (level == 0) 
         for (int lev = 0; lev <= parent->finestLevel(); lev++) {
            AmrLevel& this_level = getLevel(lev);
                Castro& cs_level = getLevel(lev);
            diffusion->install_level(lev,&this_level,
                                     cs_level.Volume(),cs_level.Area());
         }
#endif

#ifdef REACTIONS
    MultiFab &React_new = get_new_data(Reactions_Type);
    React_new.setVal(0.0);
#endif

      set_special_tagging_flag(cur_time);
}

void
Castro::postCoarseTimeStep (Real cumtime)
{
    //
    // postCoarseTimeStep() is only called by level 0.
    //
#ifdef GRAVITY
    if (do_grav)
        gravity->set_mass_offset(cumtime, 0);
#endif

#ifdef PARTICLES
    if (Castro::theDMPC() && particle_move_type == "Random")
        ParticleMoveRandom();
#endif
}

void
Castro::post_regrid (int lbase,
                     int new_finest)
{
    delete fine_mask;
    fine_mask = 0;

#ifdef PARTICLES
    if (level == lbase) ParticleRedistribute();
#endif

#ifdef GRAVITY
    if (do_grav)
    {
       const Real cur_time = state[State_Type].curTime();
       if ( (level == lbase) && cur_time > 0.)  
       {
	   if ( gravity->get_gravity_type() == "PoissonGrav" && (gravity->NoComposite() != 1) ) {
	       int use_previous_phi = 1;
	       gravity->multilevel_solve_for_new_phi(level,new_finest,use_previous_phi);
	   }
       }
    }
#endif
}

void
Castro::post_init (Real stop_time)
{
    BL_PROFILE("Castro::post_init()");

    if (level > 0)
        return;

    //
    // Average data down from finer levels
    // so that conserved data is consistent between levels.
    //
    int finest_level = parent->finestLevel();
    for (int k = finest_level-1; k>= 0; k--)
        getLevel(k).avgDown();

    Real cur_time = state[State_Type].curTime();
    
#ifdef GRAVITY
    if (do_grav) {
       if (gravity->get_gravity_type() == "PoissonGrav") {

          // Calculate offset before first multilevel solve.
          gravity->set_mass_offset(cur_time);

          if (gravity->NoComposite() != 1)  {
             gravity->multilevel_solve_for_new_phi(level,finest_level);
             if (gravity->test_results_of_solves() == 1)
                gravity->test_composite_phi(level);
          }
       }
 
       // Make this call just to fill the initial state data.
       for (int k = 0; k <= parent->finestLevel(); k++)
       {
          BoxArray ba = getLevel(k).boxArray();
          MultiFab grav_vec_new(ba,3,NUM_GROW,Fab_allocate);
          gravity->get_new_grav_vector(k,grav_vec_new,cur_time);
       }
    }
#endif

#ifdef ROTATION
    MultiFab& phirot_new = get_new_data(PhiRot_Type);
    MultiFab& rot_new = get_new_data(Rotation_Type);
    MultiFab& S_new = get_new_data(State_Type);
    if (do_rotation)
      fill_rotation_field(phirot_new, rot_new, S_new, cur_time);
    else {
      phirot_new.setVal(0.0);
      rot_new.setVal(0.0);
    }
#endif
    
#ifdef RADIATION
    if (do_radiation) {
      // The option of whether to do a multilevel initialization is
      // controlled within the radiation class.

      radiation->post_init(level);

      for (int k = finest_level-1; k>= 0; k--) {
        getLevel(k).avgDown(Rad_Type);
      }

      do_energy_diagnostics();

      // re-estimate the initial timestep using the initialized
      // fine-level data and radiation field.
      //if (level == 0)
      //post_init_estDT();
    }
#endif

// Allow the user to define their own post_init functions.

#ifdef do_problem_post_init

    problem_post_init();

#endif

    if ( (sum_interval > 0) && (parent->levelSteps(0)%sum_interval == 0) )
        sum_integrated_quantities();

#ifdef GRAVITY
    if (level == 0 && moving_center == 1)
       write_center();
#endif
}

void
Castro::post_grown_restart ()
{
    if (level > 0)
        return;

    int finest_level = parent->finestLevel();
    Real cur_time = state[State_Type].curTime();
    
#ifdef GRAVITY
    if (do_grav) {
       if (gravity->get_gravity_type() == "PoissonGrav") {

          // Calculate offset before first multilevel solve.
          gravity->set_mass_offset(cur_time);

          if (gravity->NoComposite() != 1)  {
             gravity->multilevel_solve_for_new_phi(level,finest_level);
             if (gravity->test_results_of_solves() == 1)
                gravity->test_composite_phi(level);
          }
       }
 
       // Make this call just to fill the initial state data.
       for (int k = 0; k <= parent->finestLevel(); k++)
       {
          BoxArray ba = getLevel(k).boxArray();
          MultiFab grav_vec_new(ba,3,NUM_GROW,Fab_allocate);
          gravity->get_new_grav_vector(k,grav_vec_new,cur_time);
       }
    }
#endif

#ifdef ROTATION
    MultiFab& phirot_new = get_new_data(PhiRot_Type);
    MultiFab& rot_new = get_new_data(Rotation_Type);
    MultiFab& S_new = get_new_data(State_Type);
    if (do_rotation)
      fill_rotation_field(phirot_new, rot_new, S_new, cur_time);
    else {
      phirot_new.setVal(0.0);
      rot_new.setVal(0.0);
    }
#endif    
    
#ifdef RADIATION
    if (do_radiation) {
      // The option of whether to do a multilevel initialization is
      // controlled within the radiation class.

      radiation->post_init(level);

      for (int k = finest_level-1; k>= 0; k--) {
        getLevel(k).avgDown(Rad_Type);
      }

      do_energy_diagnostics();

      // re-estimate the initial timestep using the initialized
      // fine-level data and radiation field.
      //if (level == 0)
      //post_init_estDT();
    }
#endif
}

int
Castro::okToContinue ()
{
    if (level > 0)
        return 1;

    int test = 1;
    if (parent->dtLevel(0) < dt_cutoff) test = 0;

    return test; 
}

#ifdef AUX_UPDATE
void
Castro::advance_aux(Real time, Real dt)
{
    if (verbose && ParallelDescriptor::IOProcessor())
        std::cout << "... special update for auxiliary variables \n";

    MultiFab&  S_old = get_old_data(State_Type);
    MultiFab&  S_new = get_new_data(State_Type);

#ifdef _OPENMP
#pragma omp parallel
#endif
    for (MFIter mfi(S_old,true); mfi.isValid(); ++mfi)
    {
        const Box& box = mfi.tilebox();
        FArrayBox& old_fab = S_old[mfi];
        FArrayBox& new_fab = S_new[mfi];
	BL_FORT_PROC_CALL(CA_AUXUPDATE,ca_auxupdate)
	     (BL_TO_FORTRAN(old_fab),
	      BL_TO_FORTRAN(new_fab),
              box.loVect(), box.hiVect(),
              &dt);
    }
}
#endif

#ifdef LEVELSET

void
Castro::advance_levelset(Real time, Real dt)
{
    BL_PROFILE("Castro::advance_levelset()");

    if (verbose && ParallelDescriptor::IOProcessor())
        std::cout << "... update levelset\n";

    MultiFab&  LS_new = get_new_data(LS_State_Type);
    LS_new.copy(get_old_data(LS_State_Type));

    for (MFIter mfi(LStype); mfi.isValid(); ++mfi)
    {
        IntFab& type = LStype[mfi];
        IntFab& nband = LSnband[mfi];
        IntFab& mine = LSmine[mfi];
        const Box& box = mfi.validbox();
        int nbandsize = nband.box().numPts();
        int minesize = mine.box().numPts();
        
        // Set nband data based on type
	BL_FORT_PROC_CALL(LS_NARROWBAND,ls_narrowband)
	     (BL_TO_FORTRAN(type),
              nband.dataPtr(), &nbandsize,
              mine.dataPtr(), &minesize,
              box.loVect(), box.hiVect());
    }
    
    Real phidt = dt;
    Real phit = dt;
    
    while(phit > 0) {
        
        int nGrowLS = 1;
        int nCompLS = 1;
        const Real* dx = geom.CellSize();
        
        phidt = phit;
        
	BoxLib::fill_boundary(LStype, 0, 1, geom);
        
        for (FillPatchIterator fpi(*this,LS_new,nGrowLS,state[LS_State_Type].curTime(),LS_State_Type,0,nCompLS);
             fpi.isValid(); ++fpi)
        {
            
            const FArrayBox& lsfab = fpi();  // Note that this is a temporary fab with nCompLS components filled by FPI
            const Box& box = fpi.validbox();
            IntFab& type = LStype[fpi];
            
            IntFab& nband = LSnband[fpi];
            IntFab& mine = LSmine[fpi];
            int nbandsize = nband.box().numPts();
            int minesize = mine.box().numPts();
            
            const FArrayBox& uadv = u_gdnv[0][fpi];
            const FArrayBox& vadv = u_gdnv[1][fpi];
#if (BL_SPACEDIM == 3)
            const FArrayBox& wadv = u_gdnv[2][fpi];
#endif

            Real lscfl;
            BL_FORT_PROC_CALL(LS_CFL,ls_cfl)
                  (&lscfl, 
                   BL_TO_FORTRAN(lsfab), BL_TO_FORTRAN(uadv),  BL_TO_FORTRAN(vadv),
#if (BL_SPACEDIM == 3)
                   BL_TO_FORTRAN(wadv), 
#endif
                   nband.dataPtr(), &nbandsize, mine.dataPtr(), &minesize,
                   box.loVect(), box.hiVect(), &phit, dx,
                   BL_TO_FORTRAN(type));
            phidt = std::min(phidt,lscfl);
        }
        ParallelDescriptor::ReduceRealMin(phidt);
        
        phit = phit - phidt;
	if (verbose && ParallelDescriptor::IOProcessor())
	  {
	    std::cout<<"phit"<<phit<<"\n";
	    std::cout<<"phidt"<<phidt<<"\n";
	  }
        bool reinit = false;
        
        for (FillPatchIterator fpi(*this,LS_new,nGrowLS,state[LS_State_Type].curTime(),LS_State_Type,0,nCompLS);
             fpi.isValid(); ++fpi)
        {
            const FArrayBox& lsfab = fpi();  // Note that this is a temporary fab with nCompLS components filled by FPI
            FArrayBox& phinew = LS_new[fpi];  // This is a fab of the actual state, with phi in the 0 component
            const Box& box = fpi.validbox();
            const FArrayBox& uadv = u_gdnv[0][fpi];
            const FArrayBox& vadv = u_gdnv[1][fpi];
#if (BL_SPACEDIM == 3)
            const FArrayBox& wadv = u_gdnv[2][fpi];
#endif

            IntFab& type = LStype[fpi];
            
            IntFab& nband = LSnband[fpi];
            IntFab& mine = LSmine[fpi];
            int nbandsize = nband.box().numPts();
            int minesize = mine.box().numPts();
            
            // Advance level set for this fab, result directly into state
            int reinit_flag;
	    BL_FORT_PROC_CALL(LS_PHIUPD,ls_phiupd)
                  (&reinit_flag,BL_TO_FORTRAN(lsfab), BL_TO_FORTRAN(phinew), 
                   BL_TO_FORTRAN(uadv), BL_TO_FORTRAN(vadv), 
#if (BL_SPACEDIM == 3)
                   BL_TO_FORTRAN(wadv), 
#endif
                   nband.dataPtr(), &nbandsize, mine.dataPtr(), &minesize,
                   box.loVect(), box.hiVect(), &phidt, dx,
                   BL_TO_FORTRAN(type)); 
            reinit |= reinit_flag;
        }
        
        ParallelDescriptor::ReduceBoolOr(reinit);
        
        if (reinit)
        {
            reinit_phi(time);
        }
    }
    
    delete [] u_gdnv;

}

void
Castro::reinit_phi(Real time)
{
    BL_PROFILE("Castro::reinit_phi()");

    if (verbose && ParallelDescriptor::IOProcessor())
        std::cout << "...... reinitialzing levelset\n";

    MultiFab& LS_new = get_new_data(LS_State_Type);
    const Real* dx   = geom.CellSize();
    int nGrowLS = 2;
    int nCompLS = 1;

    BoxLib::fill_boundary(LStype, 0, 1, geom);
        
    // Load valid region of phi
    Array<int> intfacep, intfacen, heap, heaploc;
    for (FillPatchIterator fpi(*this,LS_new,nGrowLS,state[LS_State_Type].curTime(),LS_State_Type,0,nCompLS);
         fpi.isValid(); ++fpi)
    {
        const FArrayBox& lsfab = fpi();  // Note that this is a temporary fab with nCompLS components filled by FPI
        FArrayBox& phinew = LS_new[fpi];  // This is a fab of the actual state, with phi in the 0 component
        IntFab& type = LStype[fpi];
        const Box& box = fpi.validbox();
        
        int intfacesize = box.numPts();
        int intfacenump = 0;
        int intfacenumn = 0;
        intfacep.resize(BL_SPACEDIM*intfacesize);
        intfacen.resize(BL_SPACEDIM*intfacesize);
        
        IntFab& nband = LSnband[fpi];
        IntFab& mine = LSmine[fpi];
        int nbandsize = nband.box().numPts();

        int nbandnum = 0;
        heap.resize(BL_SPACEDIM*nbandsize);
        int  typesize = type.box().numPts();
        heaploc.resize(typesize);

        // Set type for all cells in band to "outside band"
	BL_FORT_PROC_CALL(LS_RETYPIFY,ls_retypify)
            (BL_TO_FORTRAN(type), nband.dataPtr(), &nbandsize);

        // Set list of positive and negative narrowband points to be filled by FASTMARCH
	BL_FORT_PROC_CALL(LS_FINDINTERFACE,ls_findinterface)
            (BL_TO_FORTRAN(lsfab),  BL_TO_FORTRAN(phinew),  
             BL_TO_FORTRAN(type),  
             box.loVect(), box.hiVect(), dx, &intfacenump, &intfacenumn,
             intfacep.dataPtr(), intfacen.dataPtr(),
             nband.dataPtr(), &nbandsize, &intfacesize);

        // Fill in narrow band (+ve/-ve sides), set mines
        if(intfacenump > 0)
        {
            int positive = 1;
	    BL_FORT_PROC_CALL(LS_FASTMARCH,ls_fastmarch)
                 (BL_TO_FORTRAN(phinew),  BL_TO_FORTRAN(type),  
                  box.loVect(), box.hiVect(), dx, &intfacenump, intfacep.dataPtr(),
                  nband.dataPtr(), &nbandsize, &nbandnum,
                  mine.dataPtr(), &positive,&intfacesize,
                  heap.dataPtr(), heaploc.dataPtr());
        }
        
        if(intfacenumn > 0)
        {
            int negative = -1;
	    BL_FORT_PROC_CALL(LS_FASTMARCH,ls_fastmarch)
                 (BL_TO_FORTRAN(phinew),  BL_TO_FORTRAN(type),  
                  box.loVect(), box.hiVect(), dx,  &intfacenumn,  intfacen.dataPtr(),
            	  nband.dataPtr(), &nbandsize, &nbandnum,
            	  mine.dataPtr(), &negative,&intfacesize,
            	  heap.dataPtr(), heaploc.dataPtr());
        }
    }

    bool notdone = true;
    bool redo = false;
    
    // Check grow region and see if anything changes due to neighboring grids
    while (notdone)
    {
	BoxLib::fill_boundary(LS_new, geom);
	BoxLib::fill_boundary(LStype, 0, 1, geom);
        
        for (MFIter mfi(LS_new); mfi.isValid(); ++mfi)
        {
            FArrayBox& phinew = LS_new[mfi];  // This is a fab of the actual state, with phi in the 0 component
            IntFab& type = LStype[mfi];
            const Box& box = mfi.validbox();
            
            IntFab& nband = LSnband[mfi];
            int nbandsize = nband.box().numPts();
            
            int nbandnum = 0;
            
            int  numtemptype = type.box().numPts();            
            heaploc.resize(numtemptype);
            
	    BL_FORT_PROC_CALL(LS_NBANDNUMIFY,ls_nbandnumify)
               (nband.dataPtr(), &nbandsize,&nbandnum);
            
            int positive = 1;
            int redo_flag;
	    BL_FORT_PROC_CALL(LS_FASTMARCH2,ls_fastmarch2)
                 (&redo_flag, BL_TO_FORTRAN(phinew),BL_TO_FORTRAN(type),
                  box.loVect(), box.hiVect(), dx,
                  nband.dataPtr(), &nbandsize, &nbandnum, &positive, heaploc.dataPtr());
            redo |= redo_flag;
            
            int negative = -1;
	    BL_FORT_PROC_CALL(LS_FASTMARCH2,ls_fastmarch2)
                 (&redo_flag, BL_TO_FORTRAN(phinew),BL_TO_FORTRAN(type),
                  box.loVect(), box.hiVect(), dx,
                  nband.dataPtr(), &nbandsize, &nbandnum, &negative, heaploc.dataPtr());
            redo |= redo_flag;
        }
        ParallelDescriptor::ReduceBoolOr(redo);
        notdone = redo;
        redo = false;
    }

    for (MFIter mfi(LStype); mfi.isValid(); ++mfi)
    {
        IntFab& type = LStype[mfi];
        IntFab& nband = LSnband[mfi];
        IntFab& mine = LSmine[mfi];
        const Box& box = mfi.validbox();
        
        int nbandsize = nband.box().numPts();
        int minesize = mine.box().numPts();
        
	BL_FORT_PROC_CALL(LS_MINE,ls_mine)
             (BL_TO_FORTRAN(type),
              nband.dataPtr(), &nbandsize, mine.dataPtr(), &minesize,
              box.loVect(), box.hiVect());
    }
}

#endif

void
Castro::time_center_source_terms(MultiFab& S_new, MultiFab& ext_src_old, MultiFab &ext_src_new, Real dt)
{
    BL_PROFILE("Castro::time_center_source_terms()");

    // Subtract off half of the old source term, and add half of the new.

    ext_src_old.mult(-0.5*dt);
    ext_src_new.mult( 0.5*dt);
    
    MultiFab::Add(S_new,ext_src_old,0,0,S_new.nComp(),0);
    MultiFab::Add(S_new,ext_src_new,0,0,S_new.nComp(),0);

    // Return the source terms to their original form.

    if (dt > 0.0) {
      ext_src_old.mult(1.0/(-0.5*dt));
      ext_src_new.mult(1.0/( 0.5*dt));
    }
}

#ifdef SGS
void
Castro::getSource (Real time, Real dt, MultiFab& state, MultiFab& ext_src, MultiFab& sgs_state, MultiFab* sgs_fluxes)
{
   const Real* dx = geom.CellSize();

   ext_src.setVal(0.0,ext_src.nGrow());

   sgs_state.setVal(0.0);

   // Set these to zero so we always add them up correctly
   for (int dir = 0; dir < BL_SPACEDIM; dir++) 
       sgs_fluxes[dir].setVal(0.0);

   // We need to use temporary FABs to hold the fluxes for the old source
   //   because sgs_fluxes has no ghost cells but the fluxes array in the ext_src routine
   //   needs to have a layer of ghost cells for fluxes
   FArrayBox fluxx, fluxy, fluxz;

   for (MFIter mfi(ext_src); mfi.isValid(); ++mfi)
   {
        const Box& bx = grids[mfi.index()];
	
        Box bxx = bx; bxx.surroundingNodes(0); bxx.grow(1);
        fluxx.resize(bxx,NUM_STATE);

        Box bxy = bx; bxy.surroundingNodes(1); bxy.grow(1);
        fluxy.resize(bxy,NUM_STATE);

        Box bxz = bx; bxz.surroundingNodes(2); bxz.grow(1);
        fluxz.resize(bxz,NUM_STATE);

        BL_FORT_PROC_CALL(CA_EXT_SRC,ca_ext_src)
            (bx.loVect(), bx.hiVect(),
             BL_TO_FORTRAN(state[mfi]),
             BL_TO_FORTRAN(fluxx),
             BL_TO_FORTRAN(fluxy),
             BL_TO_FORTRAN(fluxz),
             BL_TO_FORTRAN(ext_src[mfi]),
             BL_TO_FORTRAN_N(sgs_mf[mfi],0),
             BL_TO_FORTRAN_N(sgs_mf[mfi],1),
             BL_TO_FORTRAN_N(sgs_mf[mfi],2),
             dx,&time,&dt);
  
        sgs_fluxes[0][mfi].copy(fluxx,0,0,NUM_STATE);
        sgs_fluxes[1][mfi].copy(fluxy,0,0,NUM_STATE);
        sgs_fluxes[2][mfi].copy(fluxz,0,0,NUM_STATE);
   }
   geom.FillPeriodicBoundary(ext_src,0,NUM_STATE);
}

#else

void
Castro::getSource (Real time, Real dt, MultiFab& state_old, MultiFab& state_new, MultiFab& ext_src, int ng)
{
   const Real* dx = geom.CellSize();
   const Real* prob_lo = geom.ProbLo();

   ext_src.setVal(0.0);

#ifdef _OPENMP
#pragma omp parallel
#endif    
   for (MFIter mfi(ext_src,true); mfi.isValid(); ++mfi)
     {
       const Box& bx = mfi.growntilebox(ng);
#ifdef DIMENSION_AGNOSTIC	   
       BL_FORT_PROC_CALL(CA_EXT_SRC,ca_ext_src)
	 (ARLIM_3D(bx.loVect()), ARLIM_3D(bx.hiVect()),
	  BL_TO_FORTRAN_3D(state_old[mfi]),
	  BL_TO_FORTRAN_3D(state_new[mfi]),
	  BL_TO_FORTRAN_3D(ext_src[mfi]),
	  ZFILL(prob_lo),ZFILL(dx),&time,&dt);
#else	   
       BL_FORT_PROC_CALL(CA_EXT_SRC,ca_ext_src)
	 (bx.loVect(), bx.hiVect(),
	  BL_TO_FORTRAN(state_old[mfi]),
	  BL_TO_FORTRAN(state_new[mfi]),
	  BL_TO_FORTRAN(ext_src[mfi]),
	  prob_lo,dx,&time,&dt);
#endif	   
     }
}

#endif

#ifdef DIFFUSION
#ifdef TAU
void
Castro::define_tau (MultiFab& tau_diff, MultiFab& grav_vector, Real time)
{
   MultiFab& S_old = get_old_data(State_Type);
   const int ncomp = S_old.nComp();

   const Geometry& fine_geom = parent->Geom(parent->finestLevel());
   const Real*       dx_fine = fine_geom.CellSize();

   for (FillPatchIterator fpi(*this,S_old,NUM_GROW,time,State_Type,Density,ncomp);
                          fpi.isValid();++fpi)
   {
        Box bx(fpi.validbox());
        int i = fpi.index();
        BL_FORT_PROC_CALL(CA_DEFINE_TAU,ca_define_tau)
                 (bx.loVect(), bx.hiVect(),
                  BL_TO_FORTRAN(tau_diff[fpi]),
                  BL_TO_FORTRAN(fpi()),
                  BL_TO_FORTRAN(grav_vector[fpi]),
                  dx_fine);
   }
}
#endif

void
Castro::getTempDiffusionTerm (Real time, MultiFab& TempDiffTerm, MultiFab* tau)
{
    BL_PROFILE("Castro::getTempDiffusionTerm()");

   MultiFab& S_old = get_old_data(State_Type);
   if (verbose && ParallelDescriptor::IOProcessor()) 
      std::cout << "Calculating diffusion term at time " << time << std::endl;

#ifdef TAU
   if (tau == 0) 
     std::cerr << "ERROR:tau must be defined if USE_TAU = TRUE " << std::endl;
#else
   if (tau != 0) 
     std::cerr << "ERROR:tau must == 0 if USE_TAU = FALSE " << std::endl;
#endif

   // Fill coefficients at this level.
   PArray<MultiFab> coeffs(BL_SPACEDIM,PArrayManage);
   PArray<MultiFab> coeffs_temporary(3,PArrayManage); // This is what we pass to the dimension-agnostic Fortran
   for (int dir = 0; dir < 3; dir++) {
       if (dir < BL_SPACEDIM) {
	 coeffs.set(dir,new MultiFab(getEdgeBoxArray(dir), 1, 0, Fab_allocate));
	 coeffs_temporary.set(dir,new MultiFab(getEdgeBoxArray(dir), 1, 0, Fab_allocate));
       } else {
	 coeffs_temporary.set(dir,new MultiFab(grids, 1, 0, Fab_allocate));
       }
   }

   const Geometry& fine_geom = parent->Geom(parent->finestLevel());
   const Real*       dx_fine = fine_geom.CellSize();

   // Fill temperature at this level.
   MultiFab Temperature(grids,1,1,Fab_allocate);

   {
       FillPatchIterator fpi(*this,S_old,1,time,State_Type,0,NUM_STATE);
       MultiFab& state_old = fpi.get_mf();
       
       MultiFab::Copy(Temperature, state_old, Temp, 0, 1, 1);

       for (MFIter mfi(state_old); mfi.isValid(); ++mfi)
       {
	   const Box& bx = grids[mfi.index()];

	   BL_FORT_PROC_CALL(CA_FILL_TEMP_COND,ca_fill_temp_cond)
  	       (ARLIM_3D(bx.loVect()), ARLIM_3D(bx.hiVect()),
		BL_TO_FORTRAN_3D(state_old[mfi]),
#ifdef TAU
		BL_TO_FORTRAN_3D((*tau)[mfi]),
#endif
		BL_TO_FORTRAN_3D(coeffs_temporary[0][mfi]),
		BL_TO_FORTRAN_3D(coeffs_temporary[1][mfi]),
		BL_TO_FORTRAN_3D(coeffs_temporary[2][mfi]),
  	        ZFILL(dx_fine));
       }
   }

   // Now copy the temporary array results back to the
   // correctly dimensioned coeffs array.

   for (int dir = 0; dir < BL_SPACEDIM; dir++)
     MultiFab::Copy(coeffs[dir], coeffs_temporary[dir], 0, 0, 1, 0);
   
   if (Geometry::isAnyPeriodic())
     for (int d = 0; d < BL_SPACEDIM; d++)
       geom.FillPeriodicBoundary(coeffs[d]);

   MultiFab CrseTemp;
   if (level > 0) {
       // Fill temperature at next coarser level, if it exists.
       const BoxArray& crse_grids = getLevel(level-1).boxArray();
       CrseTemp.define(crse_grids,1,1,Fab_allocate);
       FillPatch(getLevel(level-1),CrseTemp,1,time,State_Type,Temp,1);
   }

   diffusion->applyop(level,Temperature,CrseTemp,TempDiffTerm,coeffs);

   // Extrapolate to ghost cells
   if (TempDiffTerm.nGrow() > 0) {
       for (MFIter mfi(TempDiffTerm); mfi.isValid(); ++mfi)
       {
	   const Box& bx = mfi.validbox();
	   BL_FORT_PROC_CALL(CA_TEMPDIFFEXTRAP,ca_tempdiffextrap)
               (ARLIM_3D(bx.loVect()), ARLIM_3D(bx.hiVect()),
		BL_TO_FORTRAN_3D(TempDiffTerm[mfi]));
       }
   }
}

void
Castro::getSpecDiffusionTerm (Real time, MultiFab& SpecDiffTerm)
{
    BL_PROFILE("Castro::getSpecDiffusionTerm()");

   MultiFab& S_old = get_old_data(State_Type);
   if (verbose && ParallelDescriptor::IOProcessor()) 
      std::cout << "Calculating species diffusion term at time " << time << std::endl;

   // Fill coefficients at this level.
   PArray<MultiFab> coeffs(BL_SPACEDIM,PArrayManage);
   PArray<MultiFab> coeffs_temporary(3,PArrayManage); // This is what we pass to the dimension-agnostic Fortran
   for (int dir = 0; dir < 3; dir++) {
       if (dir < BL_SPACEDIM) {
	 coeffs.set(dir,new MultiFab(getEdgeBoxArray(dir), 1, 0, Fab_allocate));
	 coeffs_temporary.set(dir,new MultiFab(getEdgeBoxArray(dir), 1, 0, Fab_allocate));
       } else {
	 coeffs_temporary.set(dir,new MultiFab(grids, 1, 0, Fab_allocate));
       }
   }

   const Geometry& fine_geom = parent->Geom(parent->finestLevel());
   const Real*       dx_fine = fine_geom.CellSize();

   FillPatchIterator fpi(*this,S_old,1,time,State_Type,0,NUM_STATE);
   MultiFab& state_old = fpi.get_mf();

   for (MFIter mfi(state_old); mfi.isValid(); ++mfi)
   {
       const Box& bx = grids[mfi.index()];

       BL_FORT_PROC_CALL(CA_FILL_SPEC_COEFF,ca_fill_spec_coeff)
  	       (ARLIM_3D(bx.loVect()), ARLIM_3D(bx.hiVect()),
		BL_TO_FORTRAN_3D(state_old[mfi]),
		BL_TO_FORTRAN_3D(coeffs_temporary[0][mfi]),
		BL_TO_FORTRAN_3D(coeffs_temporary[1][mfi]),
		BL_TO_FORTRAN_3D(coeffs_temporary[2][mfi]),
  	        ZFILL(dx_fine));
   }

   // Now copy the temporary array results back to the
   // correctly dimensioned coeffs array.
   for (int dir = 0; dir < BL_SPACEDIM; dir++)
     MultiFab::Copy(coeffs[dir], coeffs_temporary[dir], 0, 0, 1, 0);
   
   if (Geometry::isAnyPeriodic())
     for (int d = 0; d < BL_SPACEDIM; d++)
       geom.FillPeriodicBoundary(coeffs[d]);

   // Create MultiFabs that only hold the data for one species at a time.
   MultiFab Species(grids,1,1,Fab_allocate);
   MultiFab     SDT(grids,SpecDiffTerm.nComp(),SpecDiffTerm.nGrow(),Fab_allocate);
   MultiFab CrseSpec, CrseDen;
   if (level > 0) {
       const BoxArray& crse_grids = getLevel(level-1).boxArray();
       CrseSpec.define(crse_grids,1,1,Fab_allocate);
   }

   // Fill one species at a time at this level.
   for (int ispec = 0; ispec < NumSpec; ispec++)
   {
       MultiFab::Copy  (Species, state_old, FirstSpec+ispec, 0, 1, 1);
       MultiFab::Divide(Species, state_old, Density        , 0, 1, 1);

       // Fill temperature at next coarser level, if it exists.
       if (level > 0) 
       {
           FillPatch(getLevel(level-1),CrseSpec,1,time,State_Type,FirstSpec+ispec,1);
           FillPatch(getLevel(level-1),CrseDen ,1,time,State_Type,Density        ,1);
           MultiFab::Divide(CrseSpec, CrseDen, 0, 0, 1, 1);
       }

       diffusion->applyop(level,Species,CrseSpec,SDT,coeffs);

       // Extrapolate to ghost cells
       if (SDT.nGrow() > 0) {
           for (MFIter mfi(SDT); mfi.isValid(); ++mfi)
           {
    	       const Box& bx = mfi.validbox();
    	       BL_FORT_PROC_CALL(CA_TEMPDIFFEXTRAP,ca_tempdiffextrap)
                   (ARLIM_3D(bx.loVect()), ARLIM_3D(bx.hiVect()),
		    BL_TO_FORTRAN_3D(SDT[mfi]));
           }
       }
       // Copy back into SpecDiffTerm from the temporary SDT
       MultiFab::Copy(SpecDiffTerm, SDT, 0, ispec, 1, 1);
   }
}

#if (BL_SPACEDIM == 1)
// **********************************************
// Note: this currently just gets the term that looks like div(2 mu grad(u)) which is 
//       only part of the viscous term.  We assume that the coefficient that is filled is "2 mu"
// **********************************************
void
Castro::getViscousTerm (Real time, MultiFab& ViscousTermforMomentum, MultiFab& ViscousTermforEnergy)
{
    BL_PROFILE("Castro::getViscousTerm()");

   if (verbose && ParallelDescriptor::IOProcessor()) 
      std::cout << "Calculating viscous term at time " << time << std::endl;

   getFirstViscousTerm(time,ViscousTermforMomentum);

   MultiFab SecndTerm(grids,ViscousTermforMomentum.nComp(),ViscousTermforMomentum.nGrow(),Fab_allocate);
   getSecndViscousTerm(time,SecndTerm);
   MultiFab::Add(ViscousTermforMomentum, SecndTerm, 0, 0, ViscousTermforMomentum.nComp(), 0);

   getViscousTermForEnergy(time,ViscousTermforEnergy);
}

void
Castro::getFirstViscousTerm (Real time, MultiFab& ViscousTerm)
{
   MultiFab& S_old = get_old_data(State_Type);

   // Fill coefficients at this level.
   PArray<MultiFab> coeffs(BL_SPACEDIM,PArrayManage);
   PArray<MultiFab> coeffs_temporary(3,PArrayManage); // This is what we pass to the dimension-agnostic Fortran
   for (int dir = 0; dir < 3; dir++) {
       if (dir < BL_SPACEDIM) {
	 coeffs.set(dir,new MultiFab(getEdgeBoxArray(dir), 1, 0, Fab_allocate));
	 coeffs_temporary.set(dir,new MultiFab(getEdgeBoxArray(dir), 1, 0, Fab_allocate));
       } else {
	 coeffs_temporary.set(dir,new MultiFab(grids, 1, 0, Fab_allocate));
       }
   }

   const Geometry& fine_geom = parent->Geom(parent->finestLevel());
   const Real*       dx_fine = fine_geom.CellSize();

   // Fill velocity at this level.
   MultiFab Vel(grids,1,1,Fab_allocate);

   FillPatchIterator fpi(*this,S_old,1,time,State_Type,0,NUM_STATE);
   MultiFab& state_old = fpi.get_mf();

   // Remember this is just 1-d 
   MultiFab::Copy  (Vel, state_old, Xmom   , 0, 1, 1);
   MultiFab::Divide(Vel, state_old, Density, 0, 1, 1);

   for (MFIter mfi(state_old); mfi.isValid(); ++mfi)
   {
       const Box& bx = grids[mfi.index()];

       BL_FORT_PROC_CALL(CA_FILL_FIRST_VISC_COEFF,ca_fill_first_visc_coeff)
  	       (ARLIM_3D(bx.loVect()), ARLIM_3D(bx.hiVect()),
		BL_TO_FORTRAN_3D(state_old[mfi]),
		BL_TO_FORTRAN_3D(coeffs_temporary[0][mfi]),
		BL_TO_FORTRAN_3D(coeffs_temporary[1][mfi]),
		BL_TO_FORTRAN_3D(coeffs_temporary[2][mfi]),
  	        ZFILL(dx_fine));
   }

   // Now copy the temporary array results back to the
   // correctly dimensioned coeffs array.
   for (int dir = 0; dir < BL_SPACEDIM; dir++)
     MultiFab::Copy(coeffs[dir], coeffs_temporary[dir], 0, 0, 1, 0);
   
   if (Geometry::isAnyPeriodic())
     for (int d = 0; d < BL_SPACEDIM; d++)
       geom.FillPeriodicBoundary(coeffs[d]);

   MultiFab CrseVel, CrseDen;
   if (level > 0) {
       // Fill temperature at next coarser level, if it exists.
       const BoxArray& crse_grids = getLevel(level-1).boxArray();
       CrseVel.define(crse_grids,1,1,Fab_allocate);
       FillPatch(getLevel(level-1),CrseVel ,1,time,State_Type,Xmom   ,1);
       FillPatch(getLevel(level-1),CrseDen ,1,time,State_Type,Density,1);
       MultiFab::Divide(CrseVel, CrseDen, 0, 0, 1, 1);
   }
   diffusion->applyop(level,Vel,CrseVel,ViscousTerm,coeffs);

   // Extrapolate to ghost cells
   if (ViscousTerm.nGrow() > 0) {
       for (MFIter mfi(ViscousTerm); mfi.isValid(); ++mfi)
       {
	   const Box& bx = mfi.validbox();
	   BL_FORT_PROC_CALL(CA_TEMPDIFFEXTRAP,ca_tempdiffextrap)
               (ARLIM_3D(bx.loVect()), ARLIM_3D(bx.hiVect()),
		BL_TO_FORTRAN_3D(ViscousTerm[mfi]));
       }
   }
}

void
Castro::getSecndViscousTerm (Real time, MultiFab& ViscousTerm)
{
   MultiFab& S_old = get_old_data(State_Type);

   // Fill coefficients at this level.
   PArray<MultiFab> coeffs(BL_SPACEDIM,PArrayManage);
   PArray<MultiFab> coeffs_temporary(3,PArrayManage); // This is what we pass to the dimension-agnostic Fortran
   for (int dir = 0; dir < 3; dir++) {
       if (dir < BL_SPACEDIM) {
	 coeffs.set(dir,new MultiFab(getEdgeBoxArray(dir), 1, 0, Fab_allocate));
	 coeffs_temporary.set(dir,new MultiFab(getEdgeBoxArray(dir), 1, 0, Fab_allocate));
       } else {
	 coeffs_temporary.set(dir,new MultiFab(grids, 1, 0, Fab_allocate));
       }
   }

   const Geometry& fine_geom = parent->Geom(parent->finestLevel());
   const Real*       dx_fine = fine_geom.CellSize();

   // Fill velocity at this level.
   MultiFab Vel(grids,1,1,Fab_allocate);

   FillPatchIterator fpi(*this,S_old,1,time,State_Type,0,NUM_STATE);
   MultiFab& state_old = fpi.get_mf();

   // Remember this is just 1-d 
   MultiFab::Copy  (Vel, state_old, Xmom   , 0, 1, 1);
   MultiFab::Divide(Vel, state_old, Density, 0, 1, 1);

   for (MFIter mfi(state_old); mfi.isValid(); ++mfi)
   {
       const Box& bx = grids[mfi.index()];

       BL_FORT_PROC_CALL(CA_FILL_SECND_VISC_COEFF,ca_fill_secnd_visc_coeff)
  	       (ARLIM_3D(bx.loVect()), ARLIM_3D(bx.hiVect()),
		BL_TO_FORTRAN_3D(state_old[mfi]),
		BL_TO_FORTRAN_3D(coeffs_temporary[0][mfi]),
		BL_TO_FORTRAN_3D(coeffs_temporary[1][mfi]),
		BL_TO_FORTRAN_3D(coeffs_temporary[2][mfi]),
  	        ZFILL(dx_fine));
   }

   // Now copy the temporary array results back to the
   // correctly dimensioned coeffs array.
   for (int dir = 0; dir < BL_SPACEDIM; dir++)
     MultiFab::Copy(coeffs[dir], coeffs_temporary[dir], 0, 0, 1, 0);
   
   if (Geometry::isAnyPeriodic())
     for (int d = 0; d < BL_SPACEDIM; d++)
       geom.FillPeriodicBoundary(coeffs[d]);

   MultiFab CrseVel, CrseDen;
   if (level > 0) {
       // Fill temperature at next coarser level, if it exists.
       const BoxArray& crse_grids = getLevel(level-1).boxArray();
       CrseVel.define(crse_grids,1,1,Fab_allocate);
       FillPatch(getLevel(level-1),CrseVel ,1,time,State_Type,Xmom   ,1);
       FillPatch(getLevel(level-1),CrseDen ,1,time,State_Type,Density,1);
       MultiFab::Divide(CrseVel, CrseDen, 0, 0, 1, 1);
   }
   diffusion->applyViscOp(level,Vel,CrseVel,ViscousTerm,coeffs);

   // Extrapolate to ghost cells
   if (ViscousTerm.nGrow() > 0) {
       for (MFIter mfi(ViscousTerm); mfi.isValid(); ++mfi)
       {
	   const Box& bx = mfi.validbox();
	   BL_FORT_PROC_CALL(CA_TEMPDIFFEXTRAP,ca_tempdiffextrap)
               (ARLIM_3D(bx.loVect()), ARLIM_3D(bx.hiVect()),
		BL_TO_FORTRAN_3D(ViscousTerm[mfi]));
       }
   }
}

void
Castro::getViscousTermForEnergy (Real time, MultiFab& ViscousTerm)
{
   MultiFab& S_old = get_old_data(State_Type);

   // Fill coefficients at this level.
   PArray<MultiFab> coeffs(BL_SPACEDIM,PArrayManage);
   PArray<MultiFab> coeffs_temporary(3,PArrayManage); // This is what we pass to the dimension-agnostic Fortran
   for (int dir = 0; dir < 3; dir++) {
       if (dir < BL_SPACEDIM) {
	 coeffs.set(dir,new MultiFab(getEdgeBoxArray(dir), 1, 0, Fab_allocate));
	 coeffs_temporary.set(dir,new MultiFab(getEdgeBoxArray(dir), 1, 0, Fab_allocate));
       } else {
	 coeffs_temporary.set(dir,new MultiFab(grids, 1, 0, Fab_allocate));
       }
   }

   const Geometry& fine_geom = parent->Geom(parent->finestLevel());
   const Real*       dx_fine = fine_geom.CellSize();

   FillPatchIterator fpi(*this,S_old,2,time,State_Type,0,NUM_STATE);
   MultiFab& state_old = fpi.get_mf();

   // Remember this is just 1-d 
   int coord_type = Geometry::Coord();
   for (MFIter mfi(state_old); mfi.isValid(); ++mfi)
   {
       const Box& bx = grids[mfi.index()];

       BL_FORT_PROC_CALL(CA_COMPUTE_DIV_TAU_U,ca_compute_div_tau_u)
  	       (ARLIM_3D(bx.loVect()), ARLIM_3D(bx.hiVect()),
		BL_TO_FORTRAN_3D(ViscousTerm[mfi]),
		BL_TO_FORTRAN_3D(state_old[mfi]),
  	        ZFILL(dx_fine),&coord_type);
   }

   // Extrapolate to ghost cells
   if (ViscousTerm.nGrow() > 0) {
       for (MFIter mfi(ViscousTerm); mfi.isValid(); ++mfi)
       {
	   const Box& bx = mfi.validbox();
	   BL_FORT_PROC_CALL(CA_TEMPDIFFEXTRAP,ca_tempdiffextrap)
               (ARLIM_3D(bx.loVect()), ARLIM_3D(bx.hiVect()),
		BL_TO_FORTRAN_3D(ViscousTerm[mfi]));
       }
   }
}
#endif
#endif

void
Castro::reflux ()
{
    BL_PROFILE("Castro::reflux()");

    BL_ASSERT(level<parent->finestLevel());

    const Real strt = ParallelDescriptor::second();

    getFluxReg(level+1).Reflux(get_new_data(State_Type),volume,1.0,0,0,NUM_STATE,geom);

#ifdef SGS
    getSGSFluxReg(level+1).Reflux(get_new_data(State_Type),volume,1.0,0,0,NUM_STATE,geom);
#endif

#ifdef RADIATION
    if (Radiation::rad_hydro_combined) {
      getRADFluxReg(level+1).Reflux(get_new_data(Rad_Type),volume,1.0,0,0,Radiation::nGroups,geom);
    }
#endif

    if (verbose)
    {
        const int IOProc = ParallelDescriptor::IOProcessorNumber();
        Real      end    = ParallelDescriptor::second() - strt;

#ifdef BL_LAZY
	Lazy::QueueReduction( [=] () mutable {
#endif
        ParallelDescriptor::ReduceRealMax(end,IOProc);
        if (ParallelDescriptor::IOProcessor())
            std::cout << "Castro::reflux() at level " << level << " : time = " << end << std::endl;
#ifdef BL_LAZY
	});
#endif
    }
}

void
Castro::avgDown ()
{
    BL_PROFILE("Castro::avgDown()");

  if (level == parent->finestLevel()) return;

  avgDown(State_Type);

#ifdef GRAVITY
  avgDown(Gravity_Type);
  avgDown(PhiGrav_Type);
#endif

#ifdef ROTATION
  avgDown(Rotation_Type);
  avgDown(PhiRot_Type);
#endif

  avgDown(Source_Type);
  
#ifdef REACTIONS
  avgDown(Reactions_Type);
#endif

#ifdef LEVELSET
  avgDown(LS_State_Type);
#endif

#ifdef RADIATION
  if (do_radiation) {
    avgDown(Rad_Type);
  }
#endif

}

void
Castro::enforce_nonnegative_species (MultiFab& S_new)
{
#ifdef _OPENMP
#pragma omp parallel
#endif    
    for (MFIter mfi(S_new,true); mfi.isValid(); ++mfi)
    {
       const Box& bx = mfi.tilebox();
       BL_FORT_PROC_CALL(CA_ENFORCE_NONNEGATIVE_SPECIES,ca_enforce_nonnegative_species)
           (BL_TO_FORTRAN(S_new[mfi]),bx.loVect(),bx.hiVect());
    }
}

void
Castro::enforce_consistent_e (MultiFab& S)
{

    const Real* dx = geom.CellSize();
      
#ifdef _OPENMP
#pragma omp parallel
#endif    
    for (MFIter mfi(S,true); mfi.isValid(); ++mfi)
    {
        const Box& box     = mfi.tilebox();
        const int* lo      = box.loVect();
        const int* hi      = box.hiVect();
        BL_FORT_PROC_CALL(CA_ENFORCE_CONSISTENT_E,ca_enforce_consistent_e)
          (ARLIM_3D(lo), ARLIM_3D(hi), BL_TO_FORTRAN_3D(S[mfi]), ZFILL(dx));
    }
}

void
Castro::avgDown (int state_indx)
{
    BL_PROFILE("Castro::avgDown(state_indx)");

    if (level == parent->finestLevel()) return;

    Castro& fine_lev = getLevel(level+1);

    const Geometry& fgeom = fine_lev.geom;
    const Geometry& cgeom =          geom;

    MultiFab&  S_crse   = get_new_data(state_indx);
    MultiFab&  S_fine   = fine_lev.get_new_data(state_indx);

    BoxLib::average_down(S_fine, S_crse,
			 fgeom, cgeom,
			 0, S_fine.nComp(), fine_ratio);
}

void
Castro::allocOldData ()
{
    for (int k = 0; k < NUM_STATE_TYPE; k++)
        state[k].allocOldData();
}

void
Castro::removeOldData()
{
    AmrLevel::removeOldData();
}

void
Castro::errorEst (TagBoxArray& tags,
                  int          clearval,
                  int          tagval,
                  Real         time,
                  int          n_error_buf,
                  int          ngrow)
{
    BL_PROFILE("Castro::errorEst()");

    BL_FORT_PROC_CALL(SET_AMR_INFO,set_amr_info)(level, -1, -1, -1.0, -1.0);    
    
    const int*  domain_lo = geom.Domain().loVect();
    const int*  domain_hi = geom.Domain().hiVect();
    const Real* dx        = geom.CellSize();
    const Real* prob_lo   = geom.ProbLo();

    for (int j = 0; j < err_list.size(); j++)
    {
        MultiFab* mf = derive(err_list[j].name(), time, err_list[j].nGrow());

        BL_ASSERT(!(mf == 0));

#ifdef _OPENMP
#pragma omp parallel
#endif
	{
	    Array<int>  itags;

	    for (MFIter mfi(*mf,true); mfi.isValid(); ++mfi)
	    {
		// FABs
		FArrayBox&  datfab  = (*mf)[mfi];
		TagBox&     tagfab  = tags[mfi];

		// tile box
		const Box&  tilebx  = mfi.tilebox();

		// physical tile box
		const RealBox& pbx  = RealBox(tilebx,geom.CellSize(),geom.ProbLo());

		//fab box
		const Box&  datbox  = datfab.box();

		// We cannot pass tagfab to Fortran becuase it is BaseFab<char>.
		// So we are going to get a temporary integer array.
		tagfab.get_itags(itags, tilebx);

		// data pointer and index space
		int*        tptr    = itags.dataPtr();
		const int*  tlo     = tilebx.loVect();
		const int*  thi     = tilebx.hiVect();
		//
		const int*  lo      = tlo;
		const int*  hi      = thi;
		//
		const Real* xlo     = pbx.lo();
		//
		Real*       dat     = datfab.dataPtr();
		const int*  dlo     = datbox.loVect();
		const int*  dhi     = datbox.hiVect();
		const int   ncomp   = datfab.nComp();
		
		err_list[j].errFunc()(tptr, tlo, thi, &tagval,
				      &clearval, dat, dlo, dhi,
				      lo,hi, &ncomp, domain_lo, domain_hi,
				      dx, xlo, prob_lo, &time, &level);
		//
		// Now update the tags in the TagBox.
		//
                tagfab.tags_and_untags(itags, tilebx);
	    }
	}

        delete mf;
    }

    // Now we'll tag any user-specified zones using the full state array.

    MultiFab& S_new = get_new_data(State_Type);


#ifdef _OPENMP
#pragma omp parallel
#endif
    {
        Array<int>  itags;

	for (MFIter mfi(S_new,true); mfi.isValid(); ++mfi)
	{
	    // tile box
	    const Box&  tilebx  = mfi.tilebox();

            TagBox&     tagfab  = tags[mfi];

	    // We cannot pass tagfab to Fortran becuase it is BaseFab<char>.
	    // So we are going to get a temporary integer array.
	    tagfab.get_itags(itags, tilebx);

            // data pointer and index space
	    int*        tptr    = itags.dataPtr();
	    const int*  tlo     = tilebx.loVect();
	    const int*  thi     = tilebx.hiVect();

#ifdef DIMENSION_AGNOSTIC
	    BL_FORT_PROC_CALL(SET_PROBLEM_TAGS, set_problem_tags)
	                     (tptr,  ARLIM_3D(tlo), ARLIM_3D(thi),
			      BL_TO_FORTRAN_3D(S_new[mfi]),
			      &tagval, &clearval, 
			      ARLIM_3D(tilebx.loVect()), ARLIM_3D(tilebx.hiVect()), 
			      ZFILL(dx), ZFILL(prob_lo), &time, &level);
#else	    
	    BL_FORT_PROC_CALL(SET_PROBLEM_TAGS, set_problem_tags)
	                     (tptr,  ARLIM(tlo), ARLIM(thi),
			      BL_TO_FORTRAN(S_new[mfi]),
			      &tagval, &clearval, 
			      tilebx.loVect(), tilebx.hiVect(), 
			      dx, prob_lo, &time, &level);
#endif
	    
	    //
	    // Now update the tags in the TagBox.
	    //
            tagfab.tags_and_untags(itags, tilebx);
	}
    }
}

MultiFab*
Castro::derive (const std::string& name,
                Real           time,
                int            ngrow)
{
#ifdef NEUTRINO
  if (name.substr(0,4) == "Neut") {
    // Extract neutrino energy group number from name string and
    // pass to fortran so that derive will have access to it:
    int is = atoi(name.c_str() + name.find('s') + 1);
    int ig = atoi(name.c_str() + name.find('g') + 1);

    BL_ASSERT(is < Radiation::nNeutrinoSpecies);
    for (int n = 0; n < is; n++) {
      ig += Radiation::nNeutrinoGroups[n];
    }

    BL_FORT_PROC_CALL(CA_SETGROUP,ca_setgroup)
      (ig);
  }
#endif

#ifdef PARTICLES
  return ParticleDerive(name,time,ngrow);
#else
   return AmrLevel::derive(name,time,ngrow);
#endif
}

void
Castro::derive (const std::string& name,
                Real           time,
                MultiFab&      mf,
                int            dcomp)
{
#ifdef NEUTRINO
  if (name.substr(0,4) == "Neut") {
    // Extract neutrino energy group number from name string and
    // pass to fortran so that derive will have access to it:
    int is = atoi(name.c_str() + name.find('s') + 1);
    int ig = atoi(name.c_str() + name.find('g') + 1);

    BL_ASSERT(is < Radiation::nNeutrinoSpecies);
    for (int n = 0; n < is; n++) {
      ig += Radiation::nNeutrinoGroups[n];
    }

    BL_FORT_PROC_CALL(CA_SETGROUP,ca_setgroup)
      (ig);
  }
#endif

    AmrLevel::derive(name,time,mf,dcomp);
}

void
Castro::network_init ()
{
   BL_FORT_PROC_CALL(CA_NETWORK_INIT,ca_network_init) ();
}

void
Castro::extern_init ()
{
  // initialize the external runtime parameters -- these will
  // live in the probin

  if (ParallelDescriptor::IOProcessor()) {
    std::cout << "reading extern runtime parameters ..." << std::endl;
  }

  int probin_file_length = probin_file.length();
  Array<int> probin_file_name(probin_file_length);

  for (int i = 0; i < probin_file_length; i++)
    probin_file_name[i] = probin_file[i];

  BL_FORT_PROC_CALL(CA_EXTERN_INIT,ca_extern_init) 
    (probin_file_name.dataPtr(),
     &probin_file_length);
}

#ifdef SGS
void
Castro::reset_old_sgs(Real dt)
{
   MultiFab&   S_old = get_old_data(State_Type);
   MultiFab& sgs_old = get_old_data(SGS_Type);

   int is_old = 1; 

   for (MFIter mfi(S_old); mfi.isValid(); ++mfi)
   {
       const Box& bx = mfi.validbox();

       BL_FORT_PROC_CALL(CA_RESET_SGS,ca_reset_sgs)
           (BL_TO_FORTRAN(S_old[mfi]),
            BL_TO_FORTRAN_N(sgs_old[mfi],0),
            BL_TO_FORTRAN_N(sgs_old[mfi],0),
            bx.loVect(),bx.hiVect(),verbose,is_old,dt);
   }
}
void
Castro::reset_new_sgs(Real dt)
{
   MultiFab&   S_new = get_new_data(State_Type);
   MultiFab& sgs_old = get_old_data(SGS_Type);
   MultiFab& sgs_new = get_new_data(SGS_Type);

   int is_old = 0; 

   for (MFIter mfi(S_new); mfi.isValid(); ++mfi)
   {
       const Box& bx = mfi.validbox();

       BL_FORT_PROC_CALL(CA_RESET_SGS,ca_reset_sgs)
           (BL_TO_FORTRAN(S_new[mfi]),
            BL_TO_FORTRAN_N(sgs_old[mfi],0),
            BL_TO_FORTRAN_N(sgs_new[mfi],0),
            bx.loVect(),bx.hiVect(),verbose,is_old,dt);
   }
}
#endif

void
Castro::reset_internal_energy(MultiFab& S_new)
{
    Real sum  = 0.;
    Real sum0 = 0.;

    if (parent->finestLevel() == 0 && print_energy_diagnostics)
    {
        // Pass in the multifab and the component
        sum0 = volWgtSumMF(&S_new,Eden,true);
    }

    // Synchronize (rho e) and (rho E) so they are consistent with each other
#ifdef _OPENMP
#pragma omp parallel
#endif
    for (MFIter mfi(S_new,true); mfi.isValid(); ++mfi)
    {
        const Box& bx = mfi.tilebox();

        BL_FORT_PROC_CALL(RESET_INTERNAL_E,reset_internal_e)
	    (ARLIM_3D(bx.loVect()), ARLIM_3D(bx.hiVect()), 
	     BL_TO_FORTRAN_3D(S_new[mfi]), 
	     print_fortran_warnings);
    }

    if (parent->finestLevel() == 0 && print_energy_diagnostics)
    {
        // Pass in the multifab and the component
        sum = volWgtSumMF(&S_new,Eden,true);
#ifdef BL_LAZY
	Lazy::QueueReduction( [=] () mutable {
#endif
	ParallelDescriptor::ReduceRealSum(sum0);
	ParallelDescriptor::ReduceRealSum(sum);
        if (ParallelDescriptor::IOProcessor() && std::abs(sum-sum0) > 0)
            std::cout << "(rho E) added from reset terms                 : " << sum-sum0 << " out of " << sum0 << std::endl;
#ifdef BL_LAZY
	});
#endif
    }
}

void
Castro::computeTemp(MultiFab& State)
{
#ifdef RADIATION

  int resetEint = 1;
  radiation->computeTemp(State, resetEint);

#else
    reset_internal_energy(State);

#ifdef _OPENMP
#pragma omp parallel
#endif
    for (MFIter mfi(State,true); mfi.isValid(); ++mfi)
    { 
      const Box& bx = mfi.tilebox();
      BL_FORT_PROC_CALL(COMPUTE_TEMP,compute_temp)
	(ARLIM_3D(bx.loVect()),ARLIM_3D(bx.hiVect()),BL_TO_FORTRAN_3D(State[mfi]));
    }

#endif
}

void
Castro::set_special_tagging_flag(Real time)
{
   if (!do_special_tagging) return;

   MultiFab& S_new = get_new_data(State_Type);
   Real max_den = S_new.norm0(Density);

   int flag_was_changed = 0;
   BL_FORT_PROC_CALL(CA_SET_SPECIAL_TAGGING_FLAG,
                     ca_set_special_tagging_flag)(max_den,&flag_was_changed);
   if (ParallelDescriptor::IOProcessor()) {
      if (flag_was_changed == 1) {
        std::ofstream os("Bounce_time",std::ios::out);
        os << "T_Bounce " << time << std::endl;
        os.close();
      } 
   } 
}

int
Castro::get_numpts ()
{
     int numpts_1d;

     Box bx(geom.Domain());
     long nx = bx.size()[0];

#if (BL_SPACEDIM == 1)
     numpts_1d = nx;
#elif (BL_SPACEDIM == 2)
     long ny = bx.size()[1];
     Real ndiagsq = Real(nx*nx + ny*ny);
     numpts_1d = int(sqrt(ndiagsq))+2*NUM_GROW;  
#elif (BL_SPACEDIM == 3)
     long ny = bx.size()[1];
     long nz = bx.size()[2];
     Real ndiagsq = Real(nx*nx + ny*ny + nz*nz);
     numpts_1d = int(sqrt(ndiagsq))+2*NUM_GROW;
#endif 

     if (verbose && ParallelDescriptor::IOProcessor())
         std::cout << "Castro::numpts_1d at level  " << level << " is " << numpts_1d << std::endl;

     return numpts_1d;
}

void
Castro::add_force_to_sources(MultiFab& force, MultiFab& sources, MultiFab& state)
{
   int ng = state.nGrow();

   MultiFab temp_MF(grids,1,ng,Fab_allocate);

   for (int i = 0; i < 3; i++) {

     MultiFab::Copy(temp_MF,force,i,0,1,ng);
      
     // Multiply the force by the density to put it in conservative form.      
	
     MultiFab::Multiply(temp_MF,state,Density,0,1,ng);
     MultiFab::Add(sources,temp_MF,0,Xmom+i,1,ng);

     MultiFab::Copy(temp_MF,force,i,0,1,ng);
      	
     // Add corresponding energy source term (v . src).

     MultiFab::Multiply(temp_MF,state,Xmom+i,0,1,ng);
     MultiFab::Add(sources,temp_MF,0,Eden,1,ng);
      
   }
}

void
Castro::make_radial_data(int is_new)
{
#if (BL_SPACEDIM > 1)

 // We only call this for level = 0
   BL_ASSERT(level == 0);
   
   int numpts_1d = get_numpts();

   Array<Real> radial_vol(numpts_1d,0);

   const Real* dx = geom.CellSize();
   Real  dr = dx[0];

   if (is_new == 1) {
      MultiFab& S = get_new_data(State_Type);
      int nc = S.nComp();
      Array<Real> radial_state(numpts_1d*nc,0);
      for (MFIter mfi(S); mfi.isValid(); ++mfi)
      {
         Box bx(mfi.validbox());
         BL_FORT_PROC_CALL(CA_COMPUTE_AVGSTATE,ca_compute_avgstate)
             (bx.loVect(), bx.hiVect(),dx,&dr,&nc,
              BL_TO_FORTRAN(     S[mfi]),radial_state.dataPtr(),
              BL_TO_FORTRAN(volume[mfi]),radial_vol.dataPtr(),
              geom.ProbLo(),&numpts_1d);
      }

      ParallelDescriptor::ReduceRealSum(radial_vol.dataPtr(),numpts_1d);
      ParallelDescriptor::ReduceRealSum(radial_state.dataPtr(),numpts_1d*nc);

      int first = 0; 
      int np_max = 0; 
      for (int i = 0; i < numpts_1d; i++) {
         if (radial_vol[i] > 0.) 
         {
            for (int j = 0; j < nc; j++) {
              radial_state[nc*i+j] /= radial_vol[i];
            }
         } else if (first == 0) {
            np_max = i; 
            first  = 1; 
         }
      }

      Array<Real> radial_state_short(np_max*nc,0);

      for (int i = 0; i < np_max; i++) {
         for (int j = 0; j < nc; j++) {
           radial_state_short[nc*i+j] = radial_state[nc*i+j];
         }
      }

      Real new_time = state[State_Type].curTime();
      BL_FORT_PROC_CALL(SET_NEW_OUTFLOW_DATA, set_new_outflow_data)
        (radial_state_short.dataPtr(),&new_time,&np_max,&nc);
   }
   else
   {
      MultiFab& S = get_old_data(State_Type);
      int nc = S.nComp();
      Array<Real> radial_state(numpts_1d*nc,0);
      for (MFIter mfi(S); mfi.isValid(); ++mfi)
      {
         Box bx(mfi.validbox());
         BL_FORT_PROC_CALL(CA_COMPUTE_AVGSTATE,ca_compute_avgstate)
             (bx.loVect(), bx.hiVect(),dx,&dr,&nc,
              BL_TO_FORTRAN(     S[mfi]),radial_state.dataPtr(),
              BL_TO_FORTRAN(volume[mfi]),radial_vol.dataPtr(),
              geom.ProbLo(),&numpts_1d);
      }

      ParallelDescriptor::ReduceRealSum(radial_vol.dataPtr(),numpts_1d);
      ParallelDescriptor::ReduceRealSum(radial_state.dataPtr(),numpts_1d*nc);

      int first = 0; 
      int np_max = 0; 
      for (int i = 0; i < numpts_1d; i++) {
         if (radial_vol[i] > 0.) 
         {
            for (int j = 0; j < nc; j++) {
              radial_state[nc*i+j] /= radial_vol[i];
            }
         } else if (first == 0) {
            np_max = i; 
            first  = 1; 
         }
      }

      Array<Real> radial_state_short(np_max*nc,0);

      for (int i = 0; i < np_max; i++) {
         for (int j = 0; j < nc; j++) {
           radial_state_short[nc*i+j] = radial_state[nc*i+j];
         }
      }

      Real old_time = state[State_Type].prevTime();
      BL_FORT_PROC_CALL(SET_OLD_OUTFLOW_DATA, set_old_outflow_data)
        (radial_state_short.dataPtr(),&old_time,&np_max,&nc);
   }

#endif
}

#ifdef GRAVITY
void
Castro::define_new_center(MultiFab& S, Real time)
{
    Real center[BL_SPACEDIM];
    const Real* dx = geom.CellSize();

    IntVect max_index = S.maxIndex(Density,0);
    Box bx(max_index,max_index);
    bx.grow(1);
    BoxArray ba(bx);
    MultiFab mf(ba,1,0);
    int owner = mf.DistributionMap()[0];

    // Define a cube 3-on-a-side around the point with the maximum density
    FillPatch(*this,mf,0,time,State_Type,Density,1);

    int mi[BL_SPACEDIM];
    for (int i = 0; i < BL_SPACEDIM; i++) mi[i] = max_index[i];

    // Find the position of the "center" by interpolating from data at cell centers
    for (MFIter mfi(mf); mfi.isValid(); ++mfi) 
    {
        BL_FORT_PROC_CALL(FIND_CENTER,find_center)(mf[mfi].dataPtr(),&center[0],mi,dx,geom.ProbLo());
    }
    // Now broadcast to everyone else.
    ParallelDescriptor::Bcast(&center[0], BL_SPACEDIM, owner);

    // Make sure if R-Z that center stays exactly on axis
    if ( Geometry::IsRZ() ) center[0] = 0;  

    BL_FORT_PROC_CALL(SET_CENTER,set_center)(&center[0]);
}

void
Castro::write_center ()
{
    int ndatalogs = parent->NumDataLogs();
 
    if ( (moving_center==1) && (ndatalogs > 0) && ParallelDescriptor::IOProcessor())
    {
       std::ostream& data_logc = parent->DataLog(0);
 
       int nstep = parent->levelSteps(0);
       Real time = state[State_Type].curTime();

       Real center[BL_SPACEDIM];
       BL_FORT_PROC_CALL(GET_CENTER,get_center)(center);
 
       if (time == 0.0) {
           data_logc << std::setw( 8) <<  "   nstep";
           data_logc << std::setw(14) <<  "         time  ";
           data_logc << std::setw(14) <<  "         center" << std::endl;;
       }
 
           data_logc << std::setw( 8) <<  nstep;
           data_logc << std::setw(14) <<  std::setprecision(6) <<  time;
           data_logc << std::setw(14) <<  std::setprecision(6) << center[0];
#if (BL_SPACEDIM >= 2)
           data_logc << std::setw(14) <<  std::setprecision(6) << center[1];
#endif
#if (BL_SPACEDIM == 3)
           data_logc << std::setw(14) <<  std::setprecision(6) << center[2];
#endif
           data_logc << std::endl;
    }
}

#endif


Real
Castro::getCPUTime()
{
  
  int numCores = ParallelDescriptor::NProcs();
#ifdef _OPENMP
  numCores = numCores*omp_get_max_threads();
#endif    

  Real T = numCores*(ParallelDescriptor::second() - startCPUTime) + 
    previousCPUTimeUsed;

  return T;
}


MultiFab*
Castro::build_fine_mask()
{
    BL_ASSERT(level > 0); // because we are building a mask for the coarser level

    if (fine_mask != 0) return fine_mask;

    BoxArray baf = parent->boxArray(level);
    baf.coarsen(crse_ratio);

    const BoxArray& bac = parent->boxArray(level-1);
    fine_mask = new MultiFab(bac,1,0);
    fine_mask->setVal(1.0);
    
#ifdef _OPENMP
#pragma omp parallel
#endif
    for (MFIter mfi(*fine_mask); mfi.isValid(); ++mfi)
    {
        FArrayBox& fab = (*fine_mask)[mfi];

	std::vector< std::pair<int,Box> > isects = baf.intersections(fab.box());

	for (int ii = 0; ii < isects.size(); ii++)
	{
	    fab.setVal(0.0,isects[ii].second,0);
	}
    }

    return fine_mask;
}<|MERGE_RESOLUTION|>--- conflicted
+++ resolved
@@ -1067,13 +1067,9 @@
 
     const Real* dx = geom.CellSize();    
 
-<<<<<<< HEAD
-    std::string limiter = "non";
-=======
     std::string limiter = "castro.max_dt";
 
     Real estdt_hydro = max_dt;
->>>>>>> 4a798345
     
 #ifdef DIFFUSION
     if (do_hydro or diffuse_temp) 
@@ -1185,13 +1181,6 @@
        ParallelDescriptor::ReduceRealMin(estdt_hydro);
        estdt_hydro *= cfl;
        if (verbose && ParallelDescriptor::IOProcessor()) 
-<<<<<<< HEAD
-           std::cout << "...estimated hydro-limited timestep at level " << level << ": " << estdt << std::endl;
-
-       // Indicate that at present, the hydrodynamics is limiting the timestep.
-
-       limiter = "hydro";
-=======
            std::cout << "...estimated hydro-limited timestep at level " << level << ": " << estdt_hydro << std::endl;
 
        // Determine if this is more restrictive than the maximum timestep limiting
@@ -1200,7 +1189,6 @@
 	 limiter = "hydro";
 	 estdt = estdt_hydro;
        }
->>>>>>> 4a798345
     }
 
 #ifdef REACTIONS
@@ -1208,11 +1196,7 @@
     MultiFab& reactions_new = get_new_data(Reactions_Type);
 
     // Dummy value to start with
-<<<<<<< HEAD
-    Real estdt_burn = 1.0e+200;
-=======
     Real estdt_burn = max_dt;
->>>>>>> 4a798345
 
     if (do_react) {
     
@@ -1243,21 +1227,12 @@
         }
     
 	ParallelDescriptor::ReduceRealMin(estdt_burn);
-<<<<<<< HEAD
-
-	if (verbose && ParallelDescriptor::IOProcessor() && estdt_burn < 1.0e+200) 
-	  std::cout << "...estimated burning-limited timestep at level " << level << ": " << estdt_burn << std::endl;
-
-	// Determine if this is more restrictive than the hydro limiting
-
-=======
 
 	if (verbose && ParallelDescriptor::IOProcessor() && estdt_burn < max_dt) 
 	  std::cout << "...estimated burning-limited timestep at level " << level << ": " << estdt_burn << std::endl;
 
 	// Determine if this is more restrictive than the hydro limiting
 
->>>>>>> 4a798345
 	if (estdt_burn < estdt) {
 	  limiter = "burning";
 	  estdt = estdt_burn;
