--- conflicted
+++ resolved
@@ -2917,12 +2917,6 @@
 #else
     reset_internal_energy(State);
 
-<<<<<<< HEAD
-    for (MFIter mfi(State); mfi.isValid(); ++mfi)
-    { const Box bx = mfi.validbox();
-      //	BL_FORT_PROC_CALL(COMPUTE_TEMP,compute_temp)
-      //	  (bx.loVect(),bx.hiVect(),BL_TO_FORTRAN(State[mfi]));
-=======
 #ifdef _OPENMP
 #pragma omp parallel
 #endif
@@ -2930,7 +2924,6 @@
     { const Box& bx = mfi.tilebox();
 	BL_FORT_PROC_CALL(COMPUTE_TEMP,compute_temp)
 	  (bx.loVect(),bx.hiVect(),BL_TO_FORTRAN(State[mfi]));
->>>>>>> 75b987c2
     }
 
 #endif
