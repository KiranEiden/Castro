--- conflicted
+++ resolved
@@ -61,13 +61,8 @@
 #ifdef SHOCK_VAR
      const int& Shock,
 #endif
-<<<<<<< HEAD
-     const int* gravity_type, const int& gravity_type_len,
-     const amrex::Real& diffuse_cutoff_density);
-=======
      const int* gravity_type, const int& gravity_type_len);
 
->>>>>>> 0a0e6fcf
 
   void set_castro_method_params();
 
@@ -146,13 +141,7 @@
      const amrex::Real* S_new, const int* s_new_lo, const int* s_new_hi,
      const amrex::Real* vol, const int* vol_lo, const int* vol_hi,
      const int* lo, const int* hi,
-<<<<<<< HEAD
-     const amrex::Real* mass_added, const amrex::Real* e_added,
-     const amrex::Real* E_added, const amrex::Real* frac_change,
-     const int* verbose);
-=======
-     const Real* frac_change, const int* verbose);
->>>>>>> 0a0e6fcf
+     const amrex::Real* frac_change, const int* verbose);
 
   void ca_normalize_species
     (BL_FORT_FAB_ARG_3D(S_new), const int* lo, const int* hi);
@@ -497,12 +486,6 @@
 #ifdef RADIATION
      const int* priv_nstep_fsp,
 #endif
-<<<<<<< HEAD
-     amrex::Real& mass_added_flux,
-     amrex::Real& xmom_added_flux,
-     amrex::Real& ymom_added_flux,
-     amrex::Real& zmom_added_flux,
-     amrex::Real& E_added_flux,
      amrex::Real& mass_lost,
      amrex::Real& xmom_lost,
      amrex::Real& ymom_lost,
@@ -511,16 +494,6 @@
      amrex::Real& xang_lost,
      amrex::Real& yang_lost,
      amrex::Real& zang_lost);
-=======
-     Real& mass_lost,
-     Real& xmom_lost,
-     Real& ymom_lost,
-     Real& zmom_lost,
-     Real& eden_lost,
-     Real& xang_lost,
-     Real& yang_lost,
-     Real& zang_lost);
->>>>>>> 0a0e6fcf
 
 
 #ifdef RADIATION
@@ -538,12 +511,7 @@
      BL_FORT_FAB_ARG_3D(state),
      BL_FORT_FAB_ARG_3D(source),
      BL_FORT_FAB_ARG_3D(vol),
-<<<<<<< HEAD
-     const amrex::Real* dx, const amrex::Real& dt, const amrex::Real* time,
-     const amrex::Real& E_added, const amrex::Real* mom_added);
-=======
-     const Real* dx, const Real& dt, const Real* time);
->>>>>>> 0a0e6fcf
+     const amrex::Real* dx, const amrex::Real& dt, const amrex::Real* time);
 
   void update_sponge_params(const amrex::Real* time);
 #endif
@@ -578,13 +546,7 @@
      const BL_FORT_FAB_ARG_3D(grav),
 #endif
      BL_FORT_FAB_ARG_3D(source),
-<<<<<<< HEAD
-     const BL_FORT_FAB_ARG_3D(vol),
-     const amrex::Real* dx, const amrex::Real& dt, const amrex::Real* time,
-     const amrex::Real& E_added, const amrex::Real* mom_added);
-=======
-     const Real* dx, const Real& dt, const Real* time);
->>>>>>> 0a0e6fcf
+     const amrex::Real* dx, const amrex::Real& dt, const amrex::Real* time);
 
   void ca_corrgsrc
     (const int* lo, const int* hi,
@@ -605,37 +567,8 @@
      BL_FORT_FAB_ARG_3D(xflux),
      BL_FORT_FAB_ARG_3D(yflux),
      BL_FORT_FAB_ARG_3D(zflux),
-<<<<<<< HEAD
-     const amrex::Real* dx, const amrex::Real& dt, const amrex::Real* time,
-     const BL_FORT_FAB_ARG_3D(volume), 
-     const amrex::Real& E_added, const amrex::Real* mom_added);
-
-#else
-
-  void ca_gsrc
-    (const int* lo, const int* hi,
-     const int* domlo, const int* domhi,
-     const BL_FORT_FAB_ARG_3D(s_old),
      BL_FORT_FAB_ARG_3D(source),
-     const BL_FORT_FAB_ARG_3D(vol),
      const amrex::Real* dx, const amrex::Real& dt, const amrex::Real* time);
-
-  void ca_corrgsrc
-    (const int* lo, const int* hi,
-     const int* domlo, const int* domhi,
-     const BL_FORT_FAB_ARG_3D(S_old),
-     const BL_FORT_FAB_ARG_3D(S_new),
-     BL_FORT_FAB_ARG_3D(source),
-     BL_FORT_FAB_ARG_3D(xflux),
-     BL_FORT_FAB_ARG_3D(yflux),
-     BL_FORT_FAB_ARG_3D(zflux),
-     const amrex::Real* dx, const amrex::Real& dt, const amrex::Real* time,
-     const BL_FORT_FAB_ARG_3D(volume)); 
-#endif
-=======
-     BL_FORT_FAB_ARG_3D(source),
-     const Real* dx, const Real& dt, const Real* time);
->>>>>>> 0a0e6fcf
 #endif
 
 #ifdef ROTATION
@@ -659,12 +592,7 @@
      const BL_FORT_FAB_ARG_3D(s_old),
      BL_FORT_FAB_ARG_3D(source),
      const BL_FORT_FAB_ARG_3D(vol),
-<<<<<<< HEAD
-     const amrex::Real* dx, const amrex::Real& dt, const amrex::Real* time,
-     const amrex::Real& E_added, const amrex::Real* mom_added);
-=======
-     const Real* dx, const Real& dt, const Real* time);
->>>>>>> 0a0e6fcf
+     const amrex::Real* dx, const amrex::Real& dt, const amrex::Real* time);
 
   void ca_corrrsrc
     (const int* lo, const int* hi,
@@ -679,14 +607,8 @@
      const BL_FORT_FAB_ARG_3D(xflux),
      const BL_FORT_FAB_ARG_3D(yflux),
      const BL_FORT_FAB_ARG_3D(zflux),
-<<<<<<< HEAD
      const amrex::Real* dx, const amrex::Real& dt, const amrex::Real* time,
-     const BL_FORT_FAB_ARG_3D(volume),
-     const amrex::Real& E_added, const amrex::Real* mom_added);
-=======
-     const Real* dx, const Real& dt, const Real* time,
      const BL_FORT_FAB_ARG_3D(volume));
->>>>>>> 0a0e6fcf
 
 #endif
 
