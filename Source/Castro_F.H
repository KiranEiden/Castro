--- conflicted
+++ resolved
@@ -599,9 +599,152 @@
     (const int* lo, const int* hi, BL_FORT_FAB_ARG_3D(f1), BL_FORT_FAB_ARG_3D(f2),
      const Real* dx, BL_FORT_FAB_ARG_3D(vol), Real* s);
 
-<<<<<<< HEAD
-BL_FORT_PROC_DECL(CA_ENFORCE_NONNEGATIVE_SPECIES,ca_enforce_nonnegative_species)
-    (BL_FORT_FAB_ARG(S_new), const int lo[], const int hi[]);
+  void ca_react_state
+    (const int* lo, const int* hi,
+     const BL_FORT_FAB_ARG_3D(state),
+     BL_FORT_FAB_ARG_3D(reactions),
+#ifdef TAU
+     const BL_FORT_FAB_ARG_3D(Tau),
+#endif
+     const Real& time, const Real& dt_react);
+#endif
+
+  void ca_tempdiffextrap
+    (const int* lo, const int* hi,
+     BL_FORT_FAB_ARG_3D(TempDiffTerm));
+  
+  void ca_fill_temp_cond
+    (const int* lo, const int* hi,
+     const BL_FORT_FAB_ARG_3D(state),
+#ifdef TAU
+     const BL_FORT_FAB_ARG_3D(tau_diff),
+#endif
+     const BL_FORT_FAB_ARG_3D(xcoeffs),
+     const BL_FORT_FAB_ARG_3D(ycoeffs),
+     const BL_FORT_FAB_ARG_3D(zcoeffs),
+     const Real* dx);
+  
+  void ca_fill_spec_coeff
+    (const int* lo, const int* hi,
+     const BL_FORT_FAB_ARG_3D(state),
+     const BL_FORT_FAB_ARG_3D(xcoeffs),
+     const BL_FORT_FAB_ARG_3D(ycoeffs),
+     const BL_FORT_FAB_ARG_3D(zcoeffs),
+     const Real* dx);
+
+  void ca_fill_first_visc_coeff
+    (const int* lo, const int* hi,
+     const BL_FORT_FAB_ARG_3D(state),
+     const BL_FORT_FAB_ARG_3D(xcoeffs),
+     const BL_FORT_FAB_ARG_3D(ycoeffs),
+     const BL_FORT_FAB_ARG_3D(zcoeffs),
+     const Real* dx);
+
+  void ca_fill_secnd_visc_coeff
+    (const int* lo, const int* hi,
+     const BL_FORT_FAB_ARG_3D(state),
+     const BL_FORT_FAB_ARG_3D(xcoeffs),
+     const BL_FORT_FAB_ARG_3D(ycoeffs),
+     const BL_FORT_FAB_ARG_3D(zcoeffs),
+     const Real* dx);
+  
+  void ca_compute_div_tau_u
+    (const int* lo, const int* hi,
+     const BL_FORT_FAB_ARG_3D(div_tau_u),
+     const BL_FORT_FAB_ARG_3D(state),
+     const Real* dx, const int* coord_type);
+
+#ifdef TAU
+  void ca_define_tau
+    (const int lo[], const int hi[],
+     const BL_FORT_FAB_ARG(tau_diff),
+     const BL_FORT_FAB_ARG(state),
+     const BL_FORT_FAB_ARG(grav),
+     const Real dx[]);
+#endif
+
+#ifdef AUX_UPDATE
+  void ca_auxupdate
+    (BL_FORT_FAB_ARG(state_old),
+     BL_FORT_FAB_ARG(state_new),
+     const int* lo, const int* hi,
+     const Real * dt);
+#endif  
+
+#ifdef SGS
+  void ca_reset_sgs
+    (BL_FORT_FAB_ARG(S_new), 
+     BL_FORT_FAB_ARG(sgs_old), 
+     BL_FORT_FAB_ARG(sgs_new), 
+     const int lo[], const int hi[], 
+     const int& verbose, const int& is_old, const Real& dt);
+#endif  
+
+#ifdef NEUTRINO
+  void ca_setgroup(const int& igroup);
+#endif  
+  
+}
+
+#ifdef DIMENSION_AGNOSTIC
+
+BL_FORT_PROC_DECL(CA_INITDATA,ca_initdata)
+    (const int& level, const Real& time, 
+     const int* lo, const int* hi,
+     const int& num_state,
+     BL_FORT_FAB_ARG_3D(state),
+     const Real* dx, const Real* xlo, const Real* xhi);
+
+#else
+
+BL_FORT_PROC_DECL(CA_INITDATA,ca_initdata)
+    (const int& level, const Real& time, 
+     const int* lo, const int* hi,
+     const int& num_state,
+     BL_FORT_FAB_ARG(state),
+     const Real* dx, const Real* xlo, const Real* xhi);
+
+#endif
+
+#ifdef MAESTRO_INIT
+BL_FORT_PROC_DECL(CA_INITDATA_MAESTRO,ca_initdata_maestro)
+  (const int* lo, const int* hi, const int& MAESTRO_init_type,
+     BL_FORT_FAB_ARG(state),
+     const Real dx[], const Real& dr,
+     const Real xlo[], const Real xhi[],
+     const Real p0[], const int& MAESTRO_npts_model, const int& level);
+
+BL_FORT_PROC_DECL(CA_INITDATA_MAKEMODEL,ca_initdata_makemodel)
+  (Real model[], const int& model_size, const int& MAESTRO_npts_model,
+   const Real rho0[], const Real tempbar[], 
+   const Real dx[], const Real& dr, const int& r_model_start);
+
+BL_FORT_PROC_DECL(CA_INITDATA_OVERWRITE,ca_initdata_overwrite)
+  (const int* lo, const int* hi, 
+   BL_FORT_FAB_ARG(state),
+   const Real model[], const int& model_size, const int& MAESTRO_npts_model, 
+   const Real dx[], const Real& dr, const Real xlo[], const Real xhi[],
+   const int& r_model_start);
+#endif
+
+#ifdef LEVELSET
+BL_FORT_PROC_DECL(CA_INITPHI,ca_initphi)
+    (const int& level, const Real& time, 
+     const int* lo, const int* hi,
+     const int& num_state,
+     BL_FORT_FAB_ARG(state),
+     int* type, ARLIM_P(type_lo), ARLIM_P(type_hi),
+     const Real dx[], const Real xlo[], const Real xhi[]);
+#endif
+
+#ifdef RADIATION
+BL_FORT_PROC_DECL(CA_INITRAD,ca_initrad)
+  (const int& level, const Real& time,
+   const int* lo, const int* hi,
+   const int& num_state,
+   BL_FORT_FAB_ARG(state),
+   const Real dx[], const Real xlo[], const Real xhi[]);
+#endif
 
 #ifdef SGS
 BL_FORT_PROC_DECL(CA_EXT_SRC,ca_ext_src)
@@ -633,190 +776,6 @@
      const Real* prob_lo, const Real* dx, 
      const Real* time, const Real* dt);
 #endif
-#endif
-
-#ifdef REACTIONS
-BL_FORT_PROC_DECL(CA_REACT_STATE,ca_react_state)
-=======
-  void ca_react_state
->>>>>>> 33296a5f
-    (const int* lo, const int* hi,
-     const BL_FORT_FAB_ARG_3D(state),
-     BL_FORT_FAB_ARG_3D(reactions),
-#ifdef TAU
-     const BL_FORT_FAB_ARG_3D(Tau),
-#endif
-     const Real& time, const Real& dt_react);
-#endif
-
-  void ca_tempdiffextrap
-    (const int* lo, const int* hi,
-     BL_FORT_FAB_ARG_3D(TempDiffTerm));
-  
-  void ca_fill_temp_cond
-    (const int* lo, const int* hi,
-     const BL_FORT_FAB_ARG_3D(state),
-#ifdef TAU
-     const BL_FORT_FAB_ARG_3D(tau_diff),
-#endif
-     const BL_FORT_FAB_ARG_3D(xcoeffs),
-     const BL_FORT_FAB_ARG_3D(ycoeffs),
-     const BL_FORT_FAB_ARG_3D(zcoeffs),
-     const Real* dx);
-  
-  void ca_fill_spec_coeff
-    (const int* lo, const int* hi,
-     const BL_FORT_FAB_ARG_3D(state),
-     const BL_FORT_FAB_ARG_3D(xcoeffs),
-     const BL_FORT_FAB_ARG_3D(ycoeffs),
-     const BL_FORT_FAB_ARG_3D(zcoeffs),
-     const Real* dx);
-
-  void ca_fill_first_visc_coeff
-    (const int* lo, const int* hi,
-     const BL_FORT_FAB_ARG_3D(state),
-     const BL_FORT_FAB_ARG_3D(xcoeffs),
-     const BL_FORT_FAB_ARG_3D(ycoeffs),
-     const BL_FORT_FAB_ARG_3D(zcoeffs),
-     const Real* dx);
-
-  void ca_fill_secnd_visc_coeff
-    (const int* lo, const int* hi,
-     const BL_FORT_FAB_ARG_3D(state),
-     const BL_FORT_FAB_ARG_3D(xcoeffs),
-     const BL_FORT_FAB_ARG_3D(ycoeffs),
-     const BL_FORT_FAB_ARG_3D(zcoeffs),
-     const Real* dx);
-  
-  void ca_compute_div_tau_u
-    (const int* lo, const int* hi,
-     const BL_FORT_FAB_ARG_3D(div_tau_u),
-     const BL_FORT_FAB_ARG_3D(state),
-     const Real* dx, const int* coord_type);
-
-#ifdef TAU
-  void ca_define_tau
-    (const int lo[], const int hi[],
-     const BL_FORT_FAB_ARG(tau_diff),
-     const BL_FORT_FAB_ARG(state),
-     const BL_FORT_FAB_ARG(grav),
-     const Real dx[]);
-#endif
-
-#ifdef AUX_UPDATE
-  void ca_auxupdate
-    (BL_FORT_FAB_ARG(state_old),
-     BL_FORT_FAB_ARG(state_new),
-     const int* lo, const int* hi,
-     const Real * dt);
-#endif  
-
-#ifdef SGS
-  void ca_reset_sgs
-    (BL_FORT_FAB_ARG(S_new), 
-     BL_FORT_FAB_ARG(sgs_old), 
-     BL_FORT_FAB_ARG(sgs_new), 
-     const int lo[], const int hi[], 
-     const int& verbose, const int& is_old, const Real& dt);
-#endif  
-
-#ifdef NEUTRINO
-  void ca_setgroup(const int& igroup);
-#endif  
-  
-}
-
-#ifdef DIMENSION_AGNOSTIC
-
-BL_FORT_PROC_DECL(CA_INITDATA,ca_initdata)
-    (const int& level, const Real& time, 
-     const int* lo, const int* hi,
-     const int& num_state,
-     BL_FORT_FAB_ARG_3D(state),
-     const Real* dx, const Real* xlo, const Real* xhi);
-
-#else
-
-BL_FORT_PROC_DECL(CA_INITDATA,ca_initdata)
-    (const int& level, const Real& time, 
-     const int* lo, const int* hi,
-     const int& num_state,
-     BL_FORT_FAB_ARG(state),
-     const Real* dx, const Real* xlo, const Real* xhi);
-
-#endif
-
-#ifdef MAESTRO_INIT
-BL_FORT_PROC_DECL(CA_INITDATA_MAESTRO,ca_initdata_maestro)
-  (const int* lo, const int* hi, const int& MAESTRO_init_type,
-     BL_FORT_FAB_ARG(state),
-     const Real dx[], const Real& dr,
-     const Real xlo[], const Real xhi[],
-     const Real p0[], const int& MAESTRO_npts_model, const int& level);
-
-BL_FORT_PROC_DECL(CA_INITDATA_MAKEMODEL,ca_initdata_makemodel)
-  (Real model[], const int& model_size, const int& MAESTRO_npts_model,
-   const Real rho0[], const Real tempbar[], 
-   const Real dx[], const Real& dr, const int& r_model_start);
-
-BL_FORT_PROC_DECL(CA_INITDATA_OVERWRITE,ca_initdata_overwrite)
-  (const int* lo, const int* hi, 
-   BL_FORT_FAB_ARG(state),
-   const Real model[], const int& model_size, const int& MAESTRO_npts_model, 
-   const Real dx[], const Real& dr, const Real xlo[], const Real xhi[],
-   const int& r_model_start);
-#endif
-
-#ifdef LEVELSET
-BL_FORT_PROC_DECL(CA_INITPHI,ca_initphi)
-    (const int& level, const Real& time, 
-     const int* lo, const int* hi,
-     const int& num_state,
-     BL_FORT_FAB_ARG(state),
-     int* type, ARLIM_P(type_lo), ARLIM_P(type_hi),
-     const Real dx[], const Real xlo[], const Real xhi[]);
-#endif
-
-#ifdef RADIATION
-BL_FORT_PROC_DECL(CA_INITRAD,ca_initrad)
-  (const int& level, const Real& time,
-   const int* lo, const int* hi,
-   const int& num_state,
-   BL_FORT_FAB_ARG(state),
-   const Real dx[], const Real xlo[], const Real xhi[]);
-#endif
-
-#ifdef SGS
-BL_FORT_PROC_DECL(CA_EXT_SRC,ca_ext_src)
-    (const int* lo, const int* hi,
-     BL_FORT_FAB_ARG(old_state),
-     BL_FORT_FAB_ARG(fluxx),
-     BL_FORT_FAB_ARG(fluxy),
-     BL_FORT_FAB_ARG(fluxz),
-     BL_FORT_FAB_ARG(ext_src),
-     BL_FORT_FAB_ARG(prod_sgs),
-     BL_FORT_FAB_ARG(diff_sgs),
-     BL_FORT_FAB_ARG(turb_src),
-     const Real* dx, const Real* time, const Real* dt);
-#else
-#ifdef DIMENSION_AGNOSTIC
-BL_FORT_PROC_DECL(CA_EXT_SRC,ca_ext_src)
-    (const int* lo, const int* hi,
-     const BL_FORT_FAB_ARG_3D(old_state),
-     const BL_FORT_FAB_ARG_3D(new_state),
-     BL_FORT_FAB_ARG_3D(ext_src),
-     const Real* prob_lo, const Real* dx, 
-     const Real* time, const Real* dt);
-#else
-BL_FORT_PROC_DECL(CA_EXT_SRC,ca_ext_src)
-    (const int* lo, const int* hi,
-     const BL_FORT_FAB_ARG(old_state),
-     const BL_FORT_FAB_ARG(new_state),
-     BL_FORT_FAB_ARG(ext_src),
-     const Real* prob_lo, const Real* dx, 
-     const Real* time, const Real* dt);
-#endif
-#endif
 
 /* problem-specific includes */
 #include <Problem_F.H>
