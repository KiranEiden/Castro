--- conflicted
+++ resolved
@@ -2383,14 +2383,11 @@
    for (MFIter mfi(grav_vector,true); mfi.isValid(); ++mfi)
    {
        const Box& bx = mfi.growntilebox();
-<<<<<<< HEAD
-       pm_add_to_grav(&point_mass,BL_TO_FORTRAN(grav_vector[mfi]),
-		      problo,dx,bx.loVect(),bx.hiVect());
-=======
-       BL_FORT_PROC_CALL(PM_ADD_TO_GRAV,pm_add_to_grav)
-           (&point_mass,BL_TO_FORTRAN_3D(phi[mfi]),BL_TO_FORTRAN_3D(grav_vector[mfi]),
-	    ZFILL(problo),ZFILL(dx),ARLIM_3D(bx.loVect()),ARLIM_3D(bx.hiVect()));
->>>>>>> fdc4c2db
+
+       pm_add_to_grav(&point_mass,BL_TO_FORTRAN_3D(phi[mfi]),
+		      BL_TO_FORTRAN_3D(grav_vector[mfi]),
+                      ZFILL(problo),ZFILL(dx),
+		      ARLIM_3D(bx.loVect()),ARLIM_3D(bx.hiVect()));
    }
 }
 #endif
