#include <cmath>
#include <limits>

#ifdef _OPENMP
#include <omp.h>
#endif

#include <AMReX_ParmParse.H>
#include "Gravity.H"
#include "Castro.H"
#include <Gravity_F.H>
#include <Castro_F.H>

#include <AMReX_FillPatchUtil.H>

#include <AMReX_FMultiGrid.H>

#define MAX_LEV 15

#include "gravity_defaults.H"

using namespace amrex;

#ifndef NDEBUG
int Gravity::test_solves  = 1;
#else
int Gravity::test_solves  = 0;
#endif
Real Gravity::max_radius_all_in_domain =  0.0;
Real Gravity::mass_offset    =  0.0;
int  Gravity::stencil_type   = CC_CROSS_STENCIL;

// ************************************************************************************** //

// Ggravity is defined as 4 * pi * G, where G is the gravitational constant.

// In CGS, this constant is currently
//      Gconst   =  6.67428e-8           cm^3/g/s^2 , which results in
//      Ggravity =  83.8503442814844e-8  cm^3/g/s^2

// ************************************************************************************** //

static Real Ggravity = 0.;

Array< Array<Real> > Gravity::radial_grav_old(MAX_LEV);
Array< Array<Real> > Gravity::radial_grav_new(MAX_LEV);
Array< Array<Real> > Gravity::radial_mass(MAX_LEV);
Array< Array<Real> > Gravity::radial_vol(MAX_LEV);
#ifdef GR_GRAV
Array< Array<Real> > Gravity::radial_pres(MAX_LEV);
#endif

Gravity::Gravity(Amr* Parent, int _finest_level, BCRec* _phys_bc, int _Density)
  :
    parent(Parent),
    LevelData(MAX_LEV),
    grad_phi_curr(MAX_LEV),
    grad_phi_prev(MAX_LEV),
    grids(Parent->boxArray()),
    dmap(Parent->DistributionMap()),
    abs_tol(MAX_LEV),
    rel_tol(MAX_LEV),
    level_solver_resnorm(MAX_LEV),
    volume(MAX_LEV),
    area(MAX_LEV),
    phys_bc(_phys_bc)
{
     Density = _Density;
     read_params();
     finest_level_allocated = -1;
     if (gravity_type == "PoissonGrav") make_mg_bc();
#if (BL_SPACEDIM > 1)
     if (gravity_type == "PoissonGrav") init_multipole_grav();
#endif
     max_rhs = 0.0;
}

Gravity::~Gravity() {}

void
Gravity::read_params ()
{
    static bool done = false;

    if (!done)
    {
        ParmParse pp("gravity");

#include "gravity_queries.H"

        if ( (gravity_type != "ConstantGrav") &&
	     (gravity_type != "PoissonGrav") &&
	     (gravity_type != "MonopoleGrav") &&
             (gravity_type != "PrescribedGrav") )
             {
                std::cout << "Sorry -- dont know this gravity type"  << std::endl;
        	amrex::Abort("Options are ConstantGrav, PoissonGrav, MonopoleGrav, or PrescribedGrav");
             }

        if (  gravity_type == "ConstantGrav")
        {
	  if ( Geometry::IsSPHERICAL() )
	      amrex::Abort("Can't use constant direction gravity with non-Cartesian coordinates");
        }

#if (BL_SPACEDIM == 1)
        if (gravity_type == "PoissonGrav")
        {
	  amrex::Abort(" gravity_type = PoissonGrav doesn't work well in 1-d -- please set gravity_type = MonopoleGrav");
        }
        else if (gravity_type == "MonopoleGrav" && !(Geometry::IsSPHERICAL()))
        {
	  amrex::Abort("Only use MonopoleGrav in 1D spherical coordinates");
        }
        else if (gravity_type == "ConstantGrav" && Geometry::IsSPHERICAL())
        {
	  amrex::Abort("Can't use constant gravity in 1D spherical coordinates");
        }

#elif (BL_SPACEDIM == 2)
        if (gravity_type == "MonopoleGrav" && Geometry::IsCartesian() )
        {
	  amrex::Abort(" gravity_type = MonopoleGrav doesn't make sense in 2D Cartesian coordinates");
        }
#endif

	if (pp.contains("get_g_from_phi") && !get_g_from_phi && gravity_type == "PoissonGrav")
	  if (ParallelDescriptor::IOProcessor())
	    std::cout << "Warning: gravity_type = PoissonGrav assumes get_g_from_phi is true" << std::endl;

	int nlevs = parent->maxLevel() + 1;

        // Allow run-time input of solver tolerance. If the user provides no value, set a reasonable default
	// value on the coarse level, and then increase it by ref_ratio**2 as the levels get finer to account
	// for the change in the absolute scale of the Laplacian. If the user provides one value, use that
	// on the coarse level, and increase it the same way for the fine levels. If the user provides more than
	// one value, we expect them to provide one for every level, and we do not apply the ref_ratio effect.

	int n_abs_tol = pp.countval("abs_tol");

	if (n_abs_tol <= 1) {

	    Real tol;

	    if (n_abs_tol == 1) {

		pp.get("abs_tol", tol);

	    } else {

		if (Geometry::IsCartesian())
		    tol = 1.e-11;
		else
		    tol = 1.e-10;

	    }

	    abs_tol[0] = tol;

	    // Account for the fact that on finer levels, the scale of the
	    // Laplacian changes due to the zone size changing. We assume
	    // dx == dy == dz, so it is fair to say that on each level the
	    // tolerance should increase by the factor ref_ratio**2, since
	    // in absolute terms the Laplacian increases by that ratio too.
	    // The actual tolerance we'll send in is the effective tolerance
	    // on the finest level that we solve for.

	    for (int lev = 1; lev < nlevs; ++lev)
		abs_tol[lev] = abs_tol[lev - 1] * std::pow(parent->refRatio(lev - 1)[0], 2);

	} else if (n_abs_tol >= nlevs) {

	    pp.getarr("abs_tol", abs_tol, 0, nlevs);

	} else {

	    amrex::Abort("If you are providing multiple values for abs_tol, you must provide at least one value for every level up to amr.max_level.");

	}

	// For the relative tolerance, we can again accept a single scalar (same for all levels)
	// or one for all levels. The default value is zero, so that we only use the absolute tolerance.
	// The multigrid always chooses the looser of the two criteria in determining whether the solve
	// has converged.

	// Note that the parameter rel_tol used to be known as ml_tol, so if we detect that the user has
	// set ml_tol but not rel_tol, we'll accept that for specifying the relative tolerance. ml_tol
	// is now considered deprecated and will be removed in a future release.

	std::string rel_tol_name = "rel_tol";

	if (pp.contains("ml_tol")) {

	    amrex::Warning("The gravity parameter ml_tol has been renamed rel_tol. ml_tol is now deprecated.");

	    if (!pp.contains("rel_tol"))
		rel_tol_name = "ml_tol";

	}

	int n_rel_tol = pp.countval(rel_tol_name.c_str());

	if (n_rel_tol <= 1) {

	    Real tol;

	    if (n_rel_tol == 1) {

		pp.get(rel_tol_name.c_str(), tol);

	    } else {

		tol = 0.0;

	    }

	    for (int lev = 0; lev < MAX_LEV; ++lev)
		rel_tol[lev] = tol;

	} else if (n_rel_tol >= nlevs) {

	    pp.getarr(rel_tol_name.c_str(), rel_tol, 0, nlevs);

	} else {

	    amrex::Abort("If you are providing multiple values for rel_tol, you must provide at least one value for every level up to amr.max_level.");

	}

	// Warn user about obsolete tolerance parameters.

	if (pp.contains("delta_tol"))
	    amrex::Warning("The gravity parameter delta_tol is no longer used.");

	if (pp.contains("sl_tol"))
	    amrex::Warning("The gravity parameter sl_tol is no longer used.");

        Real Gconst;
        get_grav_const(&Gconst);
        Ggravity = 4.0 * M_PI * Gconst;
        if (verbose > 1 && ParallelDescriptor::IOProcessor())
        {
           std::cout << "Getting Gconst from constants: " << Gconst << std::endl;
           std::cout << "Using " << Ggravity << " for 4 pi G in Gravity.cpp " << std::endl;
        }

        done = true;
    }
}

void
Gravity::set_numpts_in_gravity (int numpts)
{
  numpts_at_level = numpts;
}

void
Gravity::install_level (int                   level,
                        AmrLevel*             level_data,
                        MultiFab&             _volume,
                        MultiFab*             _area)
{
    if (verbose > 1 && ParallelDescriptor::IOProcessor())
        std::cout << "Installing Gravity level " << level << '\n';

    LevelData[level] = level_data;

    volume[level] = &_volume;

    area[level] = _area;

    level_solver_resnorm[level] = 0.0;

    if (gravity_type == "PoissonGrav") {

<<<<<<< HEAD
       const DistributionMapping& dm = level_data->DistributionMap();

       // For code cleanliness purposes, we'll define grad_phi to have components
       // in three spatial dimensions, but there's no need to actually allocate space
       // here for unused dimensions.

       grad_phi_prev[level].resize(BL_SPACEDIM);
=======
       grad_phi_prev[level].clear();
       grad_phi_prev[level].resize(BL_SPACEDIM,PArrayManage);
>>>>>>> fdaf8b7c
       for (int n=0; n<BL_SPACEDIM; ++n)
           grad_phi_prev[level][n].reset(new MultiFab(level_data->getEdgeBoxArray(n),dm,1,1));

       grad_phi_curr[level].resize(BL_SPACEDIM);
       for (int n=0; n<BL_SPACEDIM; ++n)
           grad_phi_curr[level][n].reset(new MultiFab(level_data->getEdgeBoxArray(n),dm,1,1));

    } else if (gravity_type == "MonopoleGrav") {

        if (!Geometry::isAllPeriodic())
        {
           int n1d = drdxfac*numpts_at_level;

           radial_grav_old[level].resize(n1d);
           radial_grav_new[level].resize(n1d);
           radial_mass[level].resize(n1d);
           radial_vol[level].resize(n1d);
#ifdef GR_GRAV
           radial_pres[level].resize(n1d);
#endif
        }

    }

    // Compute the maximum radius at which all the mass at that radius is in the domain,
    //   assuming that the "hi" side of the domain is away from the center.
#if (BL_SPACEDIM > 1)
    if (level == 0)
    {
        Real center[3];
        get_center(center);
        Real x = Geometry::ProbHi(0) - center[0];
        Real y = Geometry::ProbHi(1) - center[1];
        max_radius_all_in_domain = std::min(x,y);
#if (BL_SPACEDIM == 3)
        Real z = Geometry::ProbHi(2) - center[2];
        max_radius_all_in_domain = std::min(max_radius_all_in_domain,z);
#endif
        if (verbose && ParallelDescriptor::IOProcessor())
            std::cout << "Maximum radius for which the mass is contained in the domain: "
                      << max_radius_all_in_domain << std::endl;
    }
#endif

    finest_level_allocated = level;
}

std::string Gravity::get_gravity_type()
{
  return gravity_type;
}

Real Gravity::get_const_grav()
{
  return const_grav;
}

int Gravity::NoSync()
{
  return no_sync;
}

int Gravity::NoComposite()
{
  return no_composite;
}

int Gravity::DoCompositeCorrection()
{
  return do_composite_phi_correction;
}

int Gravity::test_results_of_solves()
{
  return test_solves;
}

Array<std::unique_ptr<MultiFab> >&
Gravity::get_grad_phi_prev(int level)
{
  return grad_phi_prev[level];
}

MultiFab*
Gravity::get_grad_phi_prev_comp(int level, int comp)
{
  return grad_phi_prev[level][comp].get();
}

Array<std::unique_ptr<MultiFab> >&
Gravity::get_grad_phi_curr(int level)
{
  return grad_phi_curr[level];
}

void
Gravity::plus_grad_phi_curr(int level, Array<std::unique_ptr<MultiFab> >& addend)
{
  for (int n = 0; n < BL_SPACEDIM; n++)
    grad_phi_curr[level][n]->plus(*addend[n],0,1,0);
}

void
Gravity::swapTimeLevels (int level)
{
    if (gravity_type == "PoissonGrav") {
	for (int n=0; n < BL_SPACEDIM; n++) {
	    std::swap(grad_phi_prev[level][n], grad_phi_curr[level][n]);
	    grad_phi_curr[level][n]->setVal(1.e50);
	}
    }
}

void
Gravity::solve_for_phi (int               level,
			MultiFab&         phi,
                        const Array<MultiFab*>& grad_phi,
			int               is_new)
{
    BL_PROFILE("Gravity::solve_for_phi()");

    if (verbose && ParallelDescriptor::IOProcessor())
	std::cout << " ... solve for phi at level " << level << std::endl;

    const Real strt = ParallelDescriptor::second();

    if (is_new == 0) sanity_check(level);

    Real time;
    if (is_new == 1) {
      time = LevelData[level]->get_state_data(PhiGrav_Type).curTime();
    } else {
      time = LevelData[level]->get_state_data(PhiGrav_Type).prevTime();
    }

    // If we are below max_solve_level, do the Poisson solve.
    // Otherwise, interpolate using a fillpatch from max_solve_level.

    if (level <= max_solve_level) {

      Array<MultiFab*> phi_p(1, &phi);

      const auto& rhs = get_rhs(level, 1, is_new);

      Array< Array<MultiFab*> > grad_phi_p(1);
      grad_phi_p[0].resize(BL_SPACEDIM);
      for (int i = 0; i < BL_SPACEDIM ; i++) {
	  grad_phi_p[0][i] = grad_phi[i];
      }

      Array<MultiFab*> res_null;

      level_solver_resnorm[level] = solve_phi_with_fmg(level, level,
						       phi_p,
						       amrex::GetArrOfPtrs(rhs),
						       grad_phi_p,
						       res_null,
						       time);

    }
    else {

      LevelData[level]->FillCoarsePatch(phi,0,time,PhiGrav_Type,0,1,1);

    }

    if (verbose)
    {
        const int IOProc = ParallelDescriptor::IOProcessorNumber();
        Real      end    = ParallelDescriptor::second() - strt;

#ifdef BL_LAZY
	Lazy::QueueReduction( [=] () mutable {
#endif
        ParallelDescriptor::ReduceRealMax(end,IOProc);
        if (ParallelDescriptor::IOProcessor())
            std::cout << "Gravity::solve_for_phi() time = " << end << std::endl;
#ifdef BL_LAZY
	});
#endif
    }
}

void
Gravity::solve_for_delta_phi (int                        crse_level,
                              int                        fine_level,
			      const Array<MultiFab*>&          rhs,
                              const Array<MultiFab*>&          delta_phi,
                              const Array<Array<MultiFab*> >&  grad_delta_phi)
{
    BL_PROFILE("Gravity::solve_for_delta_phi()");

    int nlevs = fine_level - crse_level + 1;

    BL_ASSERT(grad_delta_phi.size() == nlevs);
    BL_ASSERT(delta_phi.size() == nlevs);

    if (verbose && ParallelDescriptor::IOProcessor()) {
      std::cout << "... solving for delta_phi at crse_level = " << crse_level << std::endl;
      std::cout << "...                    up to fine_level = " << fine_level << std::endl;
    }

    Array<Geometry> geom(nlevs);

    for (int ilev = 0; ilev < nlevs; ++ilev) {
	int amr_lev = ilev + crse_level;
	geom[ilev] = parent->Geom(amr_lev);
    }

    IntVect crse_ratio = crse_level > 0 ? parent->refRatio(crse_level-1)
                                        : IntVect::TheZeroVector();

    FMultiGrid fmg(geom, crse_level, crse_ratio);

    if (crse_level == 0 && !Geometry::isAllPeriodic()) {
	fmg.set_bc(mg_bc, *delta_phi[0]);
    } else {
	fmg.set_bc(mg_bc);
    }

    Array<Array<std::unique_ptr<MultiFab> > > coeffs(nlevs);
#if (BL_SPACEDIM < 3)
    if (Geometry::IsSPHERICAL() || Geometry::IsRZ() )
    {
	for (int ilev = 0; ilev < nlevs; ++ilev) {
	    int amr_lev = ilev + crse_level;
	    coeffs[ilev].resize(BL_SPACEDIM);
	    for (int i = 0; i < BL_SPACEDIM ; i++) {
		coeffs[ilev][i].reset(new MultiFab(amrex::convert(grids[amr_lev],
                                                                  IntVect::TheDimensionVector(i)),
                                                   dmap[amr_lev], 1, 0));
						   
		coeffs[ilev][i]->setVal(1.0);
	    }

	    applyMetricTerms(amr_lev, *rhs[ilev], amrex::GetArrOfPtrs(coeffs[ilev]));
	}

	fmg.set_gravity_coeffs(amrex::GetArrOfArrOfPtrs(coeffs));
    }
    else
#endif
    {
	fmg.set_const_gravity_coeffs();
    }

    Real rel_eps = 0.0;
    Real abs_eps = level_solver_resnorm[crse_level];
    for (int lev = crse_level+1; lev <= fine_level; lev++)
	abs_eps = std::max(abs_eps,level_solver_resnorm[lev]);

    int need_grad_phi = 1;
    int always_use_bnorm = (Geometry::isAllPeriodic()) ? 0 : 1;
    fmg.solve(delta_phi, rhs, rel_eps, abs_eps, always_use_bnorm, need_grad_phi);

    fmg.get_fluxes(grad_delta_phi);

#if (BL_SPACEDIM < 3)
    if (Geometry::IsSPHERICAL() || Geometry::IsRZ() ) {
	for (int ilev = 0; ilev < nlevs; ++ilev)
	{
	    int amr_lev = ilev + crse_level;
	    unweight_edges(amr_lev, grad_delta_phi[ilev]);
	}
    }
#endif
}

void
Gravity::gravity_sync (int crse_level, int fine_level, const Array<MultiFab*>& drho, const Array<MultiFab*>& dphi)
{
    BL_PROFILE("Gravity::gravity_sync()");

    BL_ASSERT(parent->finestLevel()>crse_level);
    if (verbose && ParallelDescriptor::IOProcessor()) {
          std::cout << " ... gravity_sync at crse_level " << crse_level << '\n';
          std::cout << " ...     up to finest_level     " << fine_level << '\n';
    }

    const Geometry& crse_geom = parent->Geom(crse_level);
    const Box& crse_domain = crse_geom.Domain();

    int nlevs = fine_level - crse_level + 1;

    // Construct delta(phi) and delta(grad_phi). delta(phi)
    // needs a ghost zone for holding the boundary condition
    // in the same way that phi does.

    Array<std::unique_ptr<MultiFab> > delta_phi(nlevs);

    for (int lev = crse_level; lev <= fine_level; ++lev) {
	delta_phi[lev - crse_level].reset(new MultiFab(grids[lev], dmap[lev], 1, 1));
	delta_phi[lev - crse_level]->setVal(0.0);
    }

    Array< Array<std::unique_ptr<MultiFab> > > ec_gdPhi(nlevs);

    for (int lev = crse_level; lev <= fine_level; ++lev) {
	ec_gdPhi[lev - crse_level].resize(BL_SPACEDIM);

	const DistributionMapping& dm = LevelData[lev]->DistributionMap();
        for (int n = 0; n < BL_SPACEDIM; ++n) {
	    ec_gdPhi[lev - crse_level][n].reset(new MultiFab(LevelData[lev]->getEdgeBoxArray(n), dm, 1, 0));
	    ec_gdPhi[lev - crse_level][n]->setVal(0.0);
	}
    }

    // Construct a container for the right-hand-side (4 * pi * G * drho + dphi).
    // dphi appears in the construction of the boundary conditions because it
    // indirectly represents a change in mass on the domain (the mass motion that
    // occurs on the fine grid, whose gravitational effects are now indirectly
    // being propagated to the coarse grid).

    // We will temporarily leave the RHS divided by (4 * pi * G) because that
    // is the form expected by the boundary condition routine.

    Array<std::unique_ptr<MultiFab> > rhs(nlevs);

    for (int lev = crse_level; lev <= fine_level; ++lev) {
	rhs[lev - crse_level].reset( new MultiFab(LevelData[lev]->boxArray(), LevelData[lev]->DistributionMap(), 1, 0));
	MultiFab::Copy(*rhs[lev - crse_level], *dphi[lev - crse_level], 0, 0, 1, 0);
	rhs[lev - crse_level]->mult(1.0 / Ggravity);
	MultiFab::Add(*rhs[lev - crse_level], *drho[lev - crse_level], 0, 0, 1, 0);
    }

    // Construct the boundary conditions for the Poisson solve.

    if (crse_level == 0 && !crse_geom.isAllPeriodic()) {

	if (verbose && ParallelDescriptor::IOProcessor())
         std::cout << " ... Making bc's for delta_phi at crse_level 0"  << std::endl;

#if (BL_SPACEDIM == 3)
      if ( direct_sum_bcs )
          fill_direct_sum_BCs(crse_level,fine_level,amrex::GetArrOfPtrs(rhs),*delta_phi[crse_level]);
      else {
          fill_multipole_BCs(crse_level,fine_level,amrex::GetArrOfPtrs(rhs),*delta_phi[crse_level]);
      }
#elif (BL_SPACEDIM == 2)
      if (lnum > 0) {
          fill_multipole_BCs(crse_level,fine_level,amrex::GetArrOfPtrs(rhs),*delta_phi[crse_level]);
      } else {
	int fill_interior = 0;
	make_radial_phi(crse_level,*rhs[0],*delta_phi[crse_level],fill_interior);
      }
#else
      int fill_interior = 0;
      make_radial_phi(crse_level,*rhs[0],*delta_phi[crse_level],fill_interior);
#endif

    }

    // Restore the factor of (4 * pi * G) for the Poisson solve.
    for (int lev = crse_level; lev <= fine_level; ++lev)
	rhs[lev - crse_level]->mult(Ggravity);

    // In the all-periodic case we enforce that the RHS sums to zero.
    // We only do this if we're periodic and the coarse level covers the whole domain.
    // In principle this could be true for level > 0, so we'll test on whether the number
    // of points on the level is equal to the number of points possible on the level.
    // Note that since we did the average-down, we can stick with the data on the coarse
    // level since the averaging down is conservative.

    if (crse_geom.isAllPeriodic() && (grids[crse_level].numPts() == crse_domain.numPts()))
    {

	// We assume that if we're fully periodic then we're going to be in Cartesian
	// coordinates, so to get the average value of the RHS we can divide the sum
	// of the RHS by the number of points. This correction should probably be
	// volume weighted if we somehow got here without being Cartesian.

	Real local_correction = rhs[0]->sum() / grids[crse_level].numPts();

        if (verbose && ParallelDescriptor::IOProcessor())
            std::cout << "WARNING: Adjusting RHS in gravity_sync solve by " << local_correction << '\n';

	for (int lev = fine_level; lev >= crse_level; --lev)
	    rhs[lev-crse_level]->plus(-local_correction, 0, 1, 0);

    }

    // Do multi-level solve for delta_phi.

    solve_for_delta_phi(crse_level, fine_level, 
			amrex::GetArrOfPtrs(rhs),
			amrex::GetArrOfPtrs(delta_phi),
			amrex::GetArrOfArrOfPtrs(ec_gdPhi));

    // In the all-periodic case we enforce that delta_phi averages to zero.

    if (crse_geom.isAllPeriodic() && (grids[crse_level].numPts() == crse_domain.numPts()) ) {

	Real local_correction = delta_phi[0]->sum() / grids[crse_level].numPts();

	for (int lev = crse_level; lev <= fine_level; ++lev)
	    delta_phi[lev - crse_level]->plus(-local_correction, 0, 1, 1);

    }

    // Add delta_phi to phi_new, and grad(delta_phi) to grad(delta_phi_curr) on each level.
    // Update the cell-centered gravity too.

    for (int lev = crse_level; lev <= fine_level; lev++) {

	LevelData[lev]->get_new_data(PhiGrav_Type).plus(*delta_phi[lev - crse_level], 0, 1, 0);

	for (int n = 0; n < BL_SPACEDIM; n++)
	    grad_phi_curr[lev][n]->plus(*ec_gdPhi[lev - crse_level][n], 0, 1, 0);

    	get_new_grav_vector(lev, LevelData[lev]->get_new_data(Gravity_Type),
			    LevelData[lev]->get_state_data(State_Type).curTime());

    }

    int is_new = 1;

    for (int lev = fine_level-1; lev >= crse_level; --lev)
    {

	// Average phi_new from fine to coarse level

	const IntVect& ratio = parent->refRatio(lev);

	amrex::average_down(LevelData[lev+1]->get_new_data(PhiGrav_Type),
			     LevelData[lev  ]->get_new_data(PhiGrav_Type),
			     0, 1, ratio);

	// Average the edge-based grad_phi from finer to coarser level

	average_fine_ec_onto_crse_ec(lev, is_new);

	// Average down the gravitational acceleration too.

	amrex::average_down(LevelData[lev+1]->get_new_data(Gravity_Type),
			     LevelData[lev  ]->get_new_data(Gravity_Type),
			     0, 1, ratio);

    }

}

void
Gravity::GetCrsePhi(int level,
                    MultiFab& phi_crse,
                    Real      time      )
{
    BL_ASSERT(level!=0);

    const Real t_old = LevelData[level-1]->get_state_data(PhiGrav_Type).prevTime();
    const Real t_new = LevelData[level-1]->get_state_data(PhiGrav_Type).curTime();
    Real alpha = (time - t_old)/(t_new - t_old);
    Real omalpha = 1.0 - alpha;

    phi_crse.clear();
    phi_crse.define(grids[level-1], dmap[level-1], 1, 1); // BUT NOTE we don't trust phi's ghost cells.
#ifdef _OPENMP
#pragma omp parallel
#endif
    {
	FArrayBox PhiCrseTemp;
	for (MFIter mfi(phi_crse,true); mfi.isValid(); ++mfi)
        {
	    const Box& gtbx = mfi.growntilebox();

	    PhiCrseTemp.resize(gtbx,1);

	    PhiCrseTemp.copy(LevelData[level-1]->get_old_data(PhiGrav_Type)[mfi]);
	    PhiCrseTemp.mult(omalpha);

	    phi_crse[mfi].copy(LevelData[level-1]->get_new_data(PhiGrav_Type)[mfi], gtbx);
	    phi_crse[mfi].mult(alpha, gtbx);
	    phi_crse[mfi].plus(PhiCrseTemp);
	}
    }

    const Geometry& geom = parent->Geom(level-1);
    phi_crse.FillBoundary(geom.periodicity());
}

void
Gravity::multilevel_solve_for_new_phi (int level, int finest_level, int use_previous_phi_as_guess)
{
    BL_PROFILE("Gravity::multilevel_solve_for_new_phi()");

    if (verbose && ParallelDescriptor::IOProcessor())
      std::cout << "... multilevel solve for new phi at base level " << level << " to finest level " << finest_level << std::endl;

    for (int lev = level; lev <= finest_level; lev++) {
       BL_ASSERT(grad_phi_curr[lev].size()==BL_SPACEDIM);
       for (int n=0; n<BL_SPACEDIM; ++n)
       {
           grad_phi_curr[lev][n].reset(new MultiFab(LevelData[lev]->getEdgeBoxArray(n),
						    LevelData[lev]->DistributionMap(),1,1));
       }
    }

    int is_new = 1;
    actual_multilevel_solve(level,finest_level,amrex::GetArrOfArrOfPtrs(grad_phi_curr),
			    is_new,use_previous_phi_as_guess);
}

void
Gravity::actual_multilevel_solve (int crse_level, int finest_level,
                                  const Array<Array<MultiFab*> >& grad_phi,
				  int is_new,
                                  int use_previous_phi_as_guess)
{
    BL_PROFILE("Gravity::actual_multilevel_solve()");

    for (int ilev = crse_level; ilev <= finest_level ; ++ilev)
        sanity_check(ilev);

    int nlevels = finest_level - crse_level + 1;

    Array<MultiFab*> phi_p(nlevels);
    for (int ilev = 0; ilev < nlevels; ilev++)
    {
	int amr_lev = ilev + crse_level;
	if (is_new == 1) {
	    phi_p[ilev] = &LevelData[amr_lev]->get_new_data(PhiGrav_Type);
	} else {
	    phi_p[ilev] = &LevelData[amr_lev]->get_old_data(PhiGrav_Type);
	}

	if (!use_previous_phi_as_guess)
	    phi_p[ilev]->setVal(0.);
    }

    const auto& rhs = get_rhs(crse_level, nlevels, is_new);

    if (!use_previous_phi_as_guess && crse_level == 0 && !Geometry::isAllPeriodic())
    {
	make_radial_phi(0, *rhs[0], *phi_p[0], 1);
    }

    Array<Array<MultiFab*> > grad_phi_p(nlevels);
    for (int ilev = 0; ilev < nlevels; ilev++)
    {
	int amr_lev = ilev + crse_level;
	grad_phi_p[ilev] = grad_phi[amr_lev];
    }

    Real time;
    if (is_new == 1) {
	time = LevelData[crse_level]->get_state_data(PhiGrav_Type).curTime();
    } else {
	time = LevelData[crse_level]->get_state_data(PhiGrav_Type).prevTime();
    }

    int fine_level = std::min(finest_level, max_solve_level);

    if (fine_level >= crse_level) {

      Array<MultiFab*> res_null;
      solve_phi_with_fmg(crse_level, fine_level,
			 phi_p, amrex::GetArrOfPtrs(rhs), grad_phi_p, res_null,
			 time);

      // Average phi from fine to coarse level
      for (int amr_lev = fine_level; amr_lev > crse_level; amr_lev--)
	{
	  const IntVect& ratio = parent->refRatio(amr_lev-1);
	  if (is_new == 1)
	    {
	      amrex::average_down(LevelData[amr_lev  ]->get_new_data(PhiGrav_Type),
				   LevelData[amr_lev-1]->get_new_data(PhiGrav_Type),
				   0, 1, ratio);
	    }
	  else if (is_new == 0)
	    {
	      amrex::average_down(LevelData[amr_lev  ]->get_old_data(PhiGrav_Type),
				   LevelData[amr_lev-1]->get_old_data(PhiGrav_Type),
				   0, 1, ratio);
	    }

	}

      // Average grad_phi from fine to coarse level
      for (int amr_lev = fine_level; amr_lev > crse_level; amr_lev--)
	average_fine_ec_onto_crse_ec(amr_lev-1,is_new);

    }

    // For all levels on which we're not doing the solve, interpolate from
    // the coarsest level with correct data. Note that since FillCoarsePatch
    // fills from the coarse level just below it, we need to fill from the
    // lowest level upwards using successive interpolations.

    for (int amr_lev = max_solve_level+1; amr_lev <= finest_level; amr_lev++) {

      // Interpolate the potential.

      if (is_new == 1) {

	MultiFab& phi = LevelData[amr_lev]->get_new_data(PhiGrav_Type);

	LevelData[amr_lev]->FillCoarsePatch(phi,0,time,PhiGrav_Type,0,1,1);

      }
      else {

	MultiFab& phi = LevelData[amr_lev]->get_old_data(PhiGrav_Type);

	LevelData[amr_lev]->FillCoarsePatch(phi,0,time,PhiGrav_Type,0,1,1);

      }

      // Interpolate the grad_phi.

      // Instantiate a bare physical BC function for grad_phi. It doesn't do anything
      // since the fine levels for Poisson gravity do not touch the physical boundary.

      GradPhiPhysBCFunct gp_phys_bc;

      // We need to use a nodal interpolater.

      Interpolater* gp_interp = &node_bilinear_interp;

      // For the BCs, we will use the Gravity_Type BCs for convenience, but these will
      // not do anything because we do not fill on physical boundaries.

      const Array<BCRec>& gp_bcs = LevelData[amr_lev]->get_desc_lst()[Gravity_Type].getBCs();

      for (int n = 0; n < BL_SPACEDIM; ++n) {
	  amrex::InterpFromCoarseLevel(*grad_phi[amr_lev][n], time, *grad_phi[amr_lev-1][n],
					0, 0, 1,
					parent->Geom(amr_lev-1), parent->Geom(amr_lev),
					gp_phys_bc, gp_phys_bc, parent->refRatio(amr_lev-1),
					gp_interp, gp_bcs);
      }

    }
}

void
Gravity::get_old_grav_vector(int level, MultiFab& grav_vector, Real time)
{
    BL_PROFILE("Gravity::get_old_grav_vector()");

    int ng = grav_vector.nGrow();

    // Fill data from the level below if we're not doing a solve on this level.

    if (level > max_solve_level) {

      LevelData[level]->FillCoarsePatch(grav_vector,0,time,Gravity_Type,0,3,ng);

      return;

    }

    // Note that grav_vector coming into this routine always has three components.
    // So we'll define a temporary MultiFab with BL_SPACEDIM dimensions.
    // Then at the end we'll copy in all BL_SPACEDIM dimensions from this into
    // the outgoing grav_vector, leaving any higher dimensions unchanged.

    MultiFab grav(grids[level], dmap[level], BL_SPACEDIM, ng);
    grav.setVal(0.0,ng);

    if (gravity_type == "ConstantGrav") {

       // Set to constant value in the BL_SPACEDIM direction and zero in all others.

       grav.setVal(const_grav,BL_SPACEDIM-1,1,ng);

    } else if (gravity_type == "MonopoleGrav") {

       const Real prev_time = LevelData[level]->get_state_data(State_Type).prevTime();
       make_radial_gravity(level,prev_time,radial_grav_old[level]);
       interpolate_monopole_grav(level,radial_grav_old[level],grav);

    } else if (gravity_type == "PrescribedGrav") {

	MultiFab& phi = LevelData[level]->get_old_data(PhiGrav_Type);
      make_prescribed_grav(level,time,grav,phi);

    } else if (gravity_type == "PoissonGrav") {

       const Geometry& geom = parent->Geom(level);
       amrex::average_face_to_cellcenter(grav, amrex::GetArrOfConstPtrs(grad_phi_prev[level]), geom);
       grav.mult(-1.0, ng); // g = - grad(phi)

    } else {
       amrex::Abort("Unknown gravity_type in get_old_grav_vector");
    }

    // Do the copy to the output vector.

    for (int dir = 0; dir < 3; dir++) {
	if (dir < BL_SPACEDIM) {
	    MultiFab::Copy(grav_vector, grav, dir, dir, 1, ng);
	} else {
	    grav_vector.setVal(0.,dir,1,ng);
	}
    }

#if (BL_SPACEDIM > 1)
    if (gravity_type != "ConstantGrav") {
	// Fill ghost cells
	AmrLevel* amrlev = &parent->getLevel(level) ;
	AmrLevel::FillPatch(*amrlev,grav_vector,ng,time,Gravity_Type,0,BL_SPACEDIM);
    }
#endif

#ifdef POINTMASS
    Castro* cs = dynamic_cast<Castro*>(&parent->getLevel(level));
    Real point_mass = cs->get_point_mass();
    MultiFab& phi = LevelData[level]->get_old_data(PhiGrav_Type);
    add_pointmass_to_gravity(level,phi,grav_vector,point_mass);
#endif
}

void
Gravity::get_new_grav_vector(int level, MultiFab& grav_vector, Real time)
{
    BL_PROFILE("Gravity::get_new_grav_vector()");

    int ng = grav_vector.nGrow();

    // Fill data from the level below if we're not doing a solve on this level.

    if (level > max_solve_level) {

      LevelData[level]->FillCoarsePatch(grav_vector,0,time,Gravity_Type,0,3,ng);

      return;

    }

    // Note that grav_vector coming into this routine always has three components.
    // So we'll define a temporary MultiFab with BL_SPACEDIM dimensions.
    // Then at the end we'll copy in all BL_SPACEDIM dimensions from this into
    // the outgoing grav_vector, leaving any higher dimensions unchanged.

    MultiFab grav(grids[level],dmap[level],BL_SPACEDIM,ng);
    grav.setVal(0.0,ng);

    if (gravity_type == "ConstantGrav") {

       // Set to constant value in the BL_SPACEDIM direction
       grav.setVal(const_grav,BL_SPACEDIM-1,1,ng);

    } else if (gravity_type == "MonopoleGrav") {

	// We always fill radial_grav_new (at every level)
	const Real cur_time = LevelData[level]->get_state_data(State_Type).curTime();
	make_radial_gravity(level,cur_time,radial_grav_new[level]);
	interpolate_monopole_grav(level,radial_grav_new[level],grav);

    } else if (gravity_type == "PrescribedGrav") {

    MultiFab& phi = LevelData[level]->get_new_data(PhiGrav_Type);
    make_prescribed_grav(level,time,grav,phi);

    } else if (gravity_type == "PoissonGrav") {

	const Geometry& geom = parent->Geom(level);
	amrex::average_face_to_cellcenter(grav, amrex::GetArrOfConstPtrs(grad_phi_curr[level]), geom);
	grav.mult(-1.0, ng); // g = - grad(phi)

    } else {
       amrex::Abort("Unknown gravity_type in get_new_grav_vector");
    }

    // Do the copy to the output vector.

    for (int dir = 0; dir < 3; dir++) {
	if (dir < BL_SPACEDIM) {
	    MultiFab::Copy(grav_vector, grav, dir, dir, 1, ng);
	} else {
	    grav_vector.setVal(0.,dir,1,ng);
	}
    }

#if (BL_SPACEDIM > 1)
    if (gravity_type != "ConstantGrav" && ng>0) {
	// Fill ghost cells
	AmrLevel* amrlev = &parent->getLevel(level) ;
	AmrLevel::FillPatch(*amrlev,grav_vector,ng,time,Gravity_Type,0,BL_SPACEDIM);
    }
#endif

#ifdef POINTMASS
    Castro* cs = dynamic_cast<Castro*>(&parent->getLevel(level));
    Real point_mass = cs->get_point_mass();
    MultiFab& phi = LevelData[level]->get_new_data(PhiGrav_Type);
    add_pointmass_to_gravity(level,phi,grav_vector,point_mass);
#endif
}

void
Gravity::test_level_grad_phi_prev(int level)
{
    BL_PROFILE("Gravity::test_level_grad_phi_prev()");

    // Fill the RHS for the solve
    MultiFab& S_old = LevelData[level]->get_old_data(State_Type);
    MultiFab Rhs(grids[level],dmap[level],1,0);
    MultiFab::Copy(Rhs,S_old,Density,0,1,0);

    // This is a correction for fully periodic domains only
    if ( Geometry::isAllPeriodic() )
    {
       if (verbose && ParallelDescriptor::IOProcessor() && mass_offset != 0.0)
          std::cout << " ... subtracting average density from RHS at level ... "
                    << level << " " << mass_offset << std::endl;
       Rhs.plus(-mass_offset,0,1,0);
    }

    Rhs.mult(Ggravity);

    if (verbose) {
       Real rhsnorm = Rhs.norm0();
       if (ParallelDescriptor::IOProcessor()) {
          std::cout << "... test_level_grad_phi_prev at level " << level << std::endl;
          std::cout << "       norm of RHS             " << rhsnorm << std::endl;
       }
    }

    const Real* dx     = parent->Geom(level).CellSize();
    const Real* problo = parent->Geom(level).ProbLo();
    int coord_type     = Geometry::Coord();

#ifdef _OPENMP
#pragma omp parallel
#endif
    for (MFIter mfi(Rhs,true); mfi.isValid(); ++mfi)
    {
        const Box& bx = mfi.tilebox();
        // Test whether using the edge-based gradients
        //   to compute Div(Grad(Phi)) satisfies Lap(phi) = RHS
        // Fill the RHS array with the residual
        ca_test_residual(bx.loVect(), bx.hiVect(),
			 BL_TO_FORTRAN(Rhs[mfi]),
			 D_DECL(BL_TO_FORTRAN((*grad_phi_prev[level][0])[mfi]),
				BL_TO_FORTRAN((*grad_phi_prev[level][1])[mfi]),
				BL_TO_FORTRAN((*grad_phi_prev[level][2])[mfi])),
			 dx,problo,&coord_type);
    }
    if (verbose) {
       Real resnorm = Rhs.norm0();
//     Real gppxnorm = grad_phi_prev[level][0]->norm0();
#if (BL_SPACEDIM > 1)
//     Real gppynorm = grad_phi_prev[level][1]->norm0();
#endif
#if (BL_SPACEDIM > 2)
//     Real gppznorm = grad_phi_prev[level][2]->norm0();
#endif
      if (ParallelDescriptor::IOProcessor())
        std::cout << "       norm of residual        " << resnorm << std::endl;
//      std::cout << "       norm of grad_phi_prev_x " << gppxnorm << std::endl;
#if (BL_SPACEDIM > 1)
//      std::cout << "       norm of grad_phi_prev_y " << gppynorm << std::endl;
#endif
#if (BL_SPACEDIM > 2)
//      std::cout << "       norm of grad_phi_prev_z " << gppznorm << std::endl;
#endif
    }
}

void
Gravity::test_level_grad_phi_curr(int level)
{
    BL_PROFILE("Gravity::test_level_grad_phi_curr()");

    // Fill the RHS for the solve
    MultiFab& S_new = LevelData[level]->get_new_data(State_Type);
    MultiFab Rhs(grids[level],dmap[level],1,0);
    MultiFab::Copy(Rhs,S_new,Density,0,1,0);

    // This is a correction for fully periodic domains only
    if ( Geometry::isAllPeriodic() )
    {
       if (verbose && ParallelDescriptor::IOProcessor() && mass_offset != 0.0)
          std::cout << " ... subtracting average density from RHS in solve ... " << mass_offset << std::endl;
       Rhs.plus(-mass_offset,0,1,0);
    }

    Rhs.mult(Ggravity);

    if (verbose) {
       Real rhsnorm = Rhs.norm0();
       if (ParallelDescriptor::IOProcessor()) {
          std::cout << "... test_level_grad_phi_curr at level " << level << std::endl;
          std::cout << "       norm of RHS             " << rhsnorm << std::endl;
        }
    }

    const Real*     dx = parent->Geom(level).CellSize();
    const Real* problo = parent->Geom(level).ProbLo();
    int coord_type     = Geometry::Coord();

#ifdef _OPENMP
#pragma omp parallel
#endif
    for (MFIter mfi(Rhs,true); mfi.isValid(); ++mfi)
    {
        const Box& bx = mfi.tilebox();
        // Test whether using the edge-based gradients
        //   to compute Div(Grad(Phi)) satisfies Lap(phi) = RHS
        // Fill the RHS array with the residual
        ca_test_residual(bx.loVect(), bx.hiVect(),
			 BL_TO_FORTRAN(Rhs[mfi]),
			 D_DECL(BL_TO_FORTRAN((*grad_phi_curr[level][0])[mfi]),
				BL_TO_FORTRAN((*grad_phi_curr[level][1])[mfi]),
				BL_TO_FORTRAN((*grad_phi_curr[level][2])[mfi])),
			 dx,problo,&coord_type);
    }
    if (verbose) {
       Real resnorm = Rhs.norm0();
//     Real gppxnorm = grad_phi_curr[level][0]->norm0();
#if (BL_SPACEDIM > 1)
//     Real gppynorm = grad_phi_curr[level][1]->norm0();
#endif
#if (BL_SPACEDIM > 2)
//     Real gppznorm = grad_phi_curr[level][2]->norm0();
#endif
       if (ParallelDescriptor::IOProcessor())
          std::cout << "       norm of residual        " << resnorm << std::endl;
//        std::cout << "       norm of grad_phi_curr_x " << gppxnorm << std::endl;
#if (BL_SPACEDIM > 1)
//        std::cout << "       norm of grad_phi_curr_y " << gppynorm << std::endl;
#endif
#if (BL_SPACEDIM > 2)
//        std::cout << "       norm of grad_phi_curr_z " << gppznorm << std::endl;
#endif
    }
}

void
Gravity::create_comp_minus_level_grad_phi(int level,
					  MultiFab& comp_phi,
					  const Array<MultiFab*>& comp_gphi,
					  MultiFab& comp_minus_level_phi,
					  Array<std::unique_ptr<MultiFab> >& comp_minus_level_grad_phi)
{
    BL_PROFILE("Gravity::create_comp_minus_level_grad_phi()");

    if (verbose && ParallelDescriptor::IOProcessor()) {
	std::cout << "\n";
	std::cout << "... compute difference between level and composite solves at level " << level << "\n";
	std::cout << "\n";
    }

    comp_minus_level_phi.define(LevelData[level]->boxArray(),
				LevelData[level]->DistributionMap(),
				1, 0);

    comp_minus_level_phi.copy(comp_phi, 0, 0, 1);
    comp_minus_level_phi.minus(parent->getLevel(level).get_old_data(PhiGrav_Type), 0, 1, 0);

    comp_minus_level_grad_phi.resize(BL_SPACEDIM);
    for (int n = 0; n < BL_SPACEDIM; ++n) {
	comp_minus_level_grad_phi[n].reset(new MultiFab(LevelData[level]->getEdgeBoxArray(n),
							LevelData[level]->DistributionMap(), 1, 0));
	comp_minus_level_grad_phi[n]->copy(*comp_gphi[n], 0, 0, 1);
	comp_minus_level_grad_phi[n]->minus(*grad_phi_prev[level][n], 0, 1, 0);
    }

}

void
Gravity::average_fine_ec_onto_crse_ec(int level, int is_new)
{
    BL_PROFILE("Gravity::average_fine_ec_onto_crse_ec()");

    // NOTE: this is called with level == the coarser of the two levels involved
    if (level == parent->finestLevel()) return;

    //
    // Coarsen() the fine stuff on processors owning the fine data.
    //
    BoxArray crse_gphi_fine_BA(grids[level+1].size());

    IntVect fine_ratio = parent->refRatio(level);

    for (int i = 0; i < crse_gphi_fine_BA.size(); ++i)
        crse_gphi_fine_BA.set(i,amrex::coarsen(grids[level+1][i],fine_ratio));

    Array<std::unique_ptr<MultiFab> > crse_gphi_fine(BL_SPACEDIM);
    for (int n=0; n<BL_SPACEDIM; ++n)
    {
        BoxArray eba = crse_gphi_fine_BA;
	eba.surroundingNodes(n);
        crse_gphi_fine[n].reset(new MultiFab(eba,dmap[level+1],1,0));
    }

    auto& grad_phi = (is_new) ? grad_phi_curr : grad_phi_prev;

    amrex::average_down_faces(amrex::GetArrOfConstPtrs(grad_phi[level+1]),
			       amrex::GetArrOfPtrs(crse_gphi_fine),
			       fine_ratio);

    const Geometry& cgeom = parent->Geom(level);

    for (int n = 0; n < BL_SPACEDIM; ++n)
    {
	grad_phi[level][n]->copy(*crse_gphi_fine[n], cgeom.periodicity());
    }
}

void
Gravity::test_composite_phi (int crse_level)
{
    BL_PROFILE("Gravity::test_composite_phi()");

    if (verbose && ParallelDescriptor::IOProcessor()) {
        std::cout << "   " << '\n';
        std::cout << "... test_composite_phi at base level " << crse_level << '\n';
    }

    int finest_level = parent->finestLevel();
    int nlevels = finest_level - crse_level + 1;

    Array<std::unique_ptr<MultiFab> > phi(nlevels);
    Array<std::unique_ptr<MultiFab> > rhs(nlevels);
    Array<std::unique_ptr<MultiFab> > res(nlevels);
    for (int ilev = 0; ilev < nlevels; ++ilev)
    {
	int amr_lev = crse_level + ilev;

	phi[ilev].reset(new MultiFab(grids[amr_lev],dmap[amr_lev],1,1));
	MultiFab::Copy(*phi[ilev],
		       LevelData[amr_lev]->get_new_data(PhiGrav_Type),
		       0,0,1,1);

	rhs[ilev].reset(new MultiFab(grids[amr_lev],dmap[amr_lev],1,1));
	MultiFab::Copy(*rhs[ilev],
		       LevelData[amr_lev]->get_new_data(State_Type),
		       Density,0,1,0);

	res[ilev].reset(new MultiFab(grids[amr_lev],dmap[amr_lev],1,0));
	res[ilev]->setVal(0.);
    }

    Real time = LevelData[crse_level]->get_state_data(PhiGrav_Type).curTime();

    Array< Array<MultiFab*> > grad_phi_null;
    solve_phi_with_fmg(crse_level, finest_level,
		       amrex::GetArrOfPtrs(phi),
		       amrex::GetArrOfPtrs(rhs),
		       grad_phi_null,
		       amrex::GetArrOfPtrs(res),
		       time);

    // Average residual from fine to coarse level before printing the norm
    for (int amr_lev = finest_level-1; amr_lev >= 0; --amr_lev)
    {
	const IntVect& ratio = parent->refRatio(amr_lev);
	int ilev = amr_lev - crse_level;
	amrex::average_down(*res[ilev+1], *res[ilev],
			     0, 1, ratio);
    }

    for (int amr_lev = crse_level; amr_lev <= finest_level; ++amr_lev) {
	Real resnorm = res[amr_lev]->norm0();
	if (ParallelDescriptor::IOProcessor()) {
	    std::cout << "      ... norm of composite residual at level "
		      << amr_lev << "  " << resnorm << '\n';
	}
    }
    if (ParallelDescriptor::IOProcessor()) std::cout << std::endl;
}

void
Gravity::make_prescribed_grav(int level, Real time, MultiFab& grav_vector, MultiFab& phi)
{
    const Real strt = ParallelDescriptor::second();

    const Geometry& geom = parent->Geom(level);
    const Real* dx   = geom.CellSize();

#ifdef _OPENMP
#pragma omp parallel
#endif
    for (MFIter mfi(phi,true); mfi.isValid(); ++mfi)
    {
       const Box& bx = mfi.growntilebox();
       ca_prescribe_phi(ARLIM_3D(bx.loVect()), ARLIM_3D(bx.hiVect()),
		        BL_TO_FORTRAN_3D(phi[mfi]),dx);
    }

#ifdef _OPENMP
#pragma omp parallel
#endif
    for (MFIter mfi(grav_vector,true); mfi.isValid(); ++mfi)
    {
       const Box& bx = mfi.growntilebox();
       ca_prescribe_grav(ARLIM_3D(bx.loVect()), ARLIM_3D(bx.hiVect()),
			 BL_TO_FORTRAN_3D(grav_vector[mfi]),dx);
    }

    if (verbose)
    {
        const int IOProc = ParallelDescriptor::IOProcessorNumber();
        Real      end    = ParallelDescriptor::second() - strt;

#ifdef BL_LAZY
	Lazy::QueueReduction( [=] () mutable {
#endif
        ParallelDescriptor::ReduceRealMax(end,IOProc);
        if (ParallelDescriptor::IOProcessor())
            std::cout << "Gravity::make_prescribed_grav() time = " << end << std::endl;
#ifdef BL_LAZY
	});
#endif
    }
}

void
Gravity::interpolate_monopole_grav(int level, Array<Real>& radial_grav, MultiFab& grav_vector)
{
    int n1d = radial_grav.size();

    const Geometry& geom = parent->Geom(level);
    const Real* dx = geom.CellSize();
    Real dr        = dx[0] / double(drdxfac);

#ifdef _OPENMP
#pragma omp parallel
#endif
    for (MFIter mfi(grav_vector,true); mfi.isValid(); ++mfi)
    {
       const Box& bx = mfi.growntilebox();
       ca_put_radial_grav(bx.loVect(),bx.hiVect(),dx,&dr,
			  BL_TO_FORTRAN(grav_vector[mfi]),
			  radial_grav.dataPtr(),geom.ProbLo(),
			  &n1d,&level);
    }
}

void
Gravity::make_radial_phi(int level, const MultiFab& Rhs, MultiFab& phi, int fill_interior)
{
    BL_PROFILE("Gravity::make_radial_phi()");

    BL_ASSERT(level==0);

    const Real strt = ParallelDescriptor::second();

    int n1d = drdxfac*numpts_at_level;

    Array<Real> radial_mass(n1d,0.0);
    Array<Real> radial_vol(n1d,0.0);
    Array<Real> radial_phi(n1d,0.0);
    Array<Real> radial_grav(n1d+1,0.0);

    const Geometry& geom = parent->Geom(level);
    const Real* dx   = geom.CellSize();
    Real dr = dx[0] / double(drdxfac);

    // Define total mass in each shell
    // Note that RHS = density (we have not yet multiplied by G)

#ifdef _OPENMP
    int nthreads = omp_get_max_threads();
    Array< Array<Real> > priv_radial_mass(nthreads);
    Array< Array<Real> > priv_radial_vol (nthreads);
    for (int i=0; i<nthreads; i++) {
	priv_radial_mass[i].resize(n1d,0.0);
	priv_radial_vol [i].resize(n1d,0.0);
    }
#pragma omp parallel
#endif
    {
#ifdef _OPENMP
	int tid = omp_get_thread_num();
#endif
	for (MFIter mfi(Rhs,true); mfi.isValid(); ++mfi)
	{
	    const Box& bx = mfi.tilebox();
	    ca_compute_radial_mass(bx.loVect(), bx.hiVect(),dx,&dr,
				   BL_TO_FORTRAN(Rhs[mfi]),
#ifdef _OPENMP
				   priv_radial_mass[tid].dataPtr(),
				   priv_radial_vol[tid].dataPtr(),
#else
				   radial_mass.dataPtr(),
				   radial_vol.dataPtr(),
#endif
				   geom.ProbLo(),&n1d,&drdxfac,&level);
	}

#ifdef _OPENMP
#pragma omp barrier
#pragma omp for
	for (int i=0; i<n1d; i++) {
	    for (int it=0; it<nthreads; it++) {
		radial_mass[i] += priv_radial_mass[it][i];
		radial_vol [i] += priv_radial_vol [it][i];
	    }
	}
#endif
    }

    ParallelDescriptor::ReduceRealSum(radial_mass.dataPtr(),n1d);

    // Integrate radially outward to define the gravity
    ca_integrate_phi(radial_mass.dataPtr(),radial_grav.dataPtr(),
		     radial_phi.dataPtr(),&dr,&n1d);

    Box domain(parent->Geom(level).Domain());
#ifdef _OPENMP
#pragma omp parallel
#endif
    for (MFIter mfi(phi,true); mfi.isValid(); ++mfi)
    {
        const Box& bx = mfi.growntilebox();
        ca_put_radial_phi(bx.loVect(), bx.hiVect(),
			  domain.loVect(), domain.hiVect(),
			  dx,&dr, BL_TO_FORTRAN(phi[mfi]),
			  radial_phi.dataPtr(),geom.ProbLo(),
			  &n1d,&fill_interior);
    }

    if (verbose)
    {
        const int IOProc = ParallelDescriptor::IOProcessorNumber();
        Real      end    = ParallelDescriptor::second() - strt;

#ifdef BL_LAZY
	Lazy::QueueReduction( [=] () mutable {
#endif
        ParallelDescriptor::ReduceRealMax(end,IOProc);
        if (ParallelDescriptor::IOProcessor())
            std::cout << "Gravity::make_radial_phi() time = " << end << std::endl;
#ifdef BL_LAZY
	});
#endif
    }

}



#if (BL_SPACEDIM > 1)
void
Gravity::init_multipole_grav()
{

    int lo_bc[3];
    int hi_bc[3];

    for (int dir = 0; dir < BL_SPACEDIM; dir++)
    {
      lo_bc[dir] = phys_bc->lo(dir);
      hi_bc[dir] = phys_bc->hi(dir);
    }
    for (int dir = BL_SPACEDIM; dir < 3; dir++)
    {
      lo_bc[dir] = -1;
      hi_bc[dir] = -1;
    }

    init_multipole_gravity(&lnum, lo_bc, hi_bc);
}

void
Gravity::fill_multipole_BCs(int crse_level, int fine_level, const Array<MultiFab*>& Rhs, MultiFab& phi)
{
    // Multipole BCs only make sense to construct if we are starting from the coarse level.

    BL_ASSERT(crse_level == 0);

    const Real strt = ParallelDescriptor::second();

#if (BL_SPACEDIM == 3)
    const int npts = numpts_at_level;
#else
    const int npts = 1;
#endif

    // Storage arrays for the multipole moments.
    // We will initialize them to zero, and then
    // sum up the results over grids.
    // Note that since Boxes are defined with
    // BL_SPACEDIM dimensions, we cannot presently
    // use this array to fill the interior of the
    // domain in 2D, since we can only have one
    // radial index for calculating the multipole moments.

    Box boxq0( IntVect(D_DECL(0, 0, 0)), IntVect(D_DECL(lnum, 0,    npts-1)) );
    Box boxqC( IntVect(D_DECL(0, 0, 0)), IntVect(D_DECL(lnum, lnum, npts-1)) );
    Box boxqS( IntVect(D_DECL(0, 0, 0)), IntVect(D_DECL(lnum, lnum, npts-1)) );

    FArrayBox qL0(boxq0);
    FArrayBox qLC(boxqC);
    FArrayBox qLS(boxqS);

    FArrayBox qU0(boxq0);
    FArrayBox qUC(boxqC);
    FArrayBox qUS(boxqS);

    qL0.setVal(0.0);
    qLC.setVal(0.0);
    qLS.setVal(0.0);

    qU0.setVal(0.0);
    qUC.setVal(0.0);
    qUS.setVal(0.0);

    // This section needs to be generalized for computing
    // full multipole gravity, not just BCs. At present this
    // does nothing.

#if (BL_SPACEDIM == 3)
    int boundary_only = 1;
#else
    const int boundary_only = 1;
#endif

    // Use all available data in constructing the boundary conditions,
    // unless the user has indicated that a maximum level at which
    // to stop using the more accurate data.

    for (int lev = crse_level; lev <= fine_level; ++lev) {

	// Create a local copy of the RHS so that we can mask it.

        MultiFab source(Rhs[lev - crse_level]->boxArray(), 
			Rhs[lev - crse_level]->DistributionMap(), 1, 0);

	MultiFab::Copy(source, *Rhs[lev - crse_level], 0, 0, 1, 0);

	if (lev < fine_level) {
	    const MultiFab& mask = dynamic_cast<Castro*>(&(parent->getLevel(lev+1)))->build_fine_mask();
	    MultiFab::Multiply(source, mask, 0, 0, 1, 0);
	}

        // Loop through the grids and compute the individual contributions
        // to the various moments. The multipole moment constructor
        // is coded to only add to the moment arrays, so it is safe
        // to directly hand the arrays to them.

        const Box& domain = parent->Geom(lev).Domain();
	const Real* dx = parent->Geom(lev).CellSize();

#ifdef _OPENMP
	int nthreads = omp_get_max_threads();
	Array<std::unique_ptr<FArrayBox> > priv_qL0(nthreads);
	Array<std::unique_ptr<FArrayBox> > priv_qLC(nthreads);
	Array<std::unique_ptr<FArrayBox> > priv_qLS(nthreads);
	Array<std::unique_ptr<FArrayBox> > priv_qU0(nthreads);
	Array<std::unique_ptr<FArrayBox> > priv_qUC(nthreads);
	Array<std::unique_ptr<FArrayBox> > priv_qUS(nthreads);
	for (int i=0; i<nthreads; i++) {
	    priv_qL0[i].reset(new FArrayBox(boxq0));
	    priv_qLC[i].reset(new FArrayBox(boxqC));
	    priv_qLS[i].reset(new FArrayBox(boxqS));
	    priv_qU0[i].reset(new FArrayBox(boxq0));
	    priv_qUC[i].reset(new FArrayBox(boxqC));
	    priv_qUS[i].reset(new FArrayBox(boxqS));
	}
#pragma omp parallel
#endif
	{
#ifdef _OPENMP
	    int tid = omp_get_thread_num();
	    priv_qL0[tid]->setVal(0.0);
	    priv_qLC[tid]->setVal(0.0);
	    priv_qLS[tid]->setVal(0.0);
	    priv_qU0[tid]->setVal(0.0);
	    priv_qUC[tid]->setVal(0.0);
	    priv_qUS[tid]->setVal(0.0);
#endif
	    for (MFIter mfi(source,true); mfi.isValid(); ++mfi)
	    {
	        const Box& bx = mfi.tilebox();

		ca_compute_multipole_moments(ARLIM_3D(bx.loVect()), ARLIM_3D(bx.hiVect()),
		                             ARLIM_3D(domain.loVect()), ARLIM_3D(domain.hiVect()),
					     ZFILL(dx),BL_TO_FORTRAN_3D(source[mfi]),
					     BL_TO_FORTRAN_3D((*volume[lev])[mfi]),
					     &lnum,
#ifdef _OPENMP
					     priv_qL0[tid]->dataPtr(),
					     priv_qLC[tid]->dataPtr(),priv_qLS[tid]->dataPtr(),
					     priv_qU0[tid]->dataPtr(),
					     priv_qUC[tid]->dataPtr(),priv_qUS[tid]->dataPtr(),
#else
					     qL0.dataPtr(),qLC.dataPtr(),qLS.dataPtr(),
					     qU0.dataPtr(),qUC.dataPtr(),qUS.dataPtr(),
#endif
					     &npts,&boundary_only);
	}

#ifdef _OPENMP
	    int np0 = boxq0.numPts();
	    int npC = boxqC.numPts();
	    int npS = boxqS.numPts();
	    Real* pL0 = qL0.dataPtr();
	    Real* pLC = qLC.dataPtr();
	    Real* pLS = qLS.dataPtr();
	    Real* pU0 = qU0.dataPtr();
	    Real* pUC = qUC.dataPtr();
	    Real* pUS = qUS.dataPtr();
#pragma omp barrier
#pragma omp for nowait
	    for (int i=0; i<np0; ++i)
	    {
	        for (int it=0; it<nthreads; it++) {
		    const Real* pp = priv_qL0[it]->dataPtr();
		    pL0[i] += pp[i];
		}
	    }
#pragma omp for nowait
	    for (int i=0; i<npC; ++i)
	    {
	        for (int it=0; it<nthreads; it++) {
		    const Real* pp = priv_qLC[it]->dataPtr();
		    pLC[i] += pp[i];
		}
	    }
#pragma omp for nowait
	    for (int i=0; i<npS; ++i)
	    {
	        for (int it=0; it<nthreads; it++) {
		    const Real* pp = priv_qLS[it]->dataPtr();
		    pLS[i] += pp[i];
		}
	    }
#pragma omp for nowait
	    for (int i=0; i<np0; ++i)
	    {
	        for (int it=0; it<nthreads; it++) {
		  const Real* pp = priv_qU0[it]->dataPtr();
		  pU0[i] += pp[i];
		}
	    }
#pragma omp for nowait
	    for (int i=0; i<npC; ++i)
	    {
	        for (int it=0; it<nthreads; it++) {
		  const Real* pp = priv_qUC[it]->dataPtr();
		  pUC[i] += pp[i];
		}
	    }
#pragma omp for nowait
	    for (int i=0; i<npS; ++i)
	    {
	        for (int it=0; it<nthreads; it++) {
		    const Real* pp = priv_qUS[it]->dataPtr();
		    pUS[i] += pp[i];
		}
	    }
#endif

	} // end OpenMP parallel loop

    } // end loop over levels

    // Now, do a global reduce over all processes.

    ParallelDescriptor::ReduceRealSum(qL0.dataPtr(),boxq0.numPts());
    ParallelDescriptor::ReduceRealSum(qLC.dataPtr(),boxqC.numPts());
    ParallelDescriptor::ReduceRealSum(qLS.dataPtr(),boxqS.numPts());

    if (boundary_only != 1) {
      ParallelDescriptor::ReduceRealSum(qU0.dataPtr(),boxq0.numPts());
      ParallelDescriptor::ReduceRealSum(qUC.dataPtr(),boxqC.numPts());
      ParallelDescriptor::ReduceRealSum(qUS.dataPtr(),boxqS.numPts());
    }

    // Finally, construct the boundary conditions using the
    // complete multipole moments, for all points on the
    // boundary that are held on this process.

    const Box& domain = parent->Geom(crse_level).Domain();
    const Real* dx = parent->Geom(crse_level).CellSize();

#ifdef _OPENMP
#pragma omp parallel
#endif
    for (MFIter mfi(phi,true); mfi.isValid(); ++mfi)
    {
        const Box& bx = mfi.growntilebox();
        ca_put_multipole_phi(ARLIM_3D(bx.loVect()), ARLIM_3D(bx.hiVect()),
			     ARLIM_3D(domain.loVect()), ARLIM_3D(domain.hiVect()),
			     ZFILL(dx), BL_TO_FORTRAN_3D(phi[mfi]),
			     &lnum,
			     qL0.dataPtr(),qLC.dataPtr(),qLS.dataPtr(),
			     qU0.dataPtr(),qUC.dataPtr(),qUS.dataPtr(),
			     &npts,&boundary_only);
    }

    if (verbose)
    {
        const int IOProc = ParallelDescriptor::IOProcessorNumber();
        Real      end    = ParallelDescriptor::second() - strt;

#ifdef BL_LAZY
	Lazy::QueueReduction( [=] () mutable {
#endif
        ParallelDescriptor::ReduceRealMax(end,IOProc);
        if (ParallelDescriptor::IOProcessor())
            std::cout << "Gravity::fill_multipole_BCs() time = " << end << std::endl;
#ifdef BL_LAZY
	});
#endif
    }

}
#endif

#if (BL_SPACEDIM == 3)
void
Gravity::fill_direct_sum_BCs(int crse_level, int fine_level, const Array<MultiFab*>& Rhs, MultiFab& phi)
{
    BL_ASSERT(crse_level==0);

    const Real strt = ParallelDescriptor::second();

    const Geometry& crse_geom = parent->Geom(crse_level);

    // Storage arrays for the BCs.

    const int* domlo = crse_geom.Domain().loVect();
    const int* domhi = crse_geom.Domain().hiVect();

    const int loVectXY[3] = {domlo[0]-1, domlo[1]-1, 0         };
    const int hiVectXY[3] = {domhi[0]+1, domhi[1]+1, 0         };

    const int loVectXZ[3] = {domlo[0]-1, 0         , domlo[2]-1};
    const int hiVectXZ[3] = {domhi[0]+1, 0         , domhi[2]+1};

    const int loVectYZ[3] = {0         , domlo[1]-1, domlo[2]-1};
    const int hiVectYZ[3] = {0         , domhi[1]+1, domhi[1]+1};

    const int bclo[3] = {domlo[0]-1, domlo[1]-1, domlo[2]-1};
    const int bchi[3] = {domhi[0]+1, domhi[1]+1, domhi[2]+1};

    const Real* bcdx = crse_geom.CellSize();

    IntVect smallEndXY( loVectXY );
    IntVect bigEndXY  ( hiVectXY );
    IntVect smallEndXZ( loVectXZ );
    IntVect bigEndXZ  ( hiVectXZ );
    IntVect smallEndYZ( loVectYZ );
    IntVect bigEndYZ  ( hiVectYZ );

    Box boxXY(smallEndXY, bigEndXY);
    Box boxXZ(smallEndXZ, bigEndXZ);
    Box boxYZ(smallEndYZ, bigEndYZ);

    const long nPtsXY = boxXY.numPts();
    const long nPtsXZ = boxXZ.numPts();
    const long nPtsYZ = boxYZ.numPts();

    FArrayBox bcXYLo(boxXY);
    FArrayBox bcXYHi(boxXY);
    FArrayBox bcXZLo(boxXZ);
    FArrayBox bcXZHi(boxXZ);
    FArrayBox bcYZLo(boxYZ);
    FArrayBox bcYZHi(boxYZ);

    bcXYLo.setVal(0.0);
    bcXYHi.setVal(0.0);
    bcXZLo.setVal(0.0);
    bcXZHi.setVal(0.0);
    bcYZLo.setVal(0.0);
    bcYZHi.setVal(0.0);

    // Loop through the grids and compute the individual contributions
    // to the BCs. The BC constructor is coded to only add to the
    // BCs, so it is safe to directly hand the arrays to them.

    int lo_bc[3];
    int hi_bc[3];

    for (int dir = 0; dir < 3; dir++)
    {
      lo_bc[dir] = phys_bc->lo(dir);
      hi_bc[dir] = phys_bc->hi(dir);
    }

    int symmetry_type = Symmetry;

    for (int lev = crse_level; lev <= fine_level; ++lev) {

	// Create a local copy of the RHS so that we can mask it.

        MultiFab source(Rhs[lev - crse_level]->boxArray(),
			Rhs[lev - crse_level]->DistributionMap(),
			1, 0);

	MultiFab::Copy(source, *Rhs[lev - crse_level], 0, 0, 1, 0);

	if (lev < fine_level) {
	    const MultiFab& mask = dynamic_cast<Castro*>(&(parent->getLevel(lev+1)))->build_fine_mask();
	    MultiFab::Multiply(source, mask, 0, 0, 1, 0);
	}

	const Real* dx = parent->Geom(lev).CellSize();

#ifdef _OPENMP
	int nthreads = omp_get_max_threads();
	Array<std::unique_ptr<FArrayBox> > priv_bcXYLo(nthreads);
	Array<std::unique_ptr<FArrayBox> > priv_bcXYHi(nthreads);
	Array<std::unique_ptr<FArrayBox> > priv_bcXZLo(nthreads);
	Array<std::unique_ptr<FArrayBox> > priv_bcXZHi(nthreads);
	Array<std::unique_ptr<FArrayBox> > priv_bcYZLo(nthreads);
	Array<std::unique_ptr<FArrayBox> > priv_bcYZHi(nthreads);
	for (int i=0; i<nthreads; i++) {
	    priv_bcXYLo[i].reset(new FArrayBox(boxXY));
	    priv_bcXYHi[i].reset(new FArrayBox(boxXY));
	    priv_bcXZLo[i].reset(new FArrayBox(boxXZ));
	    priv_bcXZHi[i].reset(new FArrayBox(boxXZ));
	    priv_bcYZLo[i].reset(new FArrayBox(boxYZ));
	    priv_bcYZHi[i].reset(new FArrayBox(boxYZ));
	}
#pragma omp parallel
#endif
	{
#ifdef _OPENMP
	    int tid = omp_get_thread_num();
	    priv_bcXYLo[tid]->setVal(0.0);
	    priv_bcXYHi[tid]->setVal(0.0);
	    priv_bcXZLo[tid]->setVal(0.0);
	    priv_bcXZHi[tid]->setVal(0.0);
	    priv_bcYZLo[tid]->setVal(0.0);
	    priv_bcYZHi[tid]->setVal(0.0);
#endif
	    for (MFIter mfi(source,true); mfi.isValid(); ++mfi)
	    {
		const Box bx = mfi.tilebox();

		const FArrayBox& r = source[mfi];
		const FArrayBox& v = (*volume[lev])[mfi];

		ca_compute_direct_sum_bc(bx.loVect(), bx.hiVect(), dx,
					 &symmetry_type, lo_bc, hi_bc,
					 r.dataPtr(), ARLIM_3D(r.loVect()), ARLIM_3D(r.hiVect()),
					 v.dataPtr(), ARLIM_3D(v.loVect()), ARLIM_3D(v.hiVect()),
					 crse_geom.ProbLo(),crse_geom.ProbHi(),
#ifdef _OPENMP
					 priv_bcXYLo[tid]->dataPtr(),
					 priv_bcXYHi[tid]->dataPtr(),
					 priv_bcXZLo[tid]->dataPtr(),
					 priv_bcXZHi[tid]->dataPtr(),
					 priv_bcYZLo[tid]->dataPtr(),
					 priv_bcYZHi[tid]->dataPtr(),
#else
					 bcXYLo.dataPtr(), bcXYHi.dataPtr(),
					 bcXZLo.dataPtr(), bcXZHi.dataPtr(),
					 bcYZLo.dataPtr(), bcYZHi.dataPtr(),
#endif
	                                 bclo, bchi, bcdx);
	    }

#ifdef _OPENMP
	    Real* pXYLo = bcXYLo.dataPtr();
	    Real* pXYHi = bcXYHi.dataPtr();
	    Real* pXZLo = bcXZLo.dataPtr();
	    Real* pXZHi = bcXZHi.dataPtr();
	    Real* pYZLo = bcYZLo.dataPtr();
	    Real* pYZHi = bcYZHi.dataPtr();
#pragma omp barrier
#pragma omp for nowait
	    for (int i=0; i<nPtsXY; i++) {
		for (int it=0; it<nthreads; it++) {
		    const Real* pl = priv_bcXYLo[it]->dataPtr();
		    const Real* ph = priv_bcXYHi[it]->dataPtr();
		    pXYLo[i] += pl[i];
		    pXYHi[i] += ph[i];
		}
	    }
#pragma omp for nowait
	    for (int i=0; i<nPtsXZ; i++) {
		for (int it=0; it<nthreads; it++) {
		    const Real* pl = priv_bcXZLo[it]->dataPtr();
		    const Real* ph = priv_bcXZHi[it]->dataPtr();
		    pXZLo[i] += pl[i];
		    pXZHi[i] += ph[i];
		}
	    }
#pragma omp for nowait
	    for (int i=0; i<nPtsYZ; i++) {
		for (int it=0; it<nthreads; it++) {
		    const Real* pl = priv_bcYZLo[it]->dataPtr();
		    const Real* ph = priv_bcYZHi[it]->dataPtr();
		    pYZLo[i] += pl[i];
		    pYZHi[i] += ph[i];
		}
	    }
#endif
	}

    } // end loop over levels

    // because the number of elments in mpi_reduce is int
    BL_ASSERT(nPtsXY <= std::numeric_limits<int>::max());
    BL_ASSERT(nPtsXZ <= std::numeric_limits<int>::max());
    BL_ASSERT(nPtsYZ <= std::numeric_limits<int>::max());

    ParallelDescriptor::ReduceRealSum(bcXYLo.dataPtr(), nPtsXY);
    ParallelDescriptor::ReduceRealSum(bcXYHi.dataPtr(), nPtsXY);
    ParallelDescriptor::ReduceRealSum(bcXZLo.dataPtr(), nPtsXZ);
    ParallelDescriptor::ReduceRealSum(bcXZHi.dataPtr(), nPtsXZ);
    ParallelDescriptor::ReduceRealSum(bcYZLo.dataPtr(), nPtsYZ);
    ParallelDescriptor::ReduceRealSum(bcYZHi.dataPtr(), nPtsYZ);

#ifdef _OPENMP
#pragma omp parallel
#endif
    for (MFIter mfi(phi,true); mfi.isValid(); ++mfi)
    {
        const Box& bx= mfi.growntilebox();

	FArrayBox& p = phi[mfi];

        ca_put_direct_sum_bc(bx.loVect(), bx.hiVect(),
			     p.dataPtr(), ARLIM_3D(p.loVect()), ARLIM_3D(p.hiVect()),
			     bcXYLo.dataPtr(), bcXYHi.dataPtr(),
			     bcXZLo.dataPtr(), bcXZHi.dataPtr(),
			     bcYZLo.dataPtr(), bcYZHi.dataPtr(),
	                     bclo, bchi);
    }

    if (verbose)
    {
        const int IOProc = ParallelDescriptor::IOProcessorNumber();
        Real      end    = ParallelDescriptor::second() - strt;

#ifdef BL_LAZY
	Lazy::QueueReduction( [=] () mutable {
#endif
        ParallelDescriptor::ReduceRealMax(end,IOProc);
        if (ParallelDescriptor::IOProcessor())
            std::cout << "Gravity::fill_direct_sum_BCs() time = " << end << std::endl;
#ifdef BL_LAZY
	});
#endif
    }

}
#endif

#if (BL_SPACEDIM < 3)
void
Gravity::applyMetricTerms(int level, MultiFab& Rhs, const Array<MultiFab*>& coeffs)
{
    const Real* dx = parent->Geom(level).CellSize();
    int coord_type = Geometry::Coord();
#ifdef _OPENMP
#pragma omp parallel
#endif
    for (MFIter mfi(Rhs,true); mfi.isValid(); ++mfi)
    {
        const Box& bx = mfi.tilebox();
	D_TERM(const Box& xbx = mfi.nodaltilebox(0);,
	       const Box& ybx = mfi.nodaltilebox(1);,
	       const Box& zbx = mfi.nodaltilebox(2););
        // Modify Rhs and coeffs with the appropriate metric terms.
        ca_apply_metric(bx.loVect(), bx.hiVect(),
			D_DECL(xbx.loVect(),
			       ybx.loVect(),
			       zbx.loVect()),
			D_DECL(xbx.hiVect(),
			       ybx.hiVect(),
			       zbx.hiVect()),
			BL_TO_FORTRAN(Rhs[mfi]),
			D_DECL(BL_TO_FORTRAN((*coeffs[0])[mfi]),
			       BL_TO_FORTRAN((*coeffs[1])[mfi]),
			       BL_TO_FORTRAN((*coeffs[2])[mfi])),
			dx,&coord_type);
    }
}

void
Gravity::unweight_cc(int level, MultiFab& cc)
{
    const Real* dx = parent->Geom(level).CellSize();
    int coord_type = Geometry::Coord();
#ifdef _OPENMP
#pragma omp parallel
#endif
    for (MFIter mfi(cc,true); mfi.isValid(); ++mfi)
    {
        const Box& bx = mfi.tilebox();
        ca_unweight_cc(bx.loVect(), bx.hiVect(),
		       BL_TO_FORTRAN(cc[mfi]),dx,&coord_type);
    }
}

void
Gravity::unweight_edges(int level, const Array<MultiFab*>& edges)
{
    const Real* dx = parent->Geom(level).CellSize();
    int coord_type = Geometry::Coord();
#ifdef _OPENMP
#pragma omp parallel
#endif
    for (int idir=0; idir<BL_SPACEDIM; ++idir) {
	for (MFIter mfi(*edges[idir],true); mfi.isValid(); ++mfi)
	{
	    const Box& bx = mfi.tilebox();
	    ca_unweight_edges(bx.loVect(), bx.hiVect(),
			      BL_TO_FORTRAN((*edges[idir])[mfi]),
			      dx,&coord_type,&idir);
	}
    }
}
#endif

void
Gravity::make_mg_bc ()
{
    const Geometry& geom = parent->Geom(0);
    for ( int dir = 0; dir < BL_SPACEDIM; ++dir )
    {
        if ( geom.isPeriodic(dir) )
        {
            mg_bc[2*dir + 0] = 0;
            mg_bc[2*dir + 1] = 0;
        }
        else
        {
            if (phys_bc->lo(dir) == Symmetry) {
              mg_bc[2*dir + 0] = MGT_BC_NEU;
            } else if (phys_bc->lo(dir) == Outflow) {
              mg_bc[2*dir + 0] = MGT_BC_DIR;
            } else {
              amrex::Abort("Unknown lo bc in make_mg_bc");
            }
            if (phys_bc->hi(dir) == Symmetry) {
              mg_bc[2*dir + 1] = MGT_BC_NEU;
            } else if (phys_bc->hi(dir) == Outflow) {
              mg_bc[2*dir + 1] = MGT_BC_DIR;
            } else {
              amrex::Abort("Unknown hi bc in make_mg_bc");
            }
        }
    }

    // Set Neumann bc at r=0.
    if (Geometry::IsSPHERICAL() || Geometry::IsRZ() )
        mg_bc[0] = MGT_BC_NEU;
}

void
Gravity::set_mass_offset (Real time, bool multi_level)
{
    const Geometry& geom = parent->Geom(0);

    if (!geom.isAllPeriodic()) {
	mass_offset = 0.0;
    }
    else {
	Real old_mass_offset = mass_offset;
	mass_offset = 0.0;

	if (multi_level)
	{
	    for (int lev = 0; lev <= parent->finestLevel(); lev++) {
		Castro* cs = dynamic_cast<Castro*>(&parent->getLevel(lev));
		mass_offset += cs->volWgtSum("density", time);
	    }
	}
	else
	{
	    Castro* cs = dynamic_cast<Castro*>(&parent->getLevel(0));
	    mass_offset = cs->volWgtSum("density", time, false, false);  // do not mask off fine grids
	}

	mass_offset = mass_offset / geom.ProbSize();
	if (verbose && ParallelDescriptor::IOProcessor())
	    std::cout << "Defining average density to be " << mass_offset << std::endl;

	Real diff = std::abs(mass_offset - old_mass_offset);
	Real eps = 1.e-10 * std::abs(old_mass_offset);
	if (diff > eps && old_mass_offset > 0)
	{
	    if (ParallelDescriptor::IOProcessor())
	    {
	        std::cout << " ... new vs old mass_offset " << mass_offset << " " << old_mass_offset
			  << " ... diff is " << diff <<  std::endl;
		std::cout << " ... Gravity::set_mass_offset -- total mass has changed!" << std::endl;;
            }
        }
    }
}

#ifdef POINTMASS
void
Gravity::add_pointmass_to_gravity (int level, MultiFab& phi, MultiFab& grav_vector, Real point_mass)
{
   const Real* dx     = parent->Geom(level).CellSize();
   const Real* problo = parent->Geom(level).ProbLo();
#ifdef _OPENMP
#pragma omp parallel
#endif
   for (MFIter mfi(grav_vector,true); mfi.isValid(); ++mfi)
   {
       const Box& bx = mfi.growntilebox();

       pm_add_to_grav(&point_mass,BL_TO_FORTRAN_3D(phi[mfi]),
		      BL_TO_FORTRAN_3D(grav_vector[mfi]),
                      ZFILL(problo),ZFILL(dx),
		      ARLIM_3D(bx.loVect()),ARLIM_3D(bx.hiVect()));
   }
}
#endif

#if (BL_SPACEDIM == 3)
Real
Gravity::computeAvg (int level, MultiFab* mf, bool mask)
{
    BL_PROFILE("Gravity::computeAvg()");

    Real        sum     = 0.0;

    const Geometry& geom = parent->Geom(level);
    const Real* dx       = geom.CellSize();

    BL_ASSERT(mf != 0);

    if (level < parent->finestLevel() && mask)
    {
	Castro* fine_level = dynamic_cast<Castro*>(&(parent->getLevel(level+1)));
	const MultiFab& mask = fine_level->build_fine_mask();
	MultiFab::Multiply(*mf, mask, 0, 0, 1, 0);
    }

#ifdef _OPENMP
#pragma omp parallel reduction(+:sum)
#endif
    for (MFIter mfi(*mf,true); mfi.isValid(); ++mfi)
    {
        FArrayBox& fab = (*mf)[mfi];

        Real s;
        const Box& box  = mfi.tilebox();
        const int* lo   = box.loVect();
        const int* hi   = box.hiVect();

        //
        // Note that this routine will do a volume weighted sum of
        // whatever quantity is passed in, not strictly the "mass".
        //
	ca_summass(ARLIM_3D(lo),ARLIM_3D(hi),BL_TO_FORTRAN_3D(fab),
		   dx,BL_TO_FORTRAN_3D((*volume[level])[mfi]),&s);
        sum += s;
    }

    ParallelDescriptor::ReduceRealSum(sum);

    return sum;
}
#endif

void
Gravity::make_radial_gravity(int level, Real time, Array<Real>& radial_grav)
{
    BL_PROFILE("Gravity::make_radial_gravity()");

    const Real strt = ParallelDescriptor::second();

    // This is just here in case we need to debug ...
    int do_diag = 0;

    Real sum_over_levels = 0.;

    for (int lev = 0; lev <= level; lev++)
    {
        const Real t_old = LevelData[lev]->get_state_data(State_Type).prevTime();
        const Real t_new = LevelData[lev]->get_state_data(State_Type).curTime();
        const Real eps   = (t_new - t_old) * 1.e-6;

	const int NUM_STATE = LevelData[lev]->get_new_data(State_Type).nComp();

        // Create MultiFab with NUM_STATE components and no ghost cells
        MultiFab S(grids[lev],dmap[lev],NUM_STATE,0);

	if ( eps == 0.0 )
	{
            // Old and new time are identical; this should only happen if
            // dt is smaller than roundoff compared to the current time,
            // in which case we're probably in trouble anyway,
            // but we will still handle it gracefully here.
            S.copy(LevelData[lev]->get_new_data(State_Type),0,0,NUM_STATE);
	}
        else if ( std::abs(time-t_old) < eps)
        {
            S.copy(LevelData[lev]->get_old_data(State_Type),0,0,NUM_STATE);
        }
        else if ( std::abs(time-t_new) < eps)
        {
            S.copy(LevelData[lev]->get_new_data(State_Type),0,0,NUM_STATE);
        }
        else if (time > t_old && time < t_new)
        {
            Real alpha   = (time - t_old)/(t_new - t_old);
            Real omalpha = 1.0 - alpha;

            S.copy(LevelData[lev]->get_old_data(State_Type),0,0,NUM_STATE);
            S.mult(omalpha);

            MultiFab S_new(grids[lev],dmap[lev],NUM_STATE,0);
            S_new.copy(LevelData[lev]->get_new_data(State_Type),0,0,NUM_STATE);
            S_new.mult(alpha);

            S.plus(S_new,0,NUM_STATE,0);
        }
        else
        {
     	    std::cout << " Level / Time in make_radial_gravity is: " << lev << " " << time  << std::endl;
      	    std::cout << " but old / new time      are: " << t_old << " " << t_new << std::endl;
      	    amrex::Abort("Problem in Gravity::make_radial_gravity");
        }

        if (lev < level)
        {
	    Castro* fine_level = dynamic_cast<Castro*>(&(parent->getLevel(lev+1)));
	    const MultiFab& mask = fine_level->build_fine_mask();
	    for (int n = 0; n < NUM_STATE; ++n)
		MultiFab::Multiply(S, mask, 0, n, 1, 0);
        }

        int n1d = radial_mass[lev].size();

#ifdef GR_GRAV
        for (int i = 0; i < n1d; i++) radial_pres[lev][i] = 0.;
#endif
        for (int i = 0; i < n1d; i++) radial_vol[lev][i] = 0.;
        for (int i = 0; i < n1d; i++) radial_mass[lev][i] = 0.;

        const Geometry& geom = parent->Geom(lev);
        const Real* dx   = geom.CellSize();
        Real dr = dx[0] / double(drdxfac);

#ifdef _OPENMP
	int nthreads = omp_get_max_threads();
#ifdef GR_GRAV
	Array< Array<Real> > priv_radial_pres(nthreads);
#endif
	Array< Array<Real> > priv_radial_mass(nthreads);
	Array< Array<Real> > priv_radial_vol (nthreads);
	for (int i=0; i<nthreads; i++) {
#ifdef GR_GRAV
	    priv_radial_pres[i].resize(n1d,0.0);
#endif
	    priv_radial_mass[i].resize(n1d,0.0);
	    priv_radial_vol [i].resize(n1d,0.0);
	}
#pragma omp parallel
#endif
	{
#ifdef _OPENMP
	    int tid = omp_get_thread_num();
#endif
	    for (MFIter mfi(S,true); mfi.isValid(); ++mfi)
	    {
	        const Box& bx = mfi.tilebox();
		FArrayBox& fab = S[mfi];

		ca_compute_radial_mass(bx.loVect(), bx.hiVect(), dx, &dr,
				       BL_TO_FORTRAN(fab),
#ifdef _OPENMP
				       priv_radial_mass[tid].dataPtr(),
				       priv_radial_vol[tid].dataPtr(),
#else
				       radial_mass[lev].dataPtr(),
				       radial_vol[lev].dataPtr(),
#endif
				       geom.ProbLo(),&n1d,&drdxfac,&lev);

#ifdef GR_GRAV
		ca_compute_avgpres(bx.loVect(), bx.hiVect(), dx, &dr,
				   BL_TO_FORTRAN(fab),
#ifdef _OPENMP
				   priv_radial_pres[tid].dataPtr(),
#else
				   radial_pres[lev].dataPtr(),
#endif
				   geom.ProbLo(),&n1d,&drdxfac,&lev);
#endif
	    }

#ifdef _OPENMP
#pragma omp barrier
#pragma omp for
	    for (int i=0; i<n1d; i++) {
		for (int it=0; it<nthreads; it++) {
#ifdef GR_GRAV
	            radial_pres[lev][i] += priv_radial_pres[it][i];
#endif
	            radial_mass[lev][i] += priv_radial_mass[it][i];
		    radial_vol [lev][i] += priv_radial_vol [it][i];
		}
	    }
#endif
	}

        ParallelDescriptor::ReduceRealSum(radial_mass[lev].dataPtr() ,n1d);
        ParallelDescriptor::ReduceRealSum(radial_vol[lev].dataPtr()  ,n1d);
#ifdef GR_GRAV
        ParallelDescriptor::ReduceRealSum(radial_pres[lev].dataPtr()  ,n1d);
#endif

        if (do_diag > 0)
        {
            Real sum = 0.;
            for (int i = 0; i < n1d; i++) sum += radial_mass[lev][i];
            sum_over_levels += sum;
        }
    }

    if (do_diag > 0 && ParallelDescriptor::IOProcessor())
        std::cout << "Gravity::make_radial_gravity: Sum of mass over all levels " << sum_over_levels << std::endl;

    int n1d = radial_mass[level].size();
    Array<Real> radial_mass_summed(n1d,0);

    // First add the contribution from this level
    for (int i = 0; i < n1d; i++)
    {
        radial_mass_summed[i] = radial_mass[level][i];
    }

    // Now add the contribution from coarser levels
    if (level > 0)
    {
        int ratio = parent->refRatio(level-1)[0];
        for (int lev = level-1; lev >= 0; lev--)
        {
            if (lev < level-1) ratio *= parent->refRatio(lev)[0];
            for (int i = 0; i < n1d/ratio; i++)
            {
                for (int n = 0; n < ratio; n++)
                {
                   radial_mass_summed[ratio*i+n] += 1./double(ratio) * radial_mass[lev][i];
                }
            }
        }
    }

    if (do_diag > 0 && ParallelDescriptor::IOProcessor())
    {
        Real sum_added = 0.;
        for (int i = 0; i < n1d; i++) sum_added += radial_mass_summed[i];
        std::cout << "Gravity::make_radial_gravity: Sum of combined mass " << sum_added << std::endl;
    }

    const Geometry& geom = parent->Geom(level);
    const Real* dx = geom.CellSize();
    Real dr        = dx[0] / double(drdxfac);

    // ***************************************************************** //
    // Compute the average density to use at the radius above
    //   max_radius_all_in_domain so we effectively count mass outside
    //   the domain.
    // ***************************************************************** //

    Array<Real> radial_vol_summed(n1d,0);
    Array<Real> radial_den_summed(n1d,0);

    // First add the contribution from this level
    for (int i = 0; i < n1d; i++)
         radial_vol_summed[i] =  radial_vol[level][i];

    // Now add the contribution from coarser levels
    if (level > 0)
    {
        int ratio = parent->refRatio(level-1)[0];
        for (int lev = level-1; lev >= 0; lev--)
        {
            if (lev < level-1) ratio *= parent->refRatio(lev)[0];
            for (int i = 0; i < n1d/ratio; i++)
            {
                for (int n = 0; n < ratio; n++)
                {
                   radial_vol_summed[ratio*i+n]  += 1./double(ratio) * radial_vol[lev][i];
                }
            }
        }
    }

    for (int i = 0; i < n1d; i++)
    {
        radial_den_summed[i] = radial_mass_summed[i];
        if (radial_vol_summed[i] > 0.) radial_den_summed[i]  /= radial_vol_summed[i];
    }

#ifdef GR_GRAV
    Array<Real> radial_pres_summed(n1d,0);

    // First add the contribution from this level
    for (int i = 0; i < n1d; i++)
        radial_pres_summed[i] = radial_pres[level][i];

    // Now add the contribution from coarser levels
    if (level > 0)
    {
        int ratio = parent->refRatio(level-1)[0];
        for (int lev = level-1; lev >= 0; lev--)
        {
            if (lev < level-1) ratio *= parent->refRatio(lev)[0];
            for (int i = 0; i < n1d/ratio; i++)
                for (int n = 0; n < ratio; n++)
                   radial_pres_summed[ratio*i+n] += 1./double(ratio) * radial_pres[lev][i];
        }
    }

    for (int i = 0; i < n1d; i++)
        if (radial_vol_summed[i] > 0.) radial_pres_summed[i] /= radial_vol_summed[i];

    // Integrate radially outward to define the gravity -- here we add the post-Newtonian correction
    ca_integrate_gr_grav(radial_den_summed.dataPtr(),radial_mass_summed.dataPtr(),
			 radial_pres_summed.dataPtr(),radial_grav.dataPtr(),&dr,&n1d);

#else
    // Integrate radially outward to define the gravity
    ca_integrate_grav(radial_mass_summed.dataPtr(),radial_den_summed.dataPtr(),
		      radial_grav.dataPtr(),&max_radius_all_in_domain,&dr,&n1d);
#endif

    if (verbose)
    {
        const int IOProc = ParallelDescriptor::IOProcessorNumber();
        Real      end    = ParallelDescriptor::second() - strt;

#ifdef BL_LAZY
	Lazy::QueueReduction( [=] () mutable {
#endif
        ParallelDescriptor::ReduceRealMax(end,IOProc);
        if (ParallelDescriptor::IOProcessor())
            std::cout << "Gravity::make_radial_gravity() time = " << end << std::endl;
#ifdef BL_LAZY
	});
#endif
    }
}

Real
Gravity::solve_phi_with_fmg (int crse_level, int fine_level,
			     const Array<MultiFab*>& phi,
			     const Array<MultiFab*>& rhs,
			     const Array<Array<MultiFab*> >& grad_phi,
			     const Array<MultiFab*>& res,
			     Real time)
{
    BL_PROFILE("Gravity::solve_phi_with_fmg()");

    int nlevs = fine_level-crse_level+1;

    if (crse_level == 0 && !Geometry::isAllPeriodic())
    {
        if (verbose && ParallelDescriptor::IOProcessor())
	    std::cout << " ... Making bc's for phi at level 0 " << std::endl;

#if (BL_SPACEDIM == 3)
	if ( direct_sum_bcs ) {
	    fill_direct_sum_BCs(crse_level, fine_level, rhs, *phi[0]);
        } else {
	    fill_multipole_BCs(crse_level, fine_level, rhs, *phi[0]);
	}
#elif (BL_SPACEDIM == 2)
	if (lnum > 0) {
	  fill_multipole_BCs(crse_level, fine_level, rhs, *phi[0]);
	} else {
	  int fill_interior = 0;
	  make_radial_phi(crse_level, *rhs[0], *phi[0], fill_interior);
	}
#else
	int fill_interior = 0;
	make_radial_phi(crse_level, *rhs[0], *phi[0], fill_interior);
#endif
    }

#if (BL_SPACEDIM == 3)
    if ( Geometry::isAllPeriodic() )
    {
	if (verbose && ParallelDescriptor::IOProcessor()) {
	    std::cout << " ... subtracting average density " << mass_offset
		      << " from RHS in solve at levels "
		      << crse_level << " to " << fine_level << std::endl;
	}
	for (int ilev = 0; ilev < nlevs; ++ilev) {
	    rhs[ilev]->plus(-mass_offset,0,1,0);
	}
    }
#endif

    for (int ilev = 0; ilev < nlevs; ++ilev)
    {
        rhs[ilev]->mult(Ggravity);
    }

    Array<Geometry> geom(nlevs);
    for (int ilev = 0; ilev < nlevs; ++ilev) {
	int amr_lev = ilev + crse_level;
	geom[ilev] = parent->Geom(amr_lev);
    }

    IntVect crse_ratio = crse_level > 0 ? parent->refRatio(crse_level-1)
                                        : IntVect::TheZeroVector();

    FMultiGrid fmg(geom, crse_level, crse_ratio);

    MultiFab CPhi;  // need to be here so that it is still alive when solve is called.
    if (crse_level == 0) {
	fmg.set_bc(mg_bc, *phi[0]);
    } else {
        GetCrsePhi(crse_level, CPhi, time);
	fmg.set_bc(mg_bc, CPhi, *phi[0]);
    }

    Array<Array<std::unique_ptr<MultiFab> > > coeffs(nlevs);
#if (BL_SPACEDIM < 3)
    if (Geometry::IsSPHERICAL() || Geometry::IsRZ() )
    {
	for (int ilev = 0; ilev < nlevs; ++ilev) {
	    int amr_lev = ilev + crse_level;
	    coeffs[ilev].resize(BL_SPACEDIM);
	    for (int i = 0; i < BL_SPACEDIM ; i++) {
                coeffs[ilev][i].reset(new MultiFab(amrex::convert(grids[amr_lev],
                                                                  IntVect::TheDimensionVector(i)),
                                                   dmap[amr_lev], 1, 0));
						   
		coeffs[ilev][i]->setVal(1.0);
	    }

	    applyMetricTerms(amr_lev, *rhs[ilev], amrex::GetArrOfPtrs(coeffs[ilev]));
	}

	fmg.set_gravity_coeffs(amrex::GetArrOfArrOfPtrs(coeffs));
    }
    else
#endif
    {
	fmg.set_const_gravity_coeffs();
    }

    Real final_resnorm = -1.0;

    if (grad_phi.size() > 0)
    {
	Real rel_eps = rel_tol[fine_level];

	// The absolute tolerance is determined by the error tolerance
	// chosen by the user (tol) multiplied by the maximum value of
	// the RHS (4 * pi * G * rho). If we're doing periodic BCs, we
	// subtract off the mass_offset corresponding to the average
	// density on the domain. This will automatically be zero for
	// non-periodic BCs. And this also accounts for the metric
	// terms that are applied in non-Cartesian coordinates.

	Real abs_eps = abs_tol[fine_level] * max_rhs;

	int need_grad_phi = 1;
	int always_use_bnorm = (Geometry::isAllPeriodic()) ? 0 : 1;
	final_resnorm = fmg.solve(phi, rhs, rel_eps, abs_eps,
				  always_use_bnorm, need_grad_phi);

	fmg.get_fluxes(grad_phi);

#if (BL_SPACEDIM < 3)
	if (Geometry::IsSPHERICAL() || Geometry::IsRZ()) {
	    for (int ilev = 0; ilev < nlevs; ++ilev)
	    {
		int amr_lev = ilev + crse_level;
		//    Need to un-weight the fluxes
		unweight_edges(amr_lev, grad_phi[ilev]);
	    }
	}
#endif
    }

    if (res.size() > 0)
    {
	fmg.compute_residual(phi, rhs, res);

#if (BL_SPACEDIM < 3)
	// unweight the residual
	if (Geometry::IsSPHERICAL() || Geometry::IsRZ() ) {
	    for (int ilev = 0; ilev < nlevs; ++ilev)
	    {
		int amr_level = ilev + crse_level;
		unweight_cc(amr_level, *res[ilev]);
	    }
	}
#endif
    }

    return final_resnorm;
}

Array<std::unique_ptr<MultiFab> >
Gravity::get_rhs (int crse_level, int nlevs, int is_new)
{
    Array<std::unique_ptr<MultiFab> > rhs(nlevs);

    for (int ilev = 0; ilev < nlevs; ++ilev)
    {
	int amr_lev = ilev + crse_level;
	rhs[ilev].reset(new MultiFab(grids[amr_lev],dmap[amr_lev],1,0));
	MultiFab& state = (is_new == 1) ?
	    LevelData[amr_lev]->get_new_data(State_Type) :
	    LevelData[amr_lev]->get_old_data(State_Type);
	MultiFab::Copy(*rhs[ilev], state, Density,0,1,0);
    }
    return rhs;
}

void
Gravity::sanity_check (int level)
{
    // This is a sanity check on whether we are trying to fill multipole boundary conditiosn
    //  for grids at this level > 0 -- this case is not currently supported.
    //  Here we shrink the domain at this level by 1 in any direction which is not symmetry or periodic,
    //  then ask if the grids at this level are contained in the shrunken domain.  If not, then grids
    //  at this level touch the domain boundary and we must abort.

    if (level > 0  && !Geometry::isAllPeriodic())
    {
	const Geometry& geom = parent->Geom(level);
	Box shrunk_domain(geom.Domain());
	for (int dir = 0; dir < BL_SPACEDIM; dir++)
	{
	    if (!Geometry::isPeriodic(dir))
	    {
		if (phys_bc->lo(dir) != Symmetry)
		    shrunk_domain.growLo(dir,-1);
		if (phys_bc->hi(dir) != Symmetry)
		    shrunk_domain.growHi(dir,-1);
	    }
	}
	BoxArray shrunk_domain_ba(shrunk_domain);
	if (!shrunk_domain_ba.contains(grids[level]))
	    amrex::Error("Oops -- don't know how to set boundary conditions for grids at this level that touch the domain boundary!");
    }
}

// Instantiate the necessary functions to call InterpFromCoarseLevel on grad_phi.

GradPhiPhysBCFunct::GradPhiPhysBCFunct () { }

void
GradPhiPhysBCFunct::FillBoundary (MultiFab& mf, int dcomp, int scomp, Real time)
{
    BL_PROFILE("GradPhiPhysBCFunct::FillBoundary");

    // We should never need to actually fill physical ghost zones for grad_phi.
    // So we do not need to do anything here.

    return;
}

void
Gravity::update_max_rhs()
{
    // Calculate the maximum value of the RHS over all levels.
    // This should only be called at a synchronization point where
    // all Castro levels have valid new time data at the same simulation time.
    // The RHS we will use is the density multiplied by 4*pi*G and also
    // multiplied by the metric terms, just as it would be in a real solve.

    int crse_level = 0;
    int nlevs = parent->finestLevel() + 1;
    int is_new = 1;

    const auto& rhs = get_rhs(crse_level, nlevs, is_new);

#if (BL_SPACEDIM == 3)
    if ( Geometry::isAllPeriodic() )
    {
	for (int lev = 0; lev < nlevs; ++lev)
	    rhs[lev]->plus(-mass_offset,0,1,0);
    }
#endif

    for (int lev = 0; lev < nlevs; ++lev)
    {
        rhs[lev]->mult(Ggravity);
    }

#if (BL_SPACEDIM < 3)
    if (Geometry::IsSPHERICAL() || Geometry::IsRZ() )
    {
	Array<Array<std::unique_ptr<MultiFab> > > coeffs(nlevs);

	for (int lev = 0; lev < nlevs; ++lev) {

	    // We need to include this bit about the coefficients because
	    // it's required by applyMetricTerms.

	    coeffs[lev].resize(BL_SPACEDIM);

	    for (int i = 0; i < BL_SPACEDIM ; i++) {
		coeffs[lev][i].reset(new MultiFab(amrex::convert(grids[lev],
                                                                 IntVect::TheDimensionVector(i)),                                   
                                                  dmap[lev], 1, 0));
						  
		coeffs[lev][i]->setVal(1.0);
	    }

	    applyMetricTerms(lev, *rhs[lev], amrex::GetArrOfPtrs(coeffs[lev]));
	}
    }
#endif

    max_rhs = 0.0;

    for (int lev = 0; lev < nlevs; ++lev)
	max_rhs = std::max(max_rhs, rhs[lev]->max(0));

}<|MERGE_RESOLUTION|>--- conflicted
+++ resolved
@@ -273,18 +273,9 @@
 
     if (gravity_type == "PoissonGrav") {
 
-<<<<<<< HEAD
        const DistributionMapping& dm = level_data->DistributionMap();
 
-       // For code cleanliness purposes, we'll define grad_phi to have components
-       // in three spatial dimensions, but there's no need to actually allocate space
-       // here for unused dimensions.
-
        grad_phi_prev[level].resize(BL_SPACEDIM);
-=======
-       grad_phi_prev[level].clear();
-       grad_phi_prev[level].resize(BL_SPACEDIM,PArrayManage);
->>>>>>> fdaf8b7c
        for (int n=0; n<BL_SPACEDIM; ++n)
            grad_phi_prev[level][n].reset(new MultiFab(level_data->getEdgeBoxArray(n),dm,1,1));
 
