--- conflicted
+++ resolved
@@ -31,20 +31,7 @@
     Real rho_phi     = 0.0;
 #ifdef GRAVITY
     Real total_energy = 0.0;
-<<<<<<< HEAD
-#endif
-#ifdef SGS
-    Real dt_crse     = parent->dtLevel(0);
-    Real Etot        = 0.0;
-    Real delta_E     = 0.0;
-    Real delta_K     = 0.0;
-    Real prod_sgs    = 0.0;
-    Real diss_sgs    = 0.0;
-    Real turb_src    = 0.0;
-    Real rms_mach    = 0.0;
-#endif
-=======
->>>>>>> ad1f4c36
+#endif
 
     int datwidth     = 14;
     int datprecision = 6;
