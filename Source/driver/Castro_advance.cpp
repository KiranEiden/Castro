--- conflicted
+++ resolved
@@ -806,14 +806,8 @@
 
     return dt_new;
 
-<<<<<<< HEAD
-	if (track_grid_losses)
-	  for (int i = 0; i < n_lost; i++)
-	    material_lost_through_boundary_temp[i] = 0.0;
-=======
 }
 
->>>>>>> 70090d73
 
 
 Real
