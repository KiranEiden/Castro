
// This file is automatically created by parse_castro_params.py.  To update
// or add runtime parameters, please edit _cpp_parameters and then run
// mk_params.sh

#ifdef DIFFUSION
static int diffuse_temp;
static int diffuse_enth;
static int diffuse_spec;
static int diffuse_vel;
static amrex::Real diffuse_cutoff_density;
static amrex::Real diffuse_cond_scale_fac;
#endif
#ifdef PARTICLES
static int do_tracer_particles;
#endif
#ifdef ROTATION
static amrex::Real rotational_period;
static amrex::Real rotational_dPdt;
static int rotation_include_centrifugal;
static int rotation_include_coriolis;
static int rotation_include_domegadt;
static int state_in_rotating_frame;
static int rot_source_type;
static int implicit_rotation_update;
static int rot_axis;
#endif
#ifdef POINTMASS
static int use_point_mass;
static amrex::Real point_mass;
static int point_mass_fix_solution;
#endif
static int state_interp_order;
static int lin_limit_state_interp;
static int state_nghost;
static int do_reflux;
static int update_sources_after_reflux;
static int use_custom_knapsack_weights;
static amrex::Real difmag;
static amrex::Real small_dens;
static amrex::Real small_temp;
static amrex::Real small_pres;
static amrex::Real small_ener;
static int do_hydro;
<<<<<<< HEAD
static int do_ctu;
=======
static int time_integration_method;
>>>>>>> 2f19c8fa
static int fourth_order;
static int add_ext_src;
static int hybrid_hydro;
static int ppm_type;
static int ppm_temp_fix;
static int ppm_predict_gammae;
static int ppm_reference_eigenvectors;
static int plm_iorder;
static int hybrid_riemann;
static int riemann_solver;
static int cg_maxiter;
static amrex::Real cg_tol;
static int cg_blend;
static int use_eos_in_riemann;
static int use_flattening;
static int transverse_use_eos;
static int transverse_reset_density;
static int transverse_reset_rhoe;
static int dual_energy_update_E_from_e;
static amrex::Real dual_energy_eta1;
static amrex::Real dual_energy_eta2;
static amrex::Real dual_energy_eta3;
static int use_pslope;
static int fix_mass_flux;
static int limit_fluxes_on_small_dens;
static int density_reset_method;
static int allow_negative_energy;
static int allow_small_energy;
static int do_sponge;
static int sponge_implicit;
static int source_term_predictor;
static int first_order_hydro;
static std::string xl_ext_bc_type;
static std::string xr_ext_bc_type;
static std::string yl_ext_bc_type;
static std::string yr_ext_bc_type;
static std::string zl_ext_bc_type;
static std::string zr_ext_bc_type;
static int hse_zero_vels;
static int hse_interp_temp;
static int hse_reflect_vels;
static int mol_order;
<<<<<<< HEAD
=======
static int sdc_order;
>>>>>>> 2f19c8fa
static amrex::Real fixed_dt;
static amrex::Real initial_dt;
static amrex::Real dt_cutoff;
static amrex::Real max_dt;
static amrex::Real cfl;
static amrex::Real init_shrink;
static amrex::Real change_max;
static int plot_per_is_exact;
static int small_plot_per_is_exact;
static int use_retry;
static amrex::Real retry_tolerance;
static amrex::Real retry_neg_dens_factor;
static int use_post_step_regrid;
static int max_subcycles;
static int clamp_subcycles;
static int sdc_iters;
static amrex::Real dtnuc_e;
static amrex::Real dtnuc_X;
static amrex::Real dtnuc_X_threshold;
static amrex::Real dxnuc;
static amrex::Real dxnuc_max;
static int do_react;
static amrex::Real react_T_min;
static amrex::Real react_T_max;
static amrex::Real react_rho_min;
static amrex::Real react_rho_max;
static int disable_shock_burning;
static int do_grav;
static int moving_center;
static int grav_source_type;
static int do_rotation;
static int do_acc;
static int bndry_func_thread_safe;
static int grown_factor;
static int star_at_center;
static int do_special_tagging;
static int spherical_star;
static int print_fortran_warnings;
static int print_update_diagnostics;
static int track_grid_losses;
static int sum_interval;
static amrex::Real sum_per;
static int show_center_of_mass;
static int hard_cfl_limit;
static std::string job_name;
static int output_at_completion;
static amrex::Real reset_checkpoint_time;
static int reset_checkpoint_step;<|MERGE_RESOLUTION|>--- conflicted
+++ resolved
@@ -42,11 +42,7 @@
 static amrex::Real small_pres;
 static amrex::Real small_ener;
 static int do_hydro;
-<<<<<<< HEAD
-static int do_ctu;
-=======
 static int time_integration_method;
->>>>>>> 2f19c8fa
 static int fourth_order;
 static int add_ext_src;
 static int hybrid_hydro;
@@ -89,10 +85,7 @@
 static int hse_interp_temp;
 static int hse_reflect_vels;
 static int mol_order;
-<<<<<<< HEAD
-=======
 static int sdc_order;
->>>>>>> 2f19c8fa
 static amrex::Real fixed_dt;
 static amrex::Real initial_dt;
 static amrex::Real dt_cutoff;
