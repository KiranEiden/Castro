--- conflicted
+++ resolved
@@ -107,10 +107,7 @@
 
 module extern_f90_to_cxx
 
-<<<<<<< HEAD
   use iso_c_binding
-=======
->>>>>>> d6c04b87
   use extern_probin_module
   use amrex_fort_module, only: rt => amrex_real
 
