--- conflicted
+++ resolved
@@ -56,11 +56,7 @@
   attributes(managed) :: dg
   attributes(managed) :: coord_type
   attributes(managed) :: center, problo, probhi
-<<<<<<< HEAD
   attributes(managed) :: domlo_level, domhi_level, dx_level
-=======
-  attributes(managed) :: dx_level, domlo_level, domhi_level
->>>>>>> 10ac9e38
 #endif
 
 end module prob_params_module