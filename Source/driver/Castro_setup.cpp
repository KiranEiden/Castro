--- conflicted
+++ resolved
@@ -332,11 +332,7 @@
 
   store_in_checkpoint = true;
   desc_lst.addDescriptor(Source_Type, IndexType::TheCellType(),
-<<<<<<< HEAD
-			 StateDescriptor::Point, do_ctu ? NUM_GROW : 1, NUM_STATE,
-=======
 			 StateDescriptor::Point, time_integration_method == CTU ? NUM_GROW : 1, NUM_STATE,
->>>>>>> 2f19c8fa
 			 &cell_cons_interp, state_data_extrap, store_in_checkpoint);
 
 #ifdef ROTATION
@@ -1003,18 +999,11 @@
     a_mol[3] = {0.0,  0.0,  1.0,  0.0};
 
     b_mol = {1./6., 1./3., 1./3., 1./6.};
-<<<<<<< HEAD
 
     c_mol = {0.0, 0.5, 0.5, 1.0};
 
   } else {
     amrex::Error("invalid value of mol_order\n");
-=======
-
-    c_mol = {0.0, 0.5, 0.5, 1.0};
-
-  } else {
-    amrex::Error("invalid value of mol_order\n");
   }
 
 
@@ -1035,7 +1024,6 @@
 
   } else {
     amrex::Error("invalid value of sdc_order");
->>>>>>> 2f19c8fa
   }
 
 }