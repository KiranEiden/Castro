--- conflicted
+++ resolved
@@ -168,37 +168,6 @@
   // Set number of state variables and pointers to components
   //
 
-<<<<<<< HEAD
-  int cnt = 0;
-  Density = cnt++;
-  Xmom = cnt++;
-  Ymom = cnt++;
-  Zmom = cnt++;
-#ifdef HYBRID_MOMENTUM
-  Rmom = cnt++;
-  Lmom = cnt++;
-  Pmom = cnt++;
-#endif
-  Eden = cnt++;
-  Eint = cnt++;
-  Temp = cnt++;
-
-#ifdef NUM_ADV
-  NumAdv = NUM_ADV;
-#else
-  NumAdv = 0;
-#endif
-
-  if (NumAdv > 0)
-    {
-      FirstAdv = cnt;
-      cnt += NumAdv;
-    }
-
-  const int dm = BL_SPACEDIM;
-
-=======
->>>>>>> 20aaae49
   // Get the number of species from the network model.
   ca_get_num_spec(&NumSpec);
 
@@ -225,11 +194,7 @@
   std::string gravity_type = "none";
   pp.query("gravity_type", gravity_type);
   const int gravity_type_length = gravity_type.length();
-<<<<<<< HEAD
-  Array<int> gravity_type_name(gravity_type_length);
-=======
   Vector<int> gravity_type_name(gravity_type_length);
->>>>>>> 20aaae49
 
   for (int i = 0; i < gravity_type_length; i++)
     gravity_type_name[i] = gravity_type[i];
@@ -289,11 +254,7 @@
   // and store them in the Fortran module.
 
   const int probin_file_length = probin_file.length();
-<<<<<<< HEAD
-  Array<int> probin_file_name(probin_file_length);
-=======
   Vector<int> probin_file_name(probin_file_length);
->>>>>>> 20aaae49
 
   for (int i = 0; i < probin_file_length; i++)
     probin_file_name[i] = probin_file[i];
