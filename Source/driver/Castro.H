--- conflicted
+++ resolved
@@ -249,14 +249,11 @@
                      int  amr_iteration,
                      int  amr_ncycle);
 
-<<<<<<< HEAD
-=======
     amrex::Real do_advance_sdc (amrex::Real time,
                      amrex::Real dt,
                      int  amr_iteration,
                      int  amr_ncycle);
 
->>>>>>> 2f19c8fa
     amrex::Real retry_advance (amrex::Real time, amrex::Real dt, int amr_iteration, int amr_ncycle);
 
     amrex::Real subcycle_advance (amrex::Real time, amrex::Real dt, int amr_iteration, int amr_ncycle);
