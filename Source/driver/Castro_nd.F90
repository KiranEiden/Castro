subroutine ca_network_init() bind(C, name="ca_network_init")

  use network, only: network_init
#ifdef REACTIONS
  use actual_rhs_module, only: actual_rhs_init
#endif

  call network_init()

#ifdef REACTIONS
  call actual_rhs_init()
#endif

end subroutine ca_network_init

subroutine ca_network_finalize() bind(C, name="ca_network_finalize")

  use network, only: network_finalize

  call network_finalize()

end subroutine ca_network_finalize


! :::
! ::: ----------------------------------------------------------------
! :::

subroutine ca_extern_init(name,namlen) bind(C, name="ca_extern_init")

  ! initialize the external runtime parameters in
  ! extern_probin_module

  use amrex_fort_module, only: rt => amrex_real

  integer, intent(in) :: namlen
  integer, intent(in) :: name(namlen)

  call runtime_init(name,namlen)

end subroutine ca_extern_init

! :::
! ::: ----------------------------------------------------------------
! :::

subroutine ca_get_num_spec(nspec_out) bind(C, name="ca_get_num_spec")

  use network, only: nspec
  use amrex_fort_module, only: rt => amrex_real

  implicit none

  integer, intent(out) :: nspec_out

  nspec_out = nspec

end subroutine ca_get_num_spec

! :::
! ::: ----------------------------------------------------------------
! :::

subroutine ca_get_num_aux(naux_out) bind(C, name="ca_get_num_aux")

  use network, only: naux
  use amrex_fort_module, only: rt => amrex_real

  implicit none

  integer, intent(out) :: naux_out

  naux_out = naux

end subroutine ca_get_num_aux

! :::
! ::: ----------------------------------------------------------------
! :::

subroutine ca_get_spec_names(spec_names,ispec,len) &
     bind(C, name="ca_get_spec_names")

  use network, only: nspec, short_spec_names
  use amrex_fort_module, only: rt => amrex_real

  implicit none

  integer, intent(in   ) :: ispec
  integer, intent(inout) :: len
  integer, intent(inout) :: spec_names(len)

  ! Local variables
  integer   :: i

  len = len_trim(short_spec_names(ispec+1))

  do i = 1,len
     spec_names(i) = ichar(short_spec_names(ispec+1)(i:i))
  end do

end subroutine ca_get_spec_names

! :::
! ::: ----------------------------------------------------------------
! :::

subroutine ca_get_spec_az(ispec,A,Z) bind(C, name="ca_get_spec_az")

  use network, only: nspec, aion, zion
  use amrex_fort_module, only: rt => amrex_real

  implicit none

  integer,  intent(in   ) :: ispec
  real(rt), intent(inout) :: A, Z

  ! C++ is 0-based indexing, so increment
  A = aion(ispec+1)
  Z = zion(ispec+1)

end subroutine ca_get_spec_az

! :::
! ::: ----------------------------------------------------------------
! :::

subroutine ca_get_aux_names(aux_names,iaux,len) &
     bind(C, name="ca_get_aux_names")

  use network, only: naux, short_aux_names
  use amrex_fort_module, only: rt => amrex_real

  implicit none

  integer, intent(in   ) :: iaux
  integer, intent(inout) :: len
  integer, intent(inout) :: aux_names(len)

  ! Local variables
  integer   :: i

  len = len_trim(short_aux_names(iaux+1))

  do i = 1,len
     aux_names(i) = ichar(short_aux_names(iaux+1)(i:i))
  end do

end subroutine ca_get_aux_names

! :::
! ::: ----------------------------------------------------------------
! :::

subroutine ca_get_qvar(qvar_in) bind(C, name="ca_get_qvar")

  use meth_params_module, only: QVAR

  implicit none

  integer, intent(inout) :: qvar_in

  qvar_in = QVAR

end subroutine ca_get_qvar

subroutine ca_get_nq(nq_in) bind(C, name="ca_get_nq")

  use meth_params_module, only: NQ

  implicit none

  integer, intent(inout) :: nq_in

  nq_in = NQ

end subroutine ca_get_nq

subroutine ca_get_nqaux(nqaux_in) bind(C, name="ca_get_nqaux")

  use meth_params_module, only: NQAUX

  implicit none

  integer, intent(inout) :: nqaux_in

  nqaux_in = NQAUX

end subroutine ca_get_nqaux

! :::
! ::: ----------------------------------------------------------------
! :::

subroutine ca_set_amr_info(level_in, iteration_in, ncycle_in, time_in, dt_in) &
     bind(C, name="ca_set_amr_info")

  use amrinfo_module, only: amr_level, amr_iteration, amr_ncycle, amr_time, amr_dt
  use amrex_fort_module, only: rt => amrex_real

  implicit none

  integer,  intent(in) :: level_in, iteration_in, ncycle_in
  real(rt), intent(in) :: time_in, dt_in

  if (level_in .ge. 0) then
     amr_level = level_in
  endif

  if (iteration_in .ge. 0) then
     amr_iteration = iteration_in
  endif

  if (ncycle_in .ge. 0) then
     amr_ncycle = ncycle_in
  endif

  if (time_in .ge. 0.0) then
     amr_time = time_in
  endif

  if (dt_in .ge. 0.0) then
     amr_dt = dt_in
  endif


end subroutine ca_set_amr_info

! :::
! ::: ----------------------------------------------------------------
! :::

subroutine ca_get_method_params(nGrowHyp) bind(C, name="ca_get_method_params")

  ! Passing data from f90 back to C++

  use meth_params_module, only: NHYP
  use amrex_fort_module, only: rt => amrex_real

  implicit none

  integer, intent(out) :: ngrowHyp

  nGrowHyp = NHYP

end subroutine ca_get_method_params

! :::
! ::: ----------------------------------------------------------------
! :::

subroutine allocate_outflow_data(np,nc) &
     bind(C, name="allocate_outflow_data")

  use meth_params_module, only: outflow_data_old, outflow_data_new, outflow_data_allocated
  use amrex_fort_module, only: rt => amrex_real

  implicit none

  integer, intent(in) :: np,nc

  if (.not. outflow_data_allocated) then
     allocate(outflow_data_old(nc,np))
     allocate(outflow_data_new(nc,np))
  end if

  outflow_data_allocated = .true.

end subroutine allocate_outflow_data

! :::
! ::: ----------------------------------------------------------------
! :::
subroutine set_old_outflow_data(radial,time,np,nc) &
     bind(C, name="set_old_outflow_data")

  ! Passing data from C++ to f90

  use meth_params_module, only: outflow_data_old, outflow_data_old_time
  use amrex_fort_module, only: rt => amrex_real

  implicit none

  real(rt), intent(in) :: radial(nc,np)
  real(rt), intent(in) :: time
  integer,  intent(in) :: np,nc

  ! Do this so the routine has the right size
  deallocate(outflow_data_old)
  allocate(outflow_data_old(nc,np))

  outflow_data_old(1:nc,1:np) = radial(1:nc,1:np)

  outflow_data_old_time = time

end subroutine set_old_outflow_data

! :::
! ::: ----------------------------------------------------------------
! :::
subroutine set_new_outflow_data(radial,time,np,nc) &
     bind(C, name="set_new_outflow_data")

  ! Passing data from C++ to f90

  use meth_params_module, only: outflow_data_new, outflow_data_new_time
  use amrex_fort_module, only: rt => amrex_real

  implicit none

  real(rt), intent(in) :: radial(nc,np)
  real(rt), intent(in) :: time
  integer,  intent(in) :: np,nc

  ! Do this so the routine has the right size
  deallocate(outflow_data_new)
  allocate(outflow_data_new(nc,np))

  outflow_data_new(1:nc,1:np) = radial(1:nc,1:np)

  outflow_data_new_time = time

end subroutine set_new_outflow_data

! :::
! ::: ----------------------------------------------------------------
! :::
subroutine swap_outflow_data() bind(C, name="swap_outflow_data")

  use meth_params_module, only: outflow_data_new, outflow_data_new_time, &
                                outflow_data_old, outflow_data_old_time
  use amrex_fort_module, only: rt => amrex_real

  implicit none

  integer :: np, nc

  nc = size(outflow_data_new,dim=1)
  np = size(outflow_data_new,dim=2)

  if (size(outflow_data_old,dim=2) .ne. size(outflow_data_new,dim=2)) then
     ! Do this so the routine has the right size
     deallocate(outflow_data_old)
     allocate(outflow_data_old(nc,np))
  end if

  if (size(outflow_data_old,dim=2) .ne. size(outflow_data_new,dim=2)) then
     print *,'size of old and new dont match in swap_outflow_data '
     call bl_error("Error:: Castro_nd.f90 :: swap_outflow_data")
  end if

  outflow_data_old(1:nc,1:np) = outflow_data_new(1:nc,1:np)

  if (outflow_data_new_time .ge. 0.e0_rt) &
       outflow_data_old_time = outflow_data_new_time
  outflow_data_new_time = -1.e0_rt

end subroutine swap_outflow_data

! :::
! ::: ----------------------------------------------------------------
! :::

subroutine ca_set_method_params(dm, Density, Xmom, &
#ifdef HYBRID_MOMENTUM
                                Rmom, &
#endif
                                Eden, Eint, Temp, &
                                FirstAdv, FirstSpec, FirstAux, numadv, &
#ifdef SHOCK_VAR
                                Shock, &
#endif
#ifdef RADIATION
                                ngroups_in, &
#endif
                                gravity_type_in, gravity_type_len) &
                                bind(C, name="ca_set_method_params")

  use meth_params_module
  use network, only : nspec, naux
  use eos_module, only: eos_init
  use eos_type_module, only: eos_get_small_dens, eos_get_small_temp
  use bl_constants_module, only : ZERO, ONE
  use amrex_fort_module, only: rt => amrex_real
#ifdef RADIATION
  use rad_params_module, only: ngroups
#endif

  implicit none

  integer, intent(in) :: dm
  integer, intent(in) :: Density, Xmom, Eden, Eint, Temp, &
                         FirstAdv, FirstSpec, FirstAux
  integer, intent(in) :: numadv
#ifdef SHOCK_VAR
  integer, intent(in) :: Shock
#endif
  integer, intent(in) :: gravity_type_len
  integer, intent(in) :: gravity_type_in(gravity_type_len)
#ifdef RADIATION
  integer, intent(in) :: ngroups_in
#endif
#ifdef HYBRID_MOMENTUM
  integer, intent(in) :: Rmom
#endif

  integer :: iadv, ispec

  integer :: QLAST
  integer :: NTHERM, QTHERM

  integer :: i
  integer :: ioproc

#ifdef RADIATION
  ngroups = ngroups_in
#endif

  !---------------------------------------------------------------------
  ! set integer keys to index states
  !---------------------------------------------------------------------
  call ca_set_godunov_indices()

  call ca_set_conserved_indices( &
#ifdef HYBRID_MOMENTUM
                                Rmom, Rmom+1, Rmom+2, &
#endif
#ifdef SHOCK_VAR
                                Shock, &
#endif
                                Density ,Xmom, Xmom+1, Xmom+2, &
                                Eden, Eint, Temp, &
                                FirstAdv, FirstSpec, FirstAux &
                                )

  call ca_set_auxiliary_indices()

  call ca_set_primitive_indices()

  ! easy indexing for the passively advected quantities.  This
  ! lets us loop over all groups (advected, species, aux)
  ! in a single loop.
  allocate(qpass_map(QVAR))
  allocate(upass_map(NVAR))

  ! Transverse velocities

  if (dm == 1) then
     upass_map(1) = UMY
     qpass_map(1) = QV

     upass_map(2) = UMZ
     qpass_map(2) = QW

     npassive = 2

  else if (dm == 2) then
     upass_map(1) = UMZ
     qpass_map(1) = QW

     npassive = 1
  else
     npassive = 0
  endif

  do iadv = 1, nadv
     upass_map(npassive + iadv) = UFA + iadv - 1
     qpass_map(npassive + iadv) = QFA + iadv - 1
  enddo
  npassive = npassive + nadv

  if (QFS > -1) then
     do ispec = 1, nspec+naux
        upass_map(npassive + ispec) = UFS + ispec - 1
        qpass_map(npassive + ispec) = QFS + ispec - 1
     enddo
     npassive = npassive + nspec + naux
  endif


#ifdef RADIATION
  QRADHI = QRAD + ngroups - 1
#endif

  !---------------------------------------------------------------------
  ! other initializations
  !---------------------------------------------------------------------

  ! This is a routine which links to the C++ ParallelDescriptor class

  call bl_pd_is_ioproc(ioproc)

  allocate(character(len=gravity_type_len) :: gravity_type)

  do i = 1, gravity_type_len
     gravity_type(i:i) = char(gravity_type_in(i))
  enddo

#ifdef ROTATION
  rot_vec = ZERO
  rot_vec(rot_axis) = ONE
#endif


  !---------------------------------------------------------------------
  ! safety checks
  !---------------------------------------------------------------------

  if (small_dens <= 0.e0_rt) then
     if (ioproc == 1) then
        call bl_warning("Warning:: small_dens has not been set, defaulting to 1.e-200_rt.")
     endif
     small_dens = 1.e-200_rt
  endif

  if (small_temp <= 0.e0_rt) then
     if (ioproc == 1) then
        call bl_warning("Warning:: small_temp has not been set, defaulting to 1.e-200_rt.")
     endif
     small_temp = 1.e-200_rt
  endif

  if (small_pres <= 0.e0_rt) then
     small_pres = 1.e-200_rt
  endif

  if (small_ener <= 0.e0_rt) then
     small_ener = 1.e-200_rt
  endif

  ! Note that the EOS may modify our choices because of its
  ! internal limitations, so the small_dens and small_temp
  ! may be modified coming back out of this routine.

  call eos_init(small_dens=small_dens, small_temp=small_temp)

  ! Update device variables

  !$acc update &
  !$acc device(NVAR) &
  !$acc device(NQ) &
  !$acc device(URHO, UMX, UMY, UMZ, UMR, UML, UMP, UEDEN, UEINT, UTEMP, UFA, UFS, UFX) &
  !$acc device(USHK) &
  !$acc device(QVAR) &
  !$acc device(QRHO, QU, QV, QW, QPRES, QREINT, QTEMP, QGAME) &
  !$acc device(QFA, QFS, QFX) &
  !$acc device(NQAUX, QGAMC, QC, QDPDR, QDPDE) &
#ifdef RADIATION
  !$acc device(QGAMCG, QCG, QLAMS) &
#endif
  !$acc device(small_dens, small_temp)

end subroutine ca_set_method_params


subroutine ca_init_godunov_indices() bind(C, name="ca_init_godunov_indices")

  use meth_params_module, only: GDRHO, GDU, GDV, GDW, GDPRES, GDGAME, NGDNV, &
#ifdef RADIATION
                                GDLAMS, GDERADS, &
#endif
                                QU, QV, QW

  use amrex_fort_module, only: rt => amrex_real
#ifdef RADIATION
  use rad_params_module, only : ngroups
#endif

  implicit none

  NGDNV = 6
#if RADIATION
  NGDNV = NGDNV + 2*ngroups
#endif

  GDRHO = 1
  GDU = 2
  GDV = 3
  GDW = 4
  GDPRES = 5
  GDGAME = 6
#ifdef RADIATION
  GDLAMS = GDGAME+1            ! starting index for rad lambda
  GDERADS = GDLAMS + ngroups   ! starting index for rad energy
#endif

  ! sanity check
  if ((QU /= GDU) .or. (QV /= GDV) .or. (QW /= GDW)) then
     call bl_error("ERROR: velocity components for godunov and primitive state are not aligned")
  endif

end subroutine ca_init_godunov_indices

! :::
! ::: ----------------------------------------------------------------
! :::

subroutine ca_set_problem_params(dm,physbc_lo_in,physbc_hi_in,&
                                 Interior_in, Inflow_in, Outflow_in, &
                                 Symmetry_in, SlipWall_in, NoSlipWall_in, &
                                 coord_type_in, &
                                 problo_in, probhi_in, center_in) &
                                 bind(C, name="ca_set_problem_params")

  ! Passing data from C++ into f90

  use bl_constants_module, only: ZERO
  use prob_params_module
  use meth_params_module, only: UMX, UMY, UMZ
#ifdef ROTATION
  use meth_params_module, only: rot_axis
#endif
  use amrex_fort_module, only: rt => amrex_real

  implicit none

  integer,  intent(in) :: dm
  integer,  intent(in) :: physbc_lo_in(dm),physbc_hi_in(dm)
  integer,  intent(in) :: Interior_in, Inflow_in, Outflow_in, Symmetry_in, SlipWall_in, NoSlipWall_in
  integer,  intent(in) :: coord_type_in
  real(rt), intent(in) :: problo_in(dm), probhi_in(dm), center_in(dm)

  dim = dm

  physbc_lo(1:dm) = physbc_lo_in(1:dm)
  physbc_hi(1:dm) = physbc_hi_in(1:dm)

  Interior   = Interior_in
  Inflow     = Inflow_in
  Outflow    = Outflow_in
  Symmetry   = Symmetry_in
  SlipWall   = SlipWall_in
  NoSlipWall = NoSlipWall_in

  coord_type = coord_type_in

  problo = ZERO
  probhi = ZERO
  center = ZERO

  problo(1:dm) = problo_in(1:dm)
  probhi(1:dm) = probhi_in(1:dm)
  center(1:dm) = center_in(1:dm)

  dg(:) = 1

  if (dim .lt. 2) then
     dg(2) = 0
  endif

  if (dim .lt. 3) then
     dg(3) = 0
  endif

#ifdef ROTATION
  if (coord_type == 1) then
     rot_axis = 2
  endif
#endif


  ! sanity check on our allocations
  if (UMZ > MAX_MOM_INDEX) then
     call bl_error("ERROR: not enough space in comp in mom_flux_has_p")
  endif

  ! keep track of which components of the momentum flux have pressure
  if (dim == 1 .or. (dim == 2 .and. coord_type == 1)) then
     mom_flux_has_p(1)%comp(UMX) = .false.
  else
     mom_flux_has_p(1)%comp(UMX) = .true.
  endif
  mom_flux_has_p(1)%comp(UMY) = .false.
  mom_flux_has_p(1)%comp(UMZ) = .false.

  mom_flux_has_p(2)%comp(UMX) = .false.
  mom_flux_has_p(2)%comp(UMY) = .true.
  mom_flux_has_p(2)%comp(UMZ) = .false.

  mom_flux_has_p(3)%comp(UMX) = .false.
  mom_flux_has_p(3)%comp(UMY) = .false.
  mom_flux_has_p(3)%comp(UMZ) = .true.


end subroutine ca_set_problem_params

! :::
! ::: ----------------------------------------------------------------
! :::

subroutine ca_set_grid_info(max_level_in, dx_level_in, domlo_in, domhi_in, &
                            ref_ratio_in, n_error_buf_in, blocking_factor_in) &
                            bind(C, name="ca_set_grid_info")

  use prob_params_module, only: max_level, dx_level, domlo_level, domhi_level, n_error_buf, ref_ratio, blocking_factor
  use amrex_fort_module, only: rt => amrex_real

  implicit none

  integer,  intent(in) :: max_level_in
  real(rt), intent(in) :: dx_level_in(3*(max_level_in+1))
  integer,  intent(in) :: domlo_in(3*(max_level_in+1)), domhi_in(3*(max_level_in+1))
  integer,  intent(in) :: ref_ratio_in(3*(max_level_in+1))
  integer,  intent(in) :: n_error_buf_in(0:max_level_in)
  integer,  intent(in) :: blocking_factor_in(0:max_level_in)

  integer :: lev, dir

  ! Sometimes this routine can get called multiple
  ! times upon initialization; in this case, just to
  ! be safe, we'll deallocate and start again.

  if (allocated(dx_level)) then
     deallocate(dx_level)
  endif
  if (allocated(domlo_level)) then
     deallocate(domlo_level)
  endif
  if (allocated(domhi_level)) then
     deallocate(domhi_level)
  endif

  if (allocated(ref_ratio)) then
     deallocate(ref_ratio)
  endif
  if (allocated(n_error_buf)) then
     deallocate(n_error_buf)
  endif
  if (allocated(blocking_factor)) then
     deallocate(blocking_factor)
  endif

  max_level = max_level_in

  allocate(dx_level(1:3, 0:max_level))
  allocate(domlo_level(1:3, 0:max_level))
  allocate(domhi_level(1:3, 0:max_level))
  allocate(ref_ratio(1:3, 0:max_level))
  allocate(n_error_buf(0:max_level))
  allocate(blocking_factor(0:max_level))

  do lev = 0, max_level
     do dir = 1, 3
        dx_level(dir,lev) = dx_level_in(3*lev + dir)
        domlo_level(dir,lev) = domlo_in(3*lev + dir)
        domhi_level(dir,lev) = domhi_in(3*lev + dir)
        ref_ratio(dir,lev) = ref_ratio_in(3*lev + dir)
     enddo
     n_error_buf(lev) = n_error_buf_in(lev)
     blocking_factor(lev) = blocking_factor_in(lev)
  enddo

end subroutine ca_set_grid_info

<<<<<<< HEAD
! :::
! ::: ----------------------------------------------------------------
! :::

subroutine ca_set_special_tagging_flag(dummy,flag) &
     bind(C, name="ca_set_special_tagging_flag")

  use amrex_fort_module, only: rt => amrex_real

  real(rt), intent(in) :: dummy
  integer, intent(in)  :: flag

end subroutine ca_set_special_tagging_flag
=======
>>>>>>> 20aaae49

! :::
! ::: ----------------------------------------------------------------
! :::

subroutine ca_get_tagging_params(name, namlen) &
     bind(C, name="ca_get_tagging_params")

  ! Initialize the tagging parameters

  use tagging_module
  use amrex_fort_module, only: rt => amrex_real

  integer, intent(in) :: namlen
  integer, intent(in) :: name(namlen)

  integer :: un, i, status

  integer, parameter :: maxlen = 256
  character (len=maxlen) :: probin

  namelist /tagging/ &
       denerr,     dengrad,   max_denerr_lev,   max_dengrad_lev, &
       enterr,     entgrad,   max_enterr_lev,   max_entgrad_lev, &
       velerr,     velgrad,   max_velerr_lev,   max_velgrad_lev, &
       presserr, pressgrad, max_presserr_lev, max_pressgrad_lev, &
       temperr,   tempgrad,  max_temperr_lev,  max_tempgrad_lev, &
       raderr,     radgrad,   max_raderr_lev,   max_radgrad_lev

  ! Set namelist defaults
  denerr = 1.e20_rt
  dengrad = 1.e20_rt
  max_denerr_lev = 10
  max_dengrad_lev = 10

  enterr = 1.e20_rt
  entgrad = 1.e20_rt
  max_enterr_lev = -1
  max_entgrad_lev = -1

  presserr = 1.e20_rt
  pressgrad = 1.e20_rt
  max_presserr_lev = -1
  max_pressgrad_lev = -1

  velerr  = 1.e20_rt
  velgrad = 1.e20_rt
  max_velerr_lev = -1
  max_velgrad_lev = -1

  temperr  = 1.e20_rt
  tempgrad = 1.e20_rt
  max_temperr_lev = -1
  max_tempgrad_lev = -1

  raderr  = 1.e20_rt
  radgrad = 1.e20_rt
  max_raderr_lev = -1
  max_radgrad_lev = -1

  ! create the filename
  if (namlen > maxlen) then
     call bl_error('probin file name too long')
  endif

  do i = 1, namlen
     probin(i:i) = char(name(i))
  end do

  ! read in the namelist
  un = 9
  open (unit=un, file=probin(1:namlen), form='formatted', status='old')
  read (unit=un, nml=tagging, iostat=status)

  if (status < 0) then
     ! the namelist does not exist, so we just go with the defaults
     continue

  else if (status > 0) then
     ! some problem in the namelist
     call bl_error('ERROR: problem in the tagging namelist')
  endif

  close (unit=un)

end subroutine ca_get_tagging_params

#ifdef SPONGE
! :::
! ::: ----------------------------------------------------------------
! :::

subroutine ca_get_sponge_params(name, namlen) bind(C, name="ca_get_sponge_params")

  ! Initialize the sponge parameters

  use sponge_module
  use amrex_fort_module, only: rt => amrex_real

  integer, intent(in) :: namlen
  integer, intent(in) :: name(namlen)

  integer :: un, i, status

  integer, parameter :: maxlen = 256
  character (len=maxlen) :: probin

  real(rt) :: sponge_target_x_velocity
  real(rt) :: sponge_target_y_velocity
  real(rt) :: sponge_target_z_velocity

  namelist /sponge/ &
       sponge_lower_factor, sponge_upper_factor, &
       sponge_lower_radius, sponge_upper_radius, &
       sponge_lower_density, sponge_upper_density, &
       sponge_lower_pressure, sponge_upper_pressure, &
       sponge_target_x_velocity, &
       sponge_target_y_velocity, &
       sponge_target_z_velocity, &
       sponge_timescale

  ! Set namelist defaults

  sponge_lower_factor = 0.e0_rt
  sponge_upper_factor = 1.e0_rt

  sponge_lower_radius = -1.e0_rt
  sponge_upper_radius = -1.e0_rt

  sponge_lower_density = -1.e0_rt
  sponge_upper_density = -1.e0_rt

  sponge_lower_pressure = -1.e0_rt
  sponge_upper_pressure = -1.e0_rt

  sponge_target_x_velocity = 0.e0_rt
  sponge_target_y_velocity = 0.e0_rt
  sponge_target_z_velocity = 0.e0_rt

  sponge_timescale    = -1.e0_rt

  ! create the filename
  if (namlen > maxlen) then
     call bl_error('probin file name too long')
  endif

  do i = 1, namlen
     probin(i:i) = char(name(i))
  end do

  ! read in the namelist
  un = 9
  open (unit=un, file=probin(1:namlen), form='formatted', status='old')
  read (unit=un, nml=sponge, iostat=status)

  if (status < 0) then
     ! the namelist does not exist, so we just go with the defaults
     continue

  else if (status > 0) then
     ! some problem in the namelist
     call bl_error('ERROR: problem in the sponge namelist')
  endif

  close (unit=un)

  sponge_target_velocity = [sponge_target_x_velocity, &
                            sponge_target_y_velocity, &
                            sponge_target_z_velocity]

  ! Sanity check

  if (sponge_lower_factor < 0.e0_rt .or. sponge_lower_factor > 1.e0_rt) then
     call bl_error('ERROR: sponge_lower_factor cannot be outside of [0, 1].')
  endif

  if (sponge_upper_factor < 0.e0_rt .or. sponge_upper_factor > 1.e0_rt) then
     call bl_error('ERROR: sponge_upper_factor cannot be outside of [0, 1].')
  endif

end subroutine ca_get_sponge_params
#endif

#ifdef POINTMASS
! :::
! ::: ----------------------------------------------------------------
! :::

subroutine set_pointmass(pointmass_in) bind(C, name='set_pointmass')

  use meth_params_module, only: point_mass
  use amrex_fort_module, only: rt => amrex_real

  implicit none

  real(rt), intent(in) :: pointmass_in

  point_mass = pointmass_in

end subroutine set_pointmass
#endif<|MERGE_RESOLUTION|>--- conflicted
+++ resolved
@@ -752,22 +752,7 @@
 
 end subroutine ca_set_grid_info
 
-<<<<<<< HEAD
-! :::
-! ::: ----------------------------------------------------------------
-! :::
-
-subroutine ca_set_special_tagging_flag(dummy,flag) &
-     bind(C, name="ca_set_special_tagging_flag")
-
-  use amrex_fort_module, only: rt => amrex_real
-
-  real(rt), intent(in) :: dummy
-  integer, intent(in)  :: flag
-
-end subroutine ca_set_special_tagging_flag
-=======
->>>>>>> 20aaae49
+
 
 ! :::
 ! ::: ----------------------------------------------------------------
