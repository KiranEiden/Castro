--- conflicted
+++ resolved
@@ -433,59 +433,7 @@
                                 FirstAdv, FirstSpec, FirstAux &
                                 )
 
-<<<<<<< HEAD
-  QVAR = QTHERM + nspec + naux + numadv
-
-#ifdef MHD  
-  QVAR = QVAR + NMAG
-#endif  
-  ! NQ will be the number of hydro + radiation variables in the primitive
-  ! state.  Initialize it just for hydro here
-  NQ = QVAR
-
-  ! We use these to index into the state "Q"
-  QRHO  = 1
-
-  QU    = 2
-  QV    = 3
-  QW    = 4
-
-  QGAME = 5
-
-  QLAST   = QGAME
-
-  QPRES   = QLAST + 1
-  QREINT  = QLAST + 2
-
-#ifdef MHD
-  QMAGX   = QLAST + 3  ! Bx centered
-  QMAGY   = QLAST + 4  ! By centered
-  QMAGZ   = QLAST + 5  ! Bz centered
-  QTHERM  = QTHERM + 3
-#endif
-
-  QTEMP   = QTHERM ! = QLAST + 3
-
-  if (numadv >= 1) then
-     QFA = QTHERM + 1
-     QFS = QFA + numadv
-
-  else
-     QFA = 1   ! density
-     QFS = QTHERM + 1
-
-  end if
-
-  if (naux >= 1) then
-     QFX = QFS + nspec
-
-  else
-     QFX = 1
-
-  end if
-=======
   call ca_set_auxiliary_indices()
->>>>>>> 15a9ab80
 
   call ca_set_primitive_indices()
 
