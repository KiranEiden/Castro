#ifndef _Castro_F_H_
#define _Castro_F_H_
#include <AMReX_BLFort.H>

#ifdef __cplusplus
#include <AMReX.H>
extern "C"
{
#endif

  void ca_network_init();

  void ca_network_finalize();

  void burner_init();

  void ca_extern_init(const int* name, const int* namlen);

  void ca_get_num_spec(int* nspec);

  void ca_get_num_aux(int* naux);

  void ca_get_spec_names(int* spec_names, const int* ispec, int* len);

  void ca_get_spec_az(const int* ispec, amrex::Real* A, amrex::Real* Z);

  void ca_get_aux_names(int* aux_names,  const int* iaux, int* len);

  void ca_get_qvar(int* qvar);

  void ca_get_nq(int* nq);

  void ca_get_nqaux(int* nqaux);

  void ca_set_amr_info(const int& level, const int& iteration, const int& ncycle,
		       const amrex::Real& time, const amrex::Real& dt);

  void ca_get_method_params(int* HYP_GROW);

#ifdef SELF_GRAVITY
#if (BL_SPACEDIM > 1)
  void get_numpts_1d(int* numpts_1d);
  void set_numpts_1d(int* numpts_1d);
  void allocate_outflow_data(const int* n1d, const int* nc);
  void set_old_outflow_data(const amrex::Real* radial, const amrex::Real* time,
			    const int* numpts, const int* nc);
  void set_new_outflow_data(const amrex::Real* radial, const amrex::Real* time,
			    const int* numpts, const int* nc);
  void swap_outflow_data();
#endif
#endif

  void ca_set_method_params
    (const int& dm,
     const int& Density, const int& Xmom, 
#ifdef HYBRID_MOMENTUM
     const int& Rmom,
#endif
     const int& Eden,    const int& Eint, 
     const int& Temp     , const int& FirstAdv, 
     const int& FirstSpec, const int& FirstAux, 
     const int& NumAdv,
#ifdef SHOCK_VAR
     const int& Shock,
#endif
#ifdef RADIATION
     const int& ngroups,
#endif
     const int* gravity_type, const int& gravity_type_len);

  void ca_finalize_meth_params();

  void ca_set_castro_method_params();

  void ca_init_godunov_indices();

  void ca_set_problem_params
    (const int& dm,
     const int* physbc_lo, const int* physbc_hi,
     const int& Interior_value, const int& Inflow_value,
     const int& Outflow_value, const int& Symmetry_value,
     const int& SlipWall_value, const int& NoSlipWall_value,
     const int& coord_type,
     const amrex::Real* problo, const amrex::Real* probhi,
     const amrex::Real* center);

  void ca_set_grid_info
    (const int& max_level, const amrex::Real* dx_level,
     const int* domlo_level, const int* domhi_level,
     const int* ref_ratio, const int* n_error_buf,
     const int* blocking_factor);

  void ca_get_tagging_params(const int* name, const int* namlen);
#ifdef SPONGE
  void ca_get_sponge_params(const int* name, const int* namlen);
#endif

#ifdef SELF_GRAVITY
#if (BL_SPACEDIM > 1)
  void ca_compute_avgstate
    (const int* lo, const int* hi, 
     const amrex::Real* dx, const amrex::Real* dr, const int* nc,
     const BL_FORT_FAB_ARG_3D(S  ),  amrex::Real* avgden,
     const BL_FORT_FAB_ARG_3D(Vol),  amrex::Real* avgvol,
     const amrex::Real* problo, const int* numpts_1d);
#endif
#endif

  void ca_apply_metric
    (const int* lo, const int* hi,
     D_DECL(const int* xlo, const int *ylo, const int *zlo),
     D_DECL(const int* xhi, const int *yhi, const int *zhi),
     BL_FORT_FAB_ARG(cc),
     D_DECL(const BL_FORT_FAB_ARG(xedge),
            const BL_FORT_FAB_ARG(yedge),
            const BL_FORT_FAB_ARG(zedge)), 
            const amrex::Real* dx, const int* coord_type);

  void ca_weight_cc
    (const int* lo, const int* hi,
     BL_FORT_FAB_ARG(cc),
     const amrex::Real* dx, const int* coord_type);

  void ca_unweight_cc
    (const int* lo, const int* hi,
     BL_FORT_FAB_ARG(cc),
     const amrex::Real* dx, const int* coord_type);

  void ca_unweight_edges
    (const int* lo, const int* hi,
     BL_FORT_FAB_ARG(edge),
     const amrex::Real* dx, const int* coord_type, const int* idir);


#ifdef HYBRID_MOMENTUM
  void ca_init_hybrid_momentum
    (const int* lo, const int* hi, BL_FORT_FAB_ARG_3D(state));

  void ca_hybrid_hydro_source
    (const int* lo, const int* hi,
     const BL_FORT_FAB_ARG_3D(state),
     BL_FORT_FAB_ARG_3D(sources),
     const amrex::Real mult_factor);

  void ca_hybrid_update
    (const int* lo, const int* hi,
     BL_FORT_FAB_ARG_3D(state));
#endif

  void ca_ctoprim(const int* lo, const int* hi,
	          const amrex::Real* u, const int* u_lo, const int* u_hi,
#ifdef RADIATION
		  const amrex::Real* Er, const int* Er_lo, const int* Er_hi,
		  const amrex::Real* lam, const int* lam_lo, const int* lam_hi,
#endif
		  amrex::Real* q, const int* q_lo, const int* q_hi,
		  amrex::Real* qaux, const int* qa_lo, const int* qa_hi, const int* idx);

  void ca_srctoprim(const int* lo,   const int* hi,
		    const amrex::Real* q,   const int* q_lo,   const int* q_hi,
		    const amrex::Real* qaux, const int* qa_lo, const int* qa_hi,
		    const amrex::Real* src, const int* src_lo, const int* src_hi,
		          amrex::Real* srQ, const int* srQ_lo, const int* srQ_hi, const int* idx);

  void ca_compute_cfl(const int* lo, const int* hi,
                      const BL_FORT_FAB_ARG_ANYD(q),
                      const BL_FORT_FAB_ARG_ANYD(qaux),
                      const amrex::Real* dt, const amrex::Real* dx,
                      amrex::Real* courno);

  void ca_check_initial_species
    (const int* lo, const int* hi, const BL_FORT_FAB_ARG_3D(state), const int* idx);

  void ca_enforce_minimum_density
    (const int* lo, const int* hi,
     const amrex::Real* S_old, const int* s_old_lo, const int* s_old_hi,
           amrex::Real* S_new, const int* s_new_lo, const int* s_new_hi,
     const amrex::Real* vol, const int* vol_lo, const int* vol_hi,
           amrex::Real* frac_change, const int* verbose, const int* idx);

  void ca_normalize_species
    (const int* lo, const int* hi, BL_FORT_FAB_ARG_3D(S_new), const int* idx);

  void ca_get_center(amrex::Real* center);
  void ca_set_center(amrex::Real* center);
  void ca_find_center(amrex::Real* data, amrex::Real* center, int* icen,
		      const amrex::Real* dx, const amrex::Real* problo);

  void ca_compute_temp
    (const int* lo, const int* hi, BL_FORT_FAB_ARG_3D(state), const int* idx);

  void ca_enforce_consistent_e
    (const int* lo, const int* hi,
#ifdef MHD
     BL_FORT_FAB_ARG_3D(bx),
     BL_FORT_FAB_ARG_3D(by),
     BL_FORT_FAB_ARG_3D(bz),
#endif
     BL_FORT_FAB_ARG_3D(state), const int* idx);

  void ca_reset_internal_e
    (const int* lo, const int* hi,
#ifdef MHD
     BL_FORT_FAB_ARG_3D(bx),
     BL_FORT_FAB_ARG_3D(by),
     BL_FORT_FAB_ARG_3D(bz),
#endif
     BL_FORT_FAB_ARG_3D(S_new),
     const int* verbose, const int* idx);

  void ca_generic_single_fill
    (BL_FORT_FAB_ARG_3D(state),
     const int* dlo, const int* dhi,
     const amrex::Real* dx, const amrex::Real* glo, 
     const amrex::Real* time, const int* bc);

  void ca_generic_multi_fill
    (BL_FORT_FAB_ARG_3D(state),
     const int* dlo, const int* dhi,
     const amrex::Real* dx, const amrex::Real* glo, 
     const amrex::Real* time, const int* bc);

#ifdef DIMENSION_AGNOSTIC

  void ca_hypfill
    (BL_FORT_FAB_ARG_3D(state),
     const int* dlo, const int* dhi,
     const amrex::Real* dx, const amrex::Real* glo, 
     const amrex::Real* time, const int* bc);

  void ca_denfill
    (BL_FORT_FAB_ARG_3D(state),
     const int* dlo, const int* dhi,
     const amrex::Real* dx, const amrex::Real* glo, 
     const amrex::Real* time, const int* bc);

  void ca_xmomfill
    (BL_FORT_FAB_ARG_3D(state),
     const int* dlo, const int* dhi,
     const amrex::Real* dx, const amrex::Real* glo,
     const amrex::Real* time, const int* bc);

  void ca_ymomfill
    (BL_FORT_FAB_ARG_3D(state),
     const int* dlo, const int* dhi,
     const amrex::Real* dx, const amrex::Real* glo,
     const amrex::Real* time, const int* bc);

  void ca_zmomfill
    (BL_FORT_FAB_ARG_3D(state),
     const int* dlo, const int* dhi,
     const amrex::Real* dx, const amrex::Real* glo,
     const amrex::Real* time, const int* bc);

  void ca_zerofill
    (BL_FORT_FAB_ARG_3D(state),
     const int* dlo, const int* dhi,
     const amrex::Real* dx, const amrex::Real* glo,
     const amrex::Real* time, const int* bc);

  void ca_default_fill
    (BL_FORT_FAB_ARG_3D(state),
     const int* dlo, const int* dhi,
     const amrex::Real* dx, const amrex::Real* glo,
     const amrex::Real* time, const int* bc);

#ifdef MHD
  void ca_face_fillx
  (BL_FORT_FAB_ARG_3D(state),
     const int* dlo, const int* dhi,
     const amrex::Real* dx, const amrex::Real* glo,
     const amrex::Real* time, const int* bc);
#endif

#ifdef RADIATION
  void ca_radfill
    (BL_FORT_FAB_ARG_3D(state),
     const int* dlo, const int* dhi,
     const amrex::Real* dx, const amrex::Real* glo,
     const amrex::Real* time, const int* bc);
#endif

#ifdef REACTIONS
  void ca_reactfill
    (BL_FORT_FAB_ARG_3D(state),
     const int* dlo, const int* dhi,
     const amrex::Real* dx, const amrex::Real* glo, 
     const amrex::Real* time, const int* bc);
#endif

#ifdef SELF_GRAVITY
  void ca_phigravfill
    (BL_FORT_FAB_ARG_3D(state),
     const int* dlo, const int* dhi,
     const amrex::Real* dx, const amrex::Real* glo, 
     const amrex::Real* time, const int* bc);

  void ca_gravxfill
    (BL_FORT_FAB_ARG_3D(state),
     const int* dlo, const int* dhi,
     const amrex::Real* dx, const amrex::Real* glo,
     const amrex::Real* time, const int* bc);

  void ca_gravyfill
    (BL_FORT_FAB_ARG_3D(state),
     const int* dlo, const int* dhi,
     const amrex::Real* dx, const amrex::Real* glo,
     const amrex::Real* time, const int* bc);

  void ca_gravzfill
    (BL_FORT_FAB_ARG_3D(state),
     const int* dlo, const int* dhi,
     const amrex::Real* dx, const amrex::Real* glo,
     const amrex::Real* time, const int* bc);
#endif

#ifdef ROTATION
  void ca_phirotfill
    (BL_FORT_FAB_ARG_3D(state),
     const int* dlo, const int* dhi,
     const amrex::Real* dx, const amrex::Real* glo,
     const amrex::Real* time, const int* bc);

  void ca_rotxfill
    (BL_FORT_FAB_ARG_3D(state),
     const int* dlo, const int* dhi,
     const amrex::Real* dx, const amrex::Real* glo,
     const amrex::Real* time, const int* bc);

  void ca_rotyfill
    (BL_FORT_FAB_ARG_3D(state),
     const int* dlo, const int* dhi,
     const amrex::Real* dx, const amrex::Real* glo,
     const amrex::Real* time, const int* bc);

  void ca_rotzfill
    (BL_FORT_FAB_ARG_3D(state),
     const int* dlo, const int* dhi,
     const amrex::Real* dx, const amrex::Real* glo,
     const amrex::Real* time, const int* bc);
#endif

  inline void ca_nullfill
    (BL_FORT_FAB_ARG_3D(state),
     const int* dlo, const int* dhi,
     const amrex::Real* dx, const amrex::Real* glo, 
     const amrex::Real* time, const int* bc)
#ifdef __cplusplus
  { amrex::Abort("Not supposed to call ca_nullfill"); }
#else
    ;
#endif

#else

  void ca_hypfill
    (BL_FORT_FAB_ARG(state),
     const int dlo[], const int dhi[],
     const amrex::Real dx[], const amrex::Real glo[],
     const amrex::Real* time, const int bc[]);

  void ca_denfill
    (BL_FORT_FAB_ARG(state),
     const int dlo[], const int dhi[],
     const amrex::Real dx[], const amrex::Real glo[],
     const amrex::Real* time, const int bc[]);

  void ca_xmomfill
    (BL_FORT_FAB_ARG(state),
     const int dlo[], const int dhi[],
     const amrex::Real dx[], const amrex::Real glo[],
     const amrex::Real* time, const int bc[]);

  void ca_ymomfill
    (BL_FORT_FAB_ARG(state),
     const int dlo[], const int dhi[],
     const amrex::Real dx[], const amrex::Real glo[],
     const amrex::Real* time, const int bc[]);

  void ca_zmomfill
    (BL_FORT_FAB_ARG(state),
     const int dlo[], const int dhi[],
     const amrex::Real dx[], const amrex::Real glo[],
     const amrex::Real* time, const int bc[]);

  void ca_zerofill
    (BL_FORT_FAB_ARG(state),
     const int dlo[], const int dhi[],
     const amrex::Real dx[], const amrex::Real glo[],
     const amrex::Real* time, const int bc[]);

  void ca_default_fill
    (BL_FORT_FAB_ARG(state),
     const int dlo[], const int dhi[],
     const amrex::Real dx[], const amrex::Real glo[],
     const amrex::Real* time, const int bc[]);

  
#ifdef MHD
  void ca_face_fillx
  (BL_FORT_FAB_ARG(state),
   const int* dlo, const int* dhi,
   const amrex::Real* dx, const amrex::Real* glo,
   const amrex::Real* time, const int* bc);

  void ca_face_filly
  (BL_FORT_FAB_ARG(state),
     const int* dlo, const int* dhi,
     const amrex::Real* dx, const amrex::Real* glo,
     const amrex::Real* time, const int* bc);

  void ca_face_fillz
  (BL_FORT_FAB_ARG(state),
   const int* dlo, const int* dhi,
   const amrex::Real* dx, const amrex::Real* glo,
   const amrex::Real* time, const int* bc);
#endif


#ifdef RADIATION
  void ca_radfill
    (BL_FORT_FAB_ARG(state),
     const int dlo[], const int dhi[],
     const amrex::Real dx[], const amrex::Real glo[],
     const amrex::Real* time, const int bc[]);
#endif

#ifdef REACTIONS
  void ca_reactfill
    (BL_FORT_FAB_ARG(state),
     const int dlo[], const int dhi[],
     const amrex::Real dx[], const amrex::Real glo[],
     const amrex::Real* time, const int bc[]);
#endif

#ifdef SELF_GRAVITY
  void ca_phigravfill
    (BL_FORT_FAB_ARG(state),
     const int dlo[], const int dhi[],
     const amrex::Real dx[], const amrex::Real glo[],
     const amrex::Real* time, const int bc[]);

  void ca_gravxfill
    (BL_FORT_FAB_ARG(state),
     const int dlo[], const int dhi[],
     const amrex::Real dx[], const amrex::Real glo[],
     const amrex::Real* time, const int bc[]);

  void ca_gravyfill
    (BL_FORT_FAB_ARG(state),
     const int dlo[], const int dhi[],
     const amrex::Real dx[], const amrex::Real glo[],
     const amrex::Real* time, const int bc[]);

  void ca_gravzfill
    (BL_FORT_FAB_ARG(state),
     const int dlo[], const int dhi[],
     const amrex::Real dx[], const amrex::Real glo[],
     const amrex::Real* time, const int bc[]);
#endif

#ifdef ROTATION
  void ca_phirotfill
    (BL_FORT_FAB_ARG(state),
     const int dlo[], const int dhi[],
     const amrex::Real dx[], const amrex::Real glo[],
     const amrex::Real* time, const int bc[]);

  void ca_rotxfill
    (BL_FORT_FAB_ARG(state),
     const int dlo[], const int dhi[],
     const amrex::Real dx[], const amrex::Real glo[],
     const amrex::Real* time, const int bc[]);

  void ca_rotyfill
    (BL_FORT_FAB_ARG(state),
     const int dlo[], const int dhi[],
     const amrex::Real dx[], const amrex::Real glo[],
     const amrex::Real* time, const int bc[]);

  void ca_rotzfill
    (BL_FORT_FAB_ARG(state),
     const int dlo[], const int dhi[],
     const amrex::Real dx[], const amrex::Real glo[],
     const amrex::Real* time, const int bc[]);
#endif

  inline void ca_nullfill
    (BL_FORT_FAB_ARG(state),
     const int dlo[], const int dhi[],
     const amrex::Real dx[], const amrex::Real glo[],
     const amrex::Real* time, const int bc[])
#ifdef __cplusplus
  { amrex::Abort("Not supposed to call ca_nullfill"); }
#else
    ;
#endif

#endif

  void ca_estdt
    (const int* lo, const int* hi,
     const BL_FORT_FAB_ARG_3D(state),
     const amrex::Real* dx, amrex::Real* dt);

#ifdef MHD
  void ca_estdt_mhd
    (const int* lo, const int* hi,
     const BL_FORT_FAB_ARG_3D(state),
     const BL_FORT_FAB_ARG_3D(Bx),
     const BL_FORT_FAB_ARG_3D(By),
     const BL_FORT_FAB_ARG_3D(Bz),
     const amrex::Real* dx, amrex::Real* dt);
#endif

#ifdef DIFFUSION
  void ca_estdt_temp_diffusion
    (const int* lo, const int* hi,
     const BL_FORT_FAB_ARG_3D(state),
     const amrex::Real* dx, amrex::Real* dt);
  void ca_estdt_enth_diffusion
    (const int* lo, const int* hi,
     const BL_FORT_FAB_ARG_3D(state),
     const amrex::Real* dx, amrex::Real* dt);
#endif

#ifdef RADIATION
  void ca_estdt_rad
    (const int lo[], const int hi[],
     const BL_FORT_FAB_ARG(state),
     const BL_FORT_FAB_ARG(gpr),
     const amrex::Real dx[], amrex::Real* dt);
#endif

#ifdef REACTIONS
    void ca_estdt_burning
    (const int* lo, const int* hi,
     const BL_FORT_FAB_ARG_3D(state_old),
     const BL_FORT_FAB_ARG_3D(state_new),
     const BL_FORT_FAB_ARG_3D(reactions_old),
     const BL_FORT_FAB_ARG_3D(reactions_new),
     const amrex::Real* dx, const amrex::Real* dt_old, amrex::Real* dt);
#endif

  void ca_check_timestep
    (const int* lo, const int* hi,
     const BL_FORT_FAB_ARG_3D(state_old),
     const BL_FORT_FAB_ARG_3D(state_new),
#ifdef REACTIONS
     const BL_FORT_FAB_ARG_3D(reactions_old),
     const BL_FORT_FAB_ARG_3D(reactions_new),
#endif
     const amrex::Real* dx, const amrex::Real* dt_old, amrex::Real* dt);

  void ca_ctu_update
    (const int    lo[], const int    hi[],
     const int* is_finest_level,
     const amrex::Real* time,
     const int domlo[], const int domhi[],
     const BL_FORT_FAB_ARG_3D(state),
     BL_FORT_FAB_ARG_3D(stateout),
#ifdef RADIATION
     BL_FORT_FAB_ARG_3D(Er), 
     BL_FORT_FAB_ARG_3D(Erout),
#endif
     BL_FORT_FAB_ARG_3D(q),
     const BL_FORT_FAB_ARG_3D(qaux),
     const BL_FORT_FAB_ARG_3D(src_q),
     BL_FORT_FAB_ARG_3D(update),
     const amrex::Real dx[], const amrex::Real* dt,
     D_DECL(BL_FORT_FAB_ARG_3D(xflux),
            BL_FORT_FAB_ARG_3D(yflux),
            BL_FORT_FAB_ARG_3D(zflux)),
#ifdef RADIATION
     D_DECL(BL_FORT_FAB_ARG_3D(rxflux),
            BL_FORT_FAB_ARG_3D(ryflux),
            BL_FORT_FAB_ARG_3D(rzflux)),
#endif
#if (BL_SPACEDIM < 3)
     BL_FORT_FAB_ARG_3D(pradial),
#endif
     D_DECL(const BL_FORT_FAB_ARG_3D(xarea),
            const BL_FORT_FAB_ARG_3D(yarea),
            const BL_FORT_FAB_ARG_3D(zarea)),
#if (BL_SPACEDIM < 3)
     const BL_FORT_FAB_ARG_3D(dloga),
#endif
     const BL_FORT_FAB_ARG_3D(volume),
     const int&  verbose,
#ifdef RADIATION
     const int* priv_nstep_fsp,
#endif
     amrex::Real& mass_lost,
     amrex::Real& xmom_lost,
     amrex::Real& ymom_lost,
     amrex::Real& zmom_lost,
     amrex::Real& eden_lost,
     amrex::Real& xang_lost,
     amrex::Real& yang_lost,
     amrex::Real& zang_lost);


  void ca_make_fourth_average(const int lo[], const int hi[],
                              BL_FORT_FAB_ARG_3D(q), const int* nc,
                              BL_FORT_FAB_ARG_3D(q_bar), const int* nc_bar, const int* idx);

  void ca_make_fourth_in_place(const int lo[], const int hi[],
                               BL_FORT_FAB_ARG_3D(q), const int* nc,
                               const int* idx);


  void ca_make_cell_center(const int lo[], const int hi[],
                           const BL_FORT_FAB_ARG_3D(U), const int* nc,
                           BL_FORT_FAB_ARG_3D(U_cc), const int* nc_cc, const int* idx);

  void ca_mol_single_stage
    (const int    lo[], const int    hi[],
     const amrex::Real* time,
     const int domlo[], const int domhi[],
     const amrex::Real *stage_weight,
     const BL_FORT_FAB_ARG_3D(statein),
     BL_FORT_FAB_ARG_3D(stateout),
     BL_FORT_FAB_ARG_3D(q),
     BL_FORT_FAB_ARG_3D(qaux), 
     const BL_FORT_FAB_ARG_3D(srcU),
     BL_FORT_FAB_ARG_3D(update),
     BL_FORT_FAB_ARG_3D(update_flux),
     const amrex::Real dx[], const amrex::Real* dt,
     D_DECL(BL_FORT_FAB_ARG_3D(flux1),
	    BL_FORT_FAB_ARG_3D(flux2),
	    BL_FORT_FAB_ARG_3D(flux3)),
#if (BL_SPACEDIM < 3)
     BL_FORT_FAB_ARG_3D(pradial), 
#endif
     D_DECL(const BL_FORT_FAB_ARG_3D(area1),
	    const BL_FORT_FAB_ARG_3D(area2),
	    const BL_FORT_FAB_ARG_3D(area3)),
#if (BL_SPACEDIM < 3)
     BL_FORT_FAB_ARG_3D(dloga),
#endif
     const BL_FORT_FAB_ARG_3D(volume),
     const int&  verbose);


  void ca_fourth_single_stage
    (const int    lo[], const int    hi[],
     const amrex::Real* time,
     const int domlo[], const int domhi[],
     const amrex::Real *stage_weight,
     const BL_FORT_FAB_ARG_3D(statein),
     BL_FORT_FAB_ARG_3D(stateout),
     BL_FORT_FAB_ARG_3D(q),
     BL_FORT_FAB_ARG_3D(q_bar),
     BL_FORT_FAB_ARG_3D(qaux), 
     const BL_FORT_FAB_ARG_3D(srcU),
     BL_FORT_FAB_ARG_3D(update),
     BL_FORT_FAB_ARG_3D(update_flux),
     const amrex::Real dx[], const amrex::Real* dt,
     D_DECL(BL_FORT_FAB_ARG_3D(flux1),
	    BL_FORT_FAB_ARG_3D(flux2),
	    BL_FORT_FAB_ARG_3D(flux3)),
#if (BL_SPACEDIM < 3)
     BL_FORT_FAB_ARG_3D(pradial), 
#endif
     D_DECL(const BL_FORT_FAB_ARG_3D(area1),
	    const BL_FORT_FAB_ARG_3D(area2),
	    const BL_FORT_FAB_ARG_3D(area3)),
#if (BL_SPACEDIM < 3)
     BL_FORT_FAB_ARG_3D(dloga),
#endif
     const BL_FORT_FAB_ARG_3D(volume),
     const int&  verbose);


#ifdef RADIATION
  void ca_inelastic_sct
    (const int* lo, const int* hi,
     BL_FORT_FAB_ARG_3D(stateout),
     BL_FORT_FAB_ARG_3D(Erout),
     const BL_FORT_FAB_ARG_3D(kappa_s),
     const amrex::Real& dt);
#endif

#ifdef SPONGE
  void ca_sponge
    (const int* lo, const int* hi,
     BL_FORT_FAB_ARG_3D(state),
     BL_FORT_FAB_ARG_3D(source),
     BL_FORT_FAB_ARG_3D(vol),
     const amrex::Real* dx, const amrex::Real dt,
     const amrex::Real time, const amrex::Real mult_factor);

  void update_sponge_params(const amrex::Real* time);
#endif

  void flush_output();

#ifdef POINTMASS
  void pm_compute_delta_mass
    (const int* lo, const int* hi, amrex::Real* pm_delta_mass, 
     const BL_FORT_FAB_ARG_3D(state),
     const BL_FORT_FAB_ARG_3D(stateout),
     const BL_FORT_FAB_ARG_3D(volume),
     const amrex::Real* problo, const amrex::Real* dx,
     const amrex::Real* time, const amrex::Real* dt);

  void pm_fix_solution
    (const int* lo, const int* hi,
     const BL_FORT_FAB_ARG_3D(stateold),
     BL_FORT_FAB_ARG_3D(statenew),
     const amrex::Real* problo, const amrex::Real* dx,
     const amrex::Real* time, const amrex::Real* dt);

  void set_pointmass(const amrex::Real* pointmass);
#endif

#ifdef GRAVITY
  void ca_gsrc
    (const int* lo, const int* hi,
     const int* domlo, const int* domhi,
     const BL_FORT_FAB_ARG_3D(s_old),
#ifdef SELF_GRAVITY
     const BL_FORT_FAB_ARG_3D(phi),
     const BL_FORT_FAB_ARG_3D(grav),
#endif
     BL_FORT_FAB_ARG_3D(source),
     const amrex::Real* dx, const amrex::Real& dt, const amrex::Real* time);

  void ca_corrgsrc
    (const int* lo, const int* hi,
     const int* domlo, const int* domhi,
     const BL_FORT_FAB_ARG_3D(S_old),
     const BL_FORT_FAB_ARG_3D(S_new),
#ifdef SELF_GRAVITY
     const BL_FORT_FAB_ARG_3D(phi_old),
     const BL_FORT_FAB_ARG_3D(phi_new),
     const BL_FORT_FAB_ARG_3D(grav_old),
     const BL_FORT_FAB_ARG_3D(grav_new),
#endif
     const BL_FORT_FAB_ARG_3D(volume),
     const BL_FORT_FAB_ARG_3D(xflux),
     const BL_FORT_FAB_ARG_3D(yflux),
     const BL_FORT_FAB_ARG_3D(zflux),
     const BL_FORT_FAB_ARG_3D(source),
     const amrex::Real* dx, const amrex::Real& dt, const amrex::Real* time);
#endif

#ifdef ROTATION

  void ca_fill_rotational_potential
    (const int* lo, const int* hi,
     BL_FORT_FAB_ARG_3D(phi),
     const amrex::Real* dx, const amrex::Real& time);

  void ca_fill_rotational_acceleration
    (const int* lo, const int* hi,
     BL_FORT_FAB_ARG_3D(rot),
     const BL_FORT_FAB_ARG_3D(state),
     const amrex::Real* dx, const amrex::Real& time);

  void ca_rsrc
    (const int* lo, const int* hi,
     const int* domlo, const int* domhi,
     const BL_FORT_FAB_ARG_3D(phi),
     const BL_FORT_FAB_ARG_3D(rot),
     const BL_FORT_FAB_ARG_3D(s_old),
     BL_FORT_FAB_ARG_3D(source),
     const BL_FORT_FAB_ARG_3D(vol),
     const amrex::Real* dx, const amrex::Real& dt, const amrex::Real* time);

  void ca_corrrsrc
    (const int* lo, const int* hi,
     const int* domlo, const int* domhi,
     const BL_FORT_FAB_ARG_3D(phi_old),
     const BL_FORT_FAB_ARG_3D(phi_new),
     const BL_FORT_FAB_ARG_3D(rot_old),
     const BL_FORT_FAB_ARG_3D(rot_new),
     const BL_FORT_FAB_ARG_3D(S_old),
     const BL_FORT_FAB_ARG_3D(S_new),
     BL_FORT_FAB_ARG_3D(source),
     const BL_FORT_FAB_ARG_3D(xflux),
     const BL_FORT_FAB_ARG_3D(yflux),
     const BL_FORT_FAB_ARG_3D(zflux),
     const amrex::Real* dx, const amrex::Real& dt, const amrex::Real* time,
     const BL_FORT_FAB_ARG_3D(volume));

#endif

  void ca_summass
    (const int* lo, const int* hi, const BL_FORT_FAB_ARG_3D(rho),
     const amrex::Real* dx, const BL_FORT_FAB_ARG_3D(vol), amrex::Real* mass);

  void ca_sumsquared
    (const int* lo, const int* hi, const BL_FORT_FAB_ARG_3D(rho),
     const amrex::Real* dx, const BL_FORT_FAB_ARG_3D(vol), amrex::Real* mass);

  void ca_sumlocmass
    (const int* lo, const int* hi, const BL_FORT_FAB_ARG_3D(rho),
     const amrex::Real* dx, const BL_FORT_FAB_ARG_3D(vol), amrex::Real* mass, const int& idir);

  void ca_sumlocmass2d
    (const int* lo, const int* hi, const BL_FORT_FAB_ARG_3D(rho),
     const amrex::Real* dx, const BL_FORT_FAB_ARG_3D(vol), amrex::Real* mass, const int& idir1, const int& idir2);
  
  void ca_sumlocsquaredmass
    (const int* lo, const int* hi, const BL_FORT_FAB_ARG_3D(rho),
     const amrex::Real* dx, const BL_FORT_FAB_ARG_3D(vol), amrex::Real* mass, const int& idir);
  
  void ca_sumproduct
    (const int* lo, const int* hi, const BL_FORT_FAB_ARG_3D(f1), const BL_FORT_FAB_ARG_3D(f2),
     const amrex::Real* dx, const BL_FORT_FAB_ARG_3D(vol), amrex::Real* s);

#ifdef REACTIONS
#ifdef SDC
  void ca_react_state
    (const int* lo, const int* hi,
     const amrex::Real* uold, const int* uo_lo, const int* uo_hi,
     amrex::Real* unew, const int* un_lo, const int* un_hi,
     const amrex::Real* asrc, const int* as_lo, const int* as_hi,
     amrex::Real* reactions, const int* r_lo, const int* r_hi,
     const int* mask, const int* m_lo, const int* m_hi,
     const amrex::Real& time, const amrex::Real& dt_react, const int& sdc_iter);
#else
  void ca_react_state
    (const int* lo, const int* hi,
     BL_FORT_FAB_ARG_3D(state),
     BL_FORT_FAB_ARG_3D(reactions),
     BL_FORT_FAB_ARG_3D(weights),
     const BL_FORT_IFAB_ARG_3D(mask),
     const amrex::Real& time, const amrex::Real& dt_react, const int& strang_half);
#endif
#endif

  void ca_tempdiffextrap
    (const int* lo, const int* hi,
     BL_FORT_FAB_ARG_3D(TempDiffTerm));

  void make_enthalpy
    (const int* lo, const int* hi,
     const BL_FORT_FAB_ARG_3D(state),
           BL_FORT_FAB_ARG_3D(enth));

  void ca_fill_temp_cond
    (const int* lo, const int* hi,
     const BL_FORT_FAB_ARG_3D(state),
     BL_FORT_FAB_ARG_3D(xcoeffs),
     BL_FORT_FAB_ARG_3D(ycoeffs),
     BL_FORT_FAB_ARG_3D(zcoeffs));

  void ca_fill_enth_cond
    (const int* lo, const int* hi,
     const BL_FORT_FAB_ARG_3D(state),
     BL_FORT_FAB_ARG_3D(xcoeffs),
     BL_FORT_FAB_ARG_3D(ycoeffs),
     BL_FORT_FAB_ARG_3D(zcoeffs));
  
  void ca_fill_spec_coeff
    (const int* lo, const int* hi,
     const BL_FORT_FAB_ARG_3D(state),
      BL_FORT_FAB_ARG_3D(xcoeffs),
      BL_FORT_FAB_ARG_3D(ycoeffs),
      BL_FORT_FAB_ARG_3D(zcoeffs));

  void ca_fill_first_visc_coeff
    (const int* lo, const int* hi,
     const BL_FORT_FAB_ARG_3D(state),
     BL_FORT_FAB_ARG_3D(xcoeffs),
     BL_FORT_FAB_ARG_3D(ycoeffs),
     BL_FORT_FAB_ARG_3D(zcoeffs));

  void ca_fill_secnd_visc_coeff
    (const int* lo, const int* hi,
     const BL_FORT_FAB_ARG_3D(state),
     BL_FORT_FAB_ARG_3D(xcoeffs),
     BL_FORT_FAB_ARG_3D(ycoeffs),
     BL_FORT_FAB_ARG_3D(zcoeffs));

  void ca_compute_div_tau_u
    (const int* lo, const int* hi,
     BL_FORT_FAB_ARG_3D(div_tau_u),
     const BL_FORT_FAB_ARG_3D(state),
     const amrex::Real* dx, const int* coord_type);

<<<<<<< HEAD
#ifdef MHD
  void ca_advance_mhd
    (const amrex::Real* time,
     const int lo[], const int hi[],
     const BL_FORT_FAB_ARG_3D(state), BL_FORT_FAB_ARG_3D(stateout),
     const BL_FORT_FAB_ARG_3D(Bx),
     const BL_FORT_FAB_ARG_3D(By),
     const BL_FORT_FAB_ARG_3D(Bz),
     BL_FORT_FAB_ARG_3D(Bxout),
     BL_FORT_FAB_ARG_3D(Byout),
     BL_FORT_FAB_ARG_3D(Bzout),
     D_DECL(const BL_FORT_FAB_ARG_3D(ugdnvx),
            const BL_FORT_FAB_ARG_3D(ugdnvy),
            const BL_FORT_FAB_ARG_3D(ugdnvz)),
     const BL_FORT_FAB_ARG_3D(src),
     const BL_FORT_FAB_ARG_3D(grav),
     const amrex::Real dx[], const amrex::Real* dt,
     D_DECL(BL_FORT_FAB_ARG_3D(xflux),
            BL_FORT_FAB_ARG_3D(yflux),
            BL_FORT_FAB_ARG_3D(zflux)),
     D_DECL(BL_FORT_FAB_ARG_3D(Ex),
            BL_FORT_FAB_ARG_3D(Ey),
            BL_FORT_FAB_ARG_3D(Ez)),
     const amrex::Real* cflLoc,
     const amrex::Real* e_added, const amrex::Real* ke_added,
     const int* print_fortran_warnings);
#endif

=======
  void ca_thermo_src
    (const int*lo, const int* hi,
     const BL_FORT_FAB_ARG_3D(state_old),
     const BL_FORT_FAB_ARG_3D(state_new),
     BL_FORT_FAB_ARG_3D(thermo_src),
     const amrex::Real* prob_lo, const amrex::Real* dx, 
     const amrex::Real* time, const amrex::Real* dt);
>>>>>>> 280cee4b

#ifdef AUX_UPDATE
  void ca_auxupdate
    (BL_FORT_FAB_ARG(state_old),
     BL_FORT_FAB_ARG(state_new),
     const int* lo, const int* hi,
     const amrex::Real * dt);
#endif

#ifdef NEUTRINO
  void ca_setgroup(const int& igroup);
#endif

#ifdef __cplusplus
}
#endif

#ifdef DIMENSION_AGNOSTIC

BL_FORT_PROC_DECL(CA_INITDATA,ca_initdata)
    (const int& level, const amrex::Real& time,
     const int* lo, const int* hi,
     const int& num_state,
     BL_FORT_FAB_ARG_3D(state),
     const amrex::Real* dx, const amrex::Real* xlo, const amrex::Real* xhi);

#else

BL_FORT_PROC_DECL(CA_INITDATA,ca_initdata)
    (const int& level, const amrex::Real& time,
     const int* lo, const int* hi,
     const int& num_state,
     BL_FORT_FAB_ARG(state),
     const amrex::Real* dx, const amrex::Real* xlo, const amrex::Real* xhi);

#endif

#ifdef MAESTRO_INIT
BL_FORT_PROC_DECL(CA_INITDATA_MAESTRO,ca_initdata_maestro)
  (const int* lo, const int* hi, const int& MAESTRO_init_type,
     BL_FORT_FAB_ARG(state),
     const amrex::Real dx[], const amrex::Real& dr,
     const amrex::Real xlo[], const amrex::Real xhi[],
     const amrex::Real p0[], const int& MAESTRO_npts_model, const int& level);

BL_FORT_PROC_DECL(CA_INITDATA_MAKEMODEL,ca_initdata_makemodel)
  (Real model[], const int& model_size, const int& MAESTRO_npts_model,
   const amrex::Real rho0[], const amrex::Real tempbar[], 
   const amrex::Real dx[], const amrex::Real& dr, const int& r_model_start);

BL_FORT_PROC_DECL(CA_INITDATA_OVERWRITE,ca_initdata_overwrite)
  (const int* lo, const int* hi,
   BL_FORT_FAB_ARG(state),
   const amrex::Real model[], const int& model_size, const int& MAESTRO_npts_model,
   const amrex::Real dx[], const amrex::Real& dr, const amrex::Real xlo[], const amrex::Real xhi[],
   const int& r_model_start);
#endif

#ifdef RADIATION
BL_FORT_PROC_DECL(CA_INITRAD,ca_initrad)
  (const int& level, const amrex::Real& time,
   const int* lo, const int* hi,
   const int& num_state,
   BL_FORT_FAB_ARG(state),
   const amrex::Real dx[], const amrex::Real xlo[], const amrex::Real xhi[]);
#endif

#ifdef MHD
BL_FORT_PROC_DECL(CA_INITMAG,ca_initmag)
  (const int& level, const amrex::Real& time,
   const int* lo, const int* hi,
   const int& nx, BL_FORT_FAB_ARG_3D(magx),
   const int& ny, BL_FORT_FAB_ARG_3D(magy),
   const int& nz, BL_FORT_FAB_ARG_3D(magz),
   const amrex::Real dx[], const amrex::Real xlo[], const amrex::Real xhi[]);
#endif

#ifdef DIMENSION_AGNOSTIC
BL_FORT_PROC_DECL(CA_EXT_SRC,ca_ext_src)
    (const int* lo, const int* hi,
     const BL_FORT_FAB_ARG_3D(old_state),
     const BL_FORT_FAB_ARG_3D(new_state),
     BL_FORT_FAB_ARG_3D(ext_src),
     const amrex::Real* prob_lo, const amrex::Real* dx,
     const amrex::Real* time, const amrex::Real* dt);
#else
BL_FORT_PROC_DECL(CA_EXT_SRC,ca_ext_src)
    (const int* lo, const int* hi,
     const BL_FORT_FAB_ARG(old_state),
     const BL_FORT_FAB_ARG(new_state),
     BL_FORT_FAB_ARG(ext_src),
     const amrex::Real* prob_lo, const amrex::Real* dx,
     const amrex::Real* time, const amrex::Real* dt);
#endif

/* problem-specific includes */
#include <Problem_F.H>

#endif<|MERGE_RESOLUTION|>--- conflicted
+++ resolved
@@ -881,7 +881,6 @@
      const BL_FORT_FAB_ARG_3D(state),
      const amrex::Real* dx, const int* coord_type);
 
-<<<<<<< HEAD
 #ifdef MHD
   void ca_advance_mhd
     (const amrex::Real* time,
@@ -910,7 +909,6 @@
      const int* print_fortran_warnings);
 #endif
 
-=======
   void ca_thermo_src
     (const int*lo, const int* hi,
      const BL_FORT_FAB_ARG_3D(state_old),
@@ -918,7 +916,6 @@
      BL_FORT_FAB_ARG_3D(thermo_src),
      const amrex::Real* prob_lo, const amrex::Real* dx, 
      const amrex::Real* time, const amrex::Real* dt);
->>>>>>> 280cee4b
 
 #ifdef AUX_UPDATE
   void ca_auxupdate
