--- conflicted
+++ resolved
@@ -114,12 +114,8 @@
   integer         , save :: do_ctu
   integer         , save :: hybrid_hydro
   integer         , save :: ppm_type
-<<<<<<< HEAD
   integer         , save :: ppm_reference
   integer         , save :: ppm_flatten_before_integrals
-  integer         , save :: ppm_trace_sources
-=======
->>>>>>> 93aee0fe
   integer         , save :: ppm_temp_fix
   integer         , save :: ppm_predict_gammae
   integer         , save :: ppm_reference_eigenvectors
@@ -195,38 +191,28 @@
   !$acc create(difmag, small_dens, small_temp) &
   !$acc create(small_pres, small_ener, do_hydro) &
   !$acc create(do_ctu, hybrid_hydro, ppm_type) &
-<<<<<<< HEAD
-  !$acc create(ppm_reference, ppm_flatten_before_integrals, ppm_trace_sources) &
-=======
->>>>>>> 93aee0fe
-  !$acc create(ppm_temp_fix, ppm_predict_gammae, ppm_reference_eigenvectors) &
-  !$acc create(plm_iorder, hybrid_riemann, riemann_solver) &
-  !$acc create(cg_maxiter, cg_tol, cg_blend) &
-  !$acc create(use_eos_in_riemann, use_flattening, transverse_use_eos) &
-  !$acc create(transverse_reset_density, transverse_reset_rhoe, dual_energy_update_E_from_e) &
-  !$acc create(dual_energy_eta1, dual_energy_eta2, dual_energy_eta3) &
-  !$acc create(use_pslope, fix_mass_flux, limit_fluxes_on_small_dens) &
-  !$acc create(density_reset_method, allow_negative_energy, allow_small_energy) &
-  !$acc create(do_sponge, sponge_implicit, first_order_hydro) &
-  !$acc create(hse_zero_vels, hse_interp_temp, hse_reflect_vels) &
-  !$acc create(cfl, dtnuc_e, dtnuc_X) &
-  !$acc create(dtnuc_X_threshold, dxnuc, dxnuc_max) &
-  !$acc create(do_react, react_T_min, react_T_max) &
-  !$acc create(react_rho_min, react_rho_max, disable_shock_burning) &
-  !$acc create(diffuse_cutoff_density, diffuse_cond_scale_fac, do_grav) &
-  !$acc create(grav_source_type, do_rotation, rot_period) &
-  !$acc create(rot_period_dot, rotation_include_centrifugal, rotation_include_coriolis) &
-  !$acc create(rotation_include_domegadt, state_in_rotating_frame, rot_source_type) &
-<<<<<<< HEAD
-  !$acc create(implicit_rotation_update, rot_axis, point_mass) &
+  !$acc create(ppm_reference, ppm_flatten_before_integrals, ppm_temp_fix) &
+  !$acc create(ppm_predict_gammae, ppm_reference_eigenvectors, plm_iorder) &
+  !$acc create(hybrid_riemann, riemann_solver, cg_maxiter) &
+  !$acc create(cg_tol, cg_blend, use_eos_in_riemann) &
+  !$acc create(use_flattening, transverse_use_eos, transverse_reset_density) &
+  !$acc create(transverse_reset_rhoe, dual_energy_update_E_from_e, dual_energy_eta1) &
+  !$acc create(dual_energy_eta2, dual_energy_eta3, use_pslope) &
+  !$acc create(fix_mass_flux, limit_fluxes_on_small_dens, density_reset_method) &
+  !$acc create(allow_negative_energy, allow_small_energy, do_sponge) &
+  !$acc create(sponge_implicit, first_order_hydro, hse_zero_vels) &
+  !$acc create(hse_interp_temp, hse_reflect_vels, cfl) &
+  !$acc create(dtnuc_e, dtnuc_X, dtnuc_X_threshold) &
+  !$acc create(dxnuc, dxnuc_max, do_react) &
+  !$acc create(react_T_min, react_T_max, react_rho_min) &
+  !$acc create(react_rho_max, disable_shock_burning, diffuse_cutoff_density) &
+  !$acc create(diffuse_cond_scale_fac, do_grav, grav_source_type) &
+  !$acc create(do_rotation, rot_period, rot_period_dot) &
+  !$acc create(rotation_include_centrifugal, rotation_include_coriolis, rotation_include_domegadt) &
+  !$acc create(state_in_rotating_frame, rot_source_type, implicit_rotation_update) &
+  !$acc create(rot_axis, use_point_mass, point_mass) &
   !$acc create(point_mass_fix_solution, do_acc, grown_factor) &
   !$acc create(track_grid_losses, const_grav, get_g_from_phi)
-=======
-  !$acc create(implicit_rotation_update, rot_axis, use_point_mass) &
-  !$acc create(point_mass, point_mass_fix_solution, do_acc) &
-  !$acc create(grown_factor, track_grid_losses, const_grav) &
-  !$acc create(get_g_from_phi)
->>>>>>> 93aee0fe
 
   ! End the declarations of the ParmParse parameters
 
@@ -257,16 +243,9 @@
     diffuse_cutoff_density = -1.d200;
     diffuse_cond_scale_fac = 1.0d0;
 #endif
-#ifdef ROTATION
-    rot_period = -1.d200;
-    rot_period_dot = 0.0d0;
-    rotation_include_centrifugal = 1;
-    rotation_include_coriolis = 1;
-    rotation_include_domegadt = 1;
-    state_in_rotating_frame = 1;
-    rot_source_type = 4;
-    implicit_rotation_update = 1;
-    rot_axis = 3;
+#ifdef MHD
+    ppm_reference = 1;
+    ppm_flatten_before_integrals = 1;
 #endif
 #ifdef POINTMASS
     use_point_mass = 1;
@@ -282,12 +261,6 @@
     do_ctu = 1;
     hybrid_hydro = 0;
     ppm_type = 1;
-<<<<<<< HEAD
-    ppm_reference = 1;
-    ppm_flatten_before_integrals = 1;
-    ppm_trace_sources = 1;
-=======
->>>>>>> 93aee0fe
     ppm_temp_fix = 0;
     ppm_predict_gammae = 0;
     ppm_reference_eigenvectors = 0;
@@ -348,22 +321,26 @@
     do_acc = -1;
     grown_factor = 1;
     track_grid_losses = 0;
+#ifdef ROTATION
+    rot_period = -1.d200;
+    rot_period_dot = 0.0d0;
+    rotation_include_centrifugal = 1;
+    rotation_include_coriolis = 1;
+    rotation_include_domegadt = 1;
+    state_in_rotating_frame = 1;
+    rot_source_type = 4;
+    implicit_rotation_update = 1;
+    rot_axis = 3;
+#endif
 
     call amrex_parmparse_build(pp, "castro")
 #ifdef DIFFUSION
     call pp%query("diffuse_cutoff_density", diffuse_cutoff_density)
     call pp%query("diffuse_cond_scale_fac", diffuse_cond_scale_fac)
 #endif
-#ifdef ROTATION
-    call pp%query("rotational_period", rot_period)
-    call pp%query("rotational_dPdt", rot_period_dot)
-    call pp%query("rotation_include_centrifugal", rotation_include_centrifugal)
-    call pp%query("rotation_include_coriolis", rotation_include_coriolis)
-    call pp%query("rotation_include_domegadt", rotation_include_domegadt)
-    call pp%query("state_in_rotating_frame", state_in_rotating_frame)
-    call pp%query("rot_source_type", rot_source_type)
-    call pp%query("implicit_rotation_update", implicit_rotation_update)
-    call pp%query("rot_axis", rot_axis)
+#ifdef MHD
+    call pp%query("ppm_reference", ppm_reference)
+    call pp%query("ppm_flatten_before_integrals", ppm_flatten_before_integrals)
 #endif
 #ifdef POINTMASS
     call pp%query("use_point_mass", use_point_mass)
@@ -379,16 +356,6 @@
     call pp%query("do_ctu", do_ctu)
     call pp%query("hybrid_hydro", hybrid_hydro)
     call pp%query("ppm_type", ppm_type)
-<<<<<<< HEAD
-#ifdef MHD
-    call pp%query("ppm_reference", ppm_reference)
-#endif
-#ifdef MHD
-    call pp%query("ppm_flatten_before_integrals", ppm_flatten_before_integrals)
-#endif
-    call pp%query("ppm_trace_sources", ppm_trace_sources)
-=======
->>>>>>> 93aee0fe
     call pp%query("ppm_temp_fix", ppm_temp_fix)
     call pp%query("ppm_predict_gammae", ppm_predict_gammae)
     call pp%query("ppm_reference_eigenvectors", ppm_reference_eigenvectors)
@@ -443,6 +410,17 @@
     call pp%query("do_acc", do_acc)
     call pp%query("grown_factor", grown_factor)
     call pp%query("track_grid_losses", track_grid_losses)
+#ifdef ROTATION
+    call pp%query("rotational_period", rot_period)
+    call pp%query("rotational_dPdt", rot_period_dot)
+    call pp%query("rotation_include_centrifugal", rotation_include_centrifugal)
+    call pp%query("rotation_include_coriolis", rotation_include_coriolis)
+    call pp%query("rotation_include_domegadt", rotation_include_domegadt)
+    call pp%query("state_in_rotating_frame", state_in_rotating_frame)
+    call pp%query("rot_source_type", rot_source_type)
+    call pp%query("implicit_rotation_update", implicit_rotation_update)
+    call pp%query("rot_axis", rot_axis)
+#endif
     call amrex_parmparse_destroy(pp)
 
 
@@ -451,38 +429,28 @@
     !$acc device(difmag, small_dens, small_temp) &
     !$acc device(small_pres, small_ener, do_hydro) &
     !$acc device(do_ctu, hybrid_hydro, ppm_type) &
-<<<<<<< HEAD
-    !$acc device(ppm_reference, ppm_flatten_before_integrals, ppm_trace_sources) &
-=======
->>>>>>> 93aee0fe
-    !$acc device(ppm_temp_fix, ppm_predict_gammae, ppm_reference_eigenvectors) &
-    !$acc device(plm_iorder, hybrid_riemann, riemann_solver) &
-    !$acc device(cg_maxiter, cg_tol, cg_blend) &
-    !$acc device(use_eos_in_riemann, use_flattening, transverse_use_eos) &
-    !$acc device(transverse_reset_density, transverse_reset_rhoe, dual_energy_update_E_from_e) &
-    !$acc device(dual_energy_eta1, dual_energy_eta2, dual_energy_eta3) &
-    !$acc device(use_pslope, fix_mass_flux, limit_fluxes_on_small_dens) &
-    !$acc device(density_reset_method, allow_negative_energy, allow_small_energy) &
-    !$acc device(do_sponge, sponge_implicit, first_order_hydro) &
-    !$acc device(hse_zero_vels, hse_interp_temp, hse_reflect_vels) &
-    !$acc device(cfl, dtnuc_e, dtnuc_X) &
-    !$acc device(dtnuc_X_threshold, dxnuc, dxnuc_max) &
-    !$acc device(do_react, react_T_min, react_T_max) &
-    !$acc device(react_rho_min, react_rho_max, disable_shock_burning) &
-    !$acc device(diffuse_cutoff_density, diffuse_cond_scale_fac, do_grav) &
-    !$acc device(grav_source_type, do_rotation, rot_period) &
-    !$acc device(rot_period_dot, rotation_include_centrifugal, rotation_include_coriolis) &
-    !$acc device(rotation_include_domegadt, state_in_rotating_frame, rot_source_type) &
-<<<<<<< HEAD
-    !$acc device(implicit_rotation_update, rot_axis, point_mass) &
+    !$acc device(ppm_reference, ppm_flatten_before_integrals, ppm_temp_fix) &
+    !$acc device(ppm_predict_gammae, ppm_reference_eigenvectors, plm_iorder) &
+    !$acc device(hybrid_riemann, riemann_solver, cg_maxiter) &
+    !$acc device(cg_tol, cg_blend, use_eos_in_riemann) &
+    !$acc device(use_flattening, transverse_use_eos, transverse_reset_density) &
+    !$acc device(transverse_reset_rhoe, dual_energy_update_E_from_e, dual_energy_eta1) &
+    !$acc device(dual_energy_eta2, dual_energy_eta3, use_pslope) &
+    !$acc device(fix_mass_flux, limit_fluxes_on_small_dens, density_reset_method) &
+    !$acc device(allow_negative_energy, allow_small_energy, do_sponge) &
+    !$acc device(sponge_implicit, first_order_hydro, hse_zero_vels) &
+    !$acc device(hse_interp_temp, hse_reflect_vels, cfl) &
+    !$acc device(dtnuc_e, dtnuc_X, dtnuc_X_threshold) &
+    !$acc device(dxnuc, dxnuc_max, do_react) &
+    !$acc device(react_T_min, react_T_max, react_rho_min) &
+    !$acc device(react_rho_max, disable_shock_burning, diffuse_cutoff_density) &
+    !$acc device(diffuse_cond_scale_fac, do_grav, grav_source_type) &
+    !$acc device(do_rotation, rot_period, rot_period_dot) &
+    !$acc device(rotation_include_centrifugal, rotation_include_coriolis, rotation_include_domegadt) &
+    !$acc device(state_in_rotating_frame, rot_source_type, implicit_rotation_update) &
+    !$acc device(rot_axis, use_point_mass, point_mass) &
     !$acc device(point_mass_fix_solution, do_acc, grown_factor) &
     !$acc device(track_grid_losses, const_grav, get_g_from_phi)
-=======
-    !$acc device(implicit_rotation_update, rot_axis, use_point_mass) &
-    !$acc device(point_mass, point_mass_fix_solution, do_acc) &
-    !$acc device(grown_factor, track_grid_losses, const_grav) &
-    !$acc device(get_g_from_phi)
->>>>>>> 93aee0fe
 
 
     ! now set the external BC flags
