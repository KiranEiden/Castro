
! This file is automatically created by parse_castro_params.py.  To update
! or add runtime parameters, please edit _cpp_parameters and then run
! mk_params.sh

! This module stores the runtime parameters and integer names for 
! indexing arrays.
!
! The Fortran-specific parameters are initialized in set_method_params(),
! and the ones that we are mirroring from C++ and obtaining through the
! ParmParse module are initialized in ca_set_castro_method_params().

module meth_params_module

  use amrex_error_module
  use amrex_fort_module, only: rt => amrex_real
  use state_sizes_module, only : nadv, NQAUX, NVAR, NGDNV, NQ, QVAR

  implicit none

  ! number of ghost cells for the hyperbolic solver
  integer, parameter     :: NHYP    = 4

  ! conservative variables
  integer, allocatable, save :: URHO, UMX, UMY, UMZ, UMR, UML, UMP, UEDEN, UEINT, UTEMP, UFA, UFS, UFX
  integer, allocatable, save :: USHK

  ! primitive variables
  integer, allocatable, save :: QRHO, QU, QV, QW, QPRES, QREINT, QTEMP, QGAME
  integer, allocatable, save :: QGAMC, QC, QDPDR, QDPDE
#ifdef RADIATION
  integer, allocatable, save :: QGAMCG, QCG, QLAMS
#endif
  integer, allocatable, save :: QFA, QFS, QFX

#ifdef RADIATION
  integer, save :: QRAD, QRADHI, QPTOT, QREITOT
  integer, save :: fspace_type
  logical, save :: do_inelastic_scattering
  logical, save :: comoving

  real(rt)        , save :: flatten_pp_threshold = -1.e0_rt
#endif

  integer, save, allocatable :: npassive
  integer, save, allocatable :: qpass_map(:), upass_map(:)

  ! These are used for the Godunov state
  ! Note that the velocity indices here are picked to be the same value
  ! as in the primitive variable array
  integer, save, allocatable :: GDRHO, GDU, GDV, GDW, GDPRES, GDGAME
#ifdef RADIATION
  integer, save, allocatable :: GDLAMS, GDERADS
#endif

  integer         , save :: numpts_1d

  real(rt)        , save, allocatable :: outflow_data_old(:,:)
  real(rt)        , save, allocatable :: outflow_data_new(:,:)
  real(rt)        , save :: outflow_data_old_time
  real(rt)        , save :: outflow_data_new_time
  logical         , save :: outflow_data_allocated
  real(rt)        , save :: max_dist

  ! these flags are for interpreting the EXT_DIR BCs
  integer, parameter :: EXT_UNDEFINED = -1
  integer, parameter :: EXT_HSE = 1
  integer, parameter :: EXT_INTERP = 2 
  
  integer, allocatable, save :: xl_ext, yl_ext, zl_ext, xr_ext, yr_ext, zr_ext

  ! Create versions of these variables on the GPU
  ! the device update is then done in Castro_nd.f90

#ifdef AMREX_USE_CUDA
  attributes(managed) :: URHO, UMX, UMY, UMZ, UMR, UML, UMP, UEDEN, UEINT, UTEMP, UFA, UFS, UFX
  attributes(managed) :: USHK
  attributes(managed) :: QRHO, QU, QV, QW, QPRES, QREINT, QTEMP, QGAME
  attributes(managed) :: QGAMC, QC, QDPDR, QDPDE
#ifdef RADIATION
  attributes(managed) :: QGAMCG, QCG, QLAMS
#endif
  attributes(managed) :: QFA, QFS, QFX
  attributes(managed) :: npassive
  attributes(managed) :: qpass_map, upass_map
  attributes(managed) :: GDRHO, GDU, GDV, GDW, GDPRES, GDGAME
#ifdef RADIATION
  attributes(managed) :: GDLAMS, GDERADS
#endif
  attributes(managed) :: xl_ext, yl_ext, zl_ext, xr_ext, yr_ext, zr_ext
#endif

  !$acc declare &
  !$acc create(URHO, UMX, UMY, UMZ, UMR, UML, UMP, UEDEN, UEINT, UTEMP, UFA, UFS,UFX) &
  !$acc create(USHK) &
  !$acc create(QRHO, QU, QV, QW, QPRES, QREINT, QTEMP) &
  !$acc create(QC, QDPDR, QDPDE, QGAMC, QGAME) &
#ifdef RADIATION
  !$acc create(QGAMCG, QCG, QLAMS) &
  !$acc create(QRAD, QRADHI, QPTOT, QREITOT) &
  !$acc create(fspace_type, do_inelastic_scattering, comoving) &
#endif
  !$acc create(QFA, QFS, QFX) &
  !$acc create(xl_ext, yl_ext, zl_ext, xr_ext, yr_ext, zr_ext)

  ! Begin the declarations of the ParmParse parameters

  real(rt), allocatable, save :: difmag
  real(rt), allocatable, save :: small_dens
  real(rt), allocatable, save :: small_temp
  real(rt), allocatable, save :: small_pres
  real(rt), allocatable, save :: small_ener
  integer,  allocatable, save :: do_hydro
  integer,  allocatable, save :: do_ctu
  integer,  allocatable, save :: fourth_order
  integer,  allocatable, save :: hybrid_hydro
  integer,  allocatable, save :: ppm_type
  integer,  allocatable, save :: ppm_temp_fix
  integer,  allocatable, save :: ppm_predict_gammae
  integer,  allocatable, save :: ppm_reference_eigenvectors
  integer,  allocatable, save :: plm_iorder
  integer,  allocatable, save :: hybrid_riemann
  integer,  allocatable, save :: riemann_solver
  integer,  allocatable, save :: cg_maxiter
  real(rt), allocatable, save :: cg_tol
  integer,  allocatable, save :: cg_blend
  integer,  allocatable, save :: use_eos_in_riemann
  integer,  allocatable, save :: use_flattening
  integer,  allocatable, save :: transverse_use_eos
  integer,  allocatable, save :: transverse_reset_density
  integer,  allocatable, save :: transverse_reset_rhoe
  real(rt), allocatable, save :: dual_energy_eta1
  real(rt), allocatable, save :: dual_energy_eta2
  integer,  allocatable, save :: use_pslope
  integer,  allocatable, save :: fix_mass_flux
  integer,  allocatable, save :: limit_fluxes_on_small_dens
  integer,  allocatable, save :: density_reset_method
  integer,  allocatable, save :: allow_small_energy
  integer,  allocatable, save :: do_sponge
  integer,  allocatable, save :: sponge_implicit
  integer,  allocatable, save :: first_order_hydro
  character (len=:), allocatable, save :: xl_ext_bc_type
  character (len=:), allocatable, save :: xr_ext_bc_type
  character (len=:), allocatable, save :: yl_ext_bc_type
  character (len=:), allocatable, save :: yr_ext_bc_type
  character (len=:), allocatable, save :: zl_ext_bc_type
  character (len=:), allocatable, save :: zr_ext_bc_type
  integer,  allocatable, save :: hse_zero_vels
  integer,  allocatable, save :: hse_interp_temp
  integer,  allocatable, save :: hse_reflect_vels
  integer,  allocatable, save :: mol_order
  real(rt), allocatable, save :: cfl
  real(rt), allocatable, save :: dtnuc_e
  real(rt), allocatable, save :: dtnuc_X
  real(rt), allocatable, save :: dtnuc_X_threshold
  integer,  allocatable, save :: do_react
  real(rt), allocatable, save :: react_T_min
  real(rt), allocatable, save :: react_T_max
  real(rt), allocatable, save :: react_rho_min
  real(rt), allocatable, save :: react_rho_max
  integer,  allocatable, save :: disable_shock_burning
  real(rt), allocatable, save :: diffuse_cutoff_density
  real(rt), allocatable, save :: diffuse_cutoff_density_hi
  real(rt), allocatable, save :: diffuse_cond_scale_fac
  integer,  allocatable, save :: do_grav
  integer,  allocatable, save :: grav_source_type
  integer,  allocatable, save :: do_rotation
  real(rt), allocatable, save :: rot_period
  real(rt), allocatable, save :: rot_period_dot
  integer,  allocatable, save :: rotation_include_centrifugal
  integer,  allocatable, save :: rotation_include_coriolis
  integer,  allocatable, save :: rotation_include_domegadt
  integer,  allocatable, save :: state_in_rotating_frame
  integer,  allocatable, save :: rot_source_type
  integer,  allocatable, save :: implicit_rotation_update
  integer,  allocatable, save :: rot_axis
  integer,  allocatable, save :: use_point_mass
  real(rt), allocatable, save :: point_mass
  integer,  allocatable, save :: point_mass_fix_solution
  integer,  allocatable, save :: do_acc
  integer,  allocatable, save :: grown_factor
  integer,  allocatable, save :: track_grid_losses
  character (len=:), allocatable, save :: gravity_type
  real(rt), allocatable, save :: const_grav
  integer,  allocatable, save :: get_g_from_phi

#ifdef AMREX_USE_CUDA
attributes(managed) :: difmag
attributes(managed) :: small_dens
attributes(managed) :: small_temp
attributes(managed) :: small_pres
attributes(managed) :: small_ener
attributes(managed) :: do_hydro
attributes(managed) :: do_ctu
attributes(managed) :: fourth_order
attributes(managed) :: hybrid_hydro
attributes(managed) :: ppm_type
attributes(managed) :: ppm_temp_fix
attributes(managed) :: ppm_predict_gammae
attributes(managed) :: ppm_reference_eigenvectors
attributes(managed) :: plm_iorder
attributes(managed) :: hybrid_riemann
attributes(managed) :: riemann_solver
attributes(managed) :: cg_maxiter
attributes(managed) :: cg_tol
attributes(managed) :: cg_blend
attributes(managed) :: use_eos_in_riemann
attributes(managed) :: use_flattening
attributes(managed) :: transverse_use_eos
attributes(managed) :: transverse_reset_density
attributes(managed) :: transverse_reset_rhoe
attributes(managed) :: dual_energy_eta1
attributes(managed) :: dual_energy_eta2
attributes(managed) :: use_pslope
attributes(managed) :: fix_mass_flux
attributes(managed) :: limit_fluxes_on_small_dens
attributes(managed) :: density_reset_method
attributes(managed) :: allow_small_energy
attributes(managed) :: do_sponge
attributes(managed) :: sponge_implicit
attributes(managed) :: first_order_hydro






attributes(managed) :: hse_zero_vels
attributes(managed) :: hse_interp_temp
attributes(managed) :: hse_reflect_vels
attributes(managed) :: mol_order
attributes(managed) :: cfl
attributes(managed) :: dtnuc_e
attributes(managed) :: dtnuc_X
attributes(managed) :: dtnuc_X_threshold
attributes(managed) :: do_react
attributes(managed) :: react_T_min
attributes(managed) :: react_T_max
attributes(managed) :: react_rho_min
attributes(managed) :: react_rho_max
attributes(managed) :: disable_shock_burning
#ifdef DIFFUSION
attributes(managed) :: diffuse_cutoff_density
#endif
#ifdef DIFFUSION
attributes(managed) :: diffuse_cutoff_density_hi
#endif
#ifdef DIFFUSION
attributes(managed) :: diffuse_cond_scale_fac
#endif
attributes(managed) :: do_grav
attributes(managed) :: grav_source_type
attributes(managed) :: do_rotation
#ifdef ROTATION
attributes(managed) :: rot_period
#endif
#ifdef ROTATION
attributes(managed) :: rot_period_dot
#endif
#ifdef ROTATION
attributes(managed) :: rotation_include_centrifugal
#endif
#ifdef ROTATION
attributes(managed) :: rotation_include_coriolis
#endif
#ifdef ROTATION
attributes(managed) :: rotation_include_domegadt
#endif
#ifdef ROTATION
attributes(managed) :: state_in_rotating_frame
#endif
#ifdef ROTATION
attributes(managed) :: rot_source_type
#endif
#ifdef ROTATION
attributes(managed) :: implicit_rotation_update
#endif
#ifdef ROTATION
attributes(managed) :: rot_axis
#endif
#ifdef POINTMASS
attributes(managed) :: use_point_mass
#endif
#ifdef POINTMASS
attributes(managed) :: point_mass
#endif
#ifdef POINTMASS
attributes(managed) :: point_mass_fix_solution
#endif
attributes(managed) :: do_acc
attributes(managed) :: grown_factor
attributes(managed) :: track_grid_losses

attributes(managed) :: const_grav
attributes(managed) :: get_g_from_phi
#endif

  !$acc declare &
  !$acc create(difmag) &
  !$acc create(small_dens) &
  !$acc create(small_temp) &
  !$acc create(small_pres) &
  !$acc create(small_ener) &
  !$acc create(do_hydro) &
  !$acc create(do_ctu) &
  !$acc create(fourth_order) &
  !$acc create(hybrid_hydro) &
  !$acc create(ppm_type) &
  !$acc create(ppm_temp_fix) &
  !$acc create(ppm_predict_gammae) &
  !$acc create(ppm_reference_eigenvectors) &
  !$acc create(plm_iorder) &
  !$acc create(hybrid_riemann) &
  !$acc create(riemann_solver) &
  !$acc create(cg_maxiter) &
  !$acc create(cg_tol) &
  !$acc create(cg_blend) &
  !$acc create(use_eos_in_riemann) &
  !$acc create(use_flattening) &
  !$acc create(transverse_use_eos) &
  !$acc create(transverse_reset_density) &
  !$acc create(transverse_reset_rhoe) &
  !$acc create(dual_energy_eta1) &
  !$acc create(dual_energy_eta2) &
  !$acc create(use_pslope) &
  !$acc create(fix_mass_flux) &
  !$acc create(limit_fluxes_on_small_dens) &
  !$acc create(density_reset_method) &
  !$acc create(allow_small_energy) &
  !$acc create(do_sponge) &
  !$acc create(sponge_implicit) &
  !$acc create(first_order_hydro) &
  !$acc create(hse_zero_vels) &
  !$acc create(hse_interp_temp) &
  !$acc create(hse_reflect_vels) &
  !$acc create(mol_order) &
  !$acc create(cfl) &
  !$acc create(dtnuc_e) &
  !$acc create(dtnuc_X) &
  !$acc create(dtnuc_X_threshold) &
  !$acc create(do_react) &
  !$acc create(react_T_min) &
  !$acc create(react_T_max) &
  !$acc create(react_rho_min) &
  !$acc create(react_rho_max) &
  !$acc create(disable_shock_burning) &
#ifdef DIFFUSION
  !$acc create(diffuse_cutoff_density) &
#endif
#ifdef DIFFUSION
  !$acc create(diffuse_cutoff_density_hi) &
#endif
#ifdef DIFFUSION
  !$acc create(diffuse_cond_scale_fac) &
#endif
  !$acc create(do_grav) &
  !$acc create(grav_source_type) &
  !$acc create(do_rotation) &
#ifdef ROTATION
  !$acc create(rot_period) &
#endif
#ifdef ROTATION
  !$acc create(rot_period_dot) &
#endif
#ifdef ROTATION
  !$acc create(rotation_include_centrifugal) &
#endif
#ifdef ROTATION
  !$acc create(rotation_include_coriolis) &
#endif
#ifdef ROTATION
  !$acc create(rotation_include_domegadt) &
#endif
#ifdef ROTATION
  !$acc create(state_in_rotating_frame) &
#endif
#ifdef ROTATION
  !$acc create(rot_source_type) &
#endif
#ifdef ROTATION
  !$acc create(implicit_rotation_update) &
#endif
#ifdef ROTATION
  !$acc create(rot_axis) &
#endif
#ifdef POINTMASS
  !$acc create(use_point_mass) &
#endif
#ifdef POINTMASS
  !$acc create(point_mass) &
#endif
#ifdef POINTMASS
  !$acc create(point_mass_fix_solution) &
#endif
  !$acc create(do_acc) &
  !$acc create(grown_factor) &
  !$acc create(track_grid_losses) &
  !$acc create(const_grav) &
  !$acc create(get_g_from_phi)

  ! End the declarations of the ParmParse parameters

  real(rt)        , save :: rot_vec(3)

contains

  subroutine ca_set_castro_method_params() bind(C, name="ca_set_castro_method_params")

    use amrex_parmparse_module, only: amrex_parmparse_build, amrex_parmparse_destroy, amrex_parmparse

    use amrex_fort_module, only : rt => amrex_real
    implicit none

    type (amrex_parmparse) :: pp


    allocate(URHO, UMX, UMY, UMZ, UMR, UML, UMP, UEDEN, UEINT, UTEMP, UFA, UFS, UFX)
    allocate(USHK)
    allocate(QRHO, QU, QV, QW, QPRES, QREINT, QTEMP, QGAME)
    allocate(QGAMC, QC, QDPDR, QDPDE)
#ifdef RADIATION
    allocate(QGAMCG, QCG, QLAMS)
#endif
    allocate(QFA, QFS, QFX)
    allocate(npassive)
    allocate(GDRHO, GDU, GDV, GDW, GDPRES, GDGAME)
#ifdef RADIATION
    allocate(GDLAMS, GDERADS)
#endif
    allocate(xl_ext, yl_ext, zl_ext, xr_ext, yr_ext, zr_ext)

<<<<<<< HEAD
=======
    allocate(character(len=1)::gravity_type)
    gravity_type = "fillme";
    allocate(const_grav)
    const_grav = 0.0d0;
    allocate(get_g_from_phi)
    get_g_from_phi = 0;

    call amrex_parmparse_build(pp, "gravity")
    call pp%query("gravity_type", gravity_type)
    call pp%query("const_grav", const_grav)
    call pp%query("get_g_from_phi", get_g_from_phi)
    call amrex_parmparse_destroy(pp)


#ifdef DIFFUSION
    allocate(diffuse_cutoff_density)
    diffuse_cutoff_density = -1.d200;
    allocate(diffuse_cond_scale_fac)
    diffuse_cond_scale_fac = 1.0d0;
#endif
>>>>>>> dc104814
#ifdef ROTATION
    allocate(rot_period)
    rot_period = -1.d200;
    allocate(rot_period_dot)
    rot_period_dot = 0.0d0;
    allocate(rotation_include_centrifugal)
    rotation_include_centrifugal = 1;
    allocate(rotation_include_coriolis)
    rotation_include_coriolis = 1;
    allocate(rotation_include_domegadt)
    rotation_include_domegadt = 1;
    allocate(state_in_rotating_frame)
    state_in_rotating_frame = 1;
    allocate(rot_source_type)
    rot_source_type = 4;
    allocate(implicit_rotation_update)
    implicit_rotation_update = 1;
    allocate(rot_axis)
    rot_axis = 3;
#endif
#ifdef POINTMASS
    allocate(use_point_mass)
    use_point_mass = 1;
    allocate(point_mass)
    point_mass = 0.0d0;
    allocate(point_mass_fix_solution)
    point_mass_fix_solution = 0;
#endif
#ifdef DIFFUSION
    allocate(diffuse_cutoff_density)
    diffuse_cutoff_density = -1.d200;
    allocate(diffuse_cutoff_density_hi)
    diffuse_cutoff_density_hi = -1.d200;
    allocate(diffuse_cond_scale_fac)
    diffuse_cond_scale_fac = 1.0d0;
#endif
    allocate(difmag)
    difmag = 0.1d0;
    allocate(small_dens)
    small_dens = -1.d200;
    allocate(small_temp)
    small_temp = -1.d200;
    allocate(small_pres)
    small_pres = -1.d200;
    allocate(small_ener)
    small_ener = -1.d200;
    allocate(do_hydro)
    do_hydro = -1;
    allocate(do_ctu)
    do_ctu = 1;
    allocate(fourth_order)
    fourth_order = 0;
    allocate(hybrid_hydro)
    hybrid_hydro = 0;
    allocate(ppm_type)
    ppm_type = 1;
    allocate(ppm_temp_fix)
    ppm_temp_fix = 0;
    allocate(ppm_predict_gammae)
    ppm_predict_gammae = 0;
    allocate(ppm_reference_eigenvectors)
    ppm_reference_eigenvectors = 0;
    allocate(plm_iorder)
    plm_iorder = 2;
    allocate(hybrid_riemann)
    hybrid_riemann = 0;
    allocate(riemann_solver)
    riemann_solver = 0;
    allocate(cg_maxiter)
    cg_maxiter = 12;
    allocate(cg_tol)
    cg_tol = 1.0d-5;
    allocate(cg_blend)
    cg_blend = 2;
    allocate(use_eos_in_riemann)
    use_eos_in_riemann = 0;
    allocate(use_flattening)
    use_flattening = 1;
    allocate(transverse_use_eos)
    transverse_use_eos = 0;
    allocate(transverse_reset_density)
    transverse_reset_density = 1;
    allocate(transverse_reset_rhoe)
    transverse_reset_rhoe = 0;
    allocate(dual_energy_eta1)
    dual_energy_eta1 = 1.0d0;
    allocate(dual_energy_eta2)
    dual_energy_eta2 = 1.0d-4;
    allocate(use_pslope)
    use_pslope = 1;
    allocate(fix_mass_flux)
    fix_mass_flux = 0;
    allocate(limit_fluxes_on_small_dens)
    limit_fluxes_on_small_dens = 0;
    allocate(density_reset_method)
    density_reset_method = 1;
    allocate(allow_small_energy)
    allow_small_energy = 1;
    allocate(do_sponge)
    do_sponge = 0;
    allocate(sponge_implicit)
    sponge_implicit = 1;
    allocate(first_order_hydro)
    first_order_hydro = 0;
    allocate(character(len=1)::xl_ext_bc_type)
    xl_ext_bc_type = "";
    allocate(character(len=1)::xr_ext_bc_type)
    xr_ext_bc_type = "";
    allocate(character(len=1)::yl_ext_bc_type)
    yl_ext_bc_type = "";
    allocate(character(len=1)::yr_ext_bc_type)
    yr_ext_bc_type = "";
    allocate(character(len=1)::zl_ext_bc_type)
    zl_ext_bc_type = "";
    allocate(character(len=1)::zr_ext_bc_type)
    zr_ext_bc_type = "";
    allocate(hse_zero_vels)
    hse_zero_vels = 0;
    allocate(hse_interp_temp)
    hse_interp_temp = 0;
    allocate(hse_reflect_vels)
    hse_reflect_vels = 0;
    allocate(mol_order)
    mol_order = 2;
    allocate(cfl)
    cfl = 0.8d0;
    allocate(dtnuc_e)
    dtnuc_e = 1.d200;
    allocate(dtnuc_X)
    dtnuc_X = 1.d200;
    allocate(dtnuc_X_threshold)
    dtnuc_X_threshold = 1.d-3;
    allocate(do_react)
    do_react = -1;
    allocate(react_T_min)
    react_T_min = 0.0d0;
    allocate(react_T_max)
    react_T_max = 1.d200;
    allocate(react_rho_min)
    react_rho_min = 0.0d0;
    allocate(react_rho_max)
    react_rho_max = 1.d200;
    allocate(disable_shock_burning)
    disable_shock_burning = 0;
    allocate(do_grav)
    do_grav = -1;
    allocate(grav_source_type)
    grav_source_type = 4;
    allocate(do_rotation)
    do_rotation = -1;
    allocate(do_acc)
    do_acc = -1;
    allocate(grown_factor)
    grown_factor = 1;
    allocate(track_grid_losses)
    track_grid_losses = 0;

    call amrex_parmparse_build(pp, "castro")
#ifdef ROTATION
    call pp%query("rotational_period", rot_period)
    call pp%query("rotational_dPdt", rot_period_dot)
    call pp%query("rotation_include_centrifugal", rotation_include_centrifugal)
    call pp%query("rotation_include_coriolis", rotation_include_coriolis)
    call pp%query("rotation_include_domegadt", rotation_include_domegadt)
    call pp%query("state_in_rotating_frame", state_in_rotating_frame)
    call pp%query("rot_source_type", rot_source_type)
    call pp%query("implicit_rotation_update", implicit_rotation_update)
    call pp%query("rot_axis", rot_axis)
#endif
#ifdef POINTMASS
    call pp%query("use_point_mass", use_point_mass)
    call pp%query("point_mass", point_mass)
    call pp%query("point_mass_fix_solution", point_mass_fix_solution)
#endif
#ifdef DIFFUSION
    call pp%query("diffuse_cutoff_density", diffuse_cutoff_density)
    call pp%query("diffuse_cutoff_density_hi", diffuse_cutoff_density_hi)
    call pp%query("diffuse_cond_scale_fac", diffuse_cond_scale_fac)
#endif
    call pp%query("difmag", difmag)
    call pp%query("small_dens", small_dens)
    call pp%query("small_temp", small_temp)
    call pp%query("small_pres", small_pres)
    call pp%query("small_ener", small_ener)
    call pp%query("do_hydro", do_hydro)
    call pp%query("do_ctu", do_ctu)
    call pp%query("fourth_order", fourth_order)
    call pp%query("hybrid_hydro", hybrid_hydro)
    call pp%query("ppm_type", ppm_type)
    call pp%query("ppm_temp_fix", ppm_temp_fix)
    call pp%query("ppm_predict_gammae", ppm_predict_gammae)
    call pp%query("ppm_reference_eigenvectors", ppm_reference_eigenvectors)
    call pp%query("plm_iorder", plm_iorder)
    call pp%query("hybrid_riemann", hybrid_riemann)
    call pp%query("riemann_solver", riemann_solver)
    call pp%query("cg_maxiter", cg_maxiter)
    call pp%query("cg_tol", cg_tol)
    call pp%query("cg_blend", cg_blend)
    call pp%query("use_eos_in_riemann", use_eos_in_riemann)
    call pp%query("use_flattening", use_flattening)
    call pp%query("transverse_use_eos", transverse_use_eos)
    call pp%query("transverse_reset_density", transverse_reset_density)
    call pp%query("transverse_reset_rhoe", transverse_reset_rhoe)
    call pp%query("dual_energy_eta1", dual_energy_eta1)
    call pp%query("dual_energy_eta2", dual_energy_eta2)
    call pp%query("use_pslope", use_pslope)
    call pp%query("fix_mass_flux", fix_mass_flux)
    call pp%query("limit_fluxes_on_small_dens", limit_fluxes_on_small_dens)
    call pp%query("density_reset_method", density_reset_method)
    call pp%query("allow_small_energy", allow_small_energy)
    call pp%query("do_sponge", do_sponge)
    call pp%query("sponge_implicit", sponge_implicit)
    call pp%query("first_order_hydro", first_order_hydro)
    call pp%query("xl_ext_bc_type", xl_ext_bc_type)
    call pp%query("xr_ext_bc_type", xr_ext_bc_type)
    call pp%query("yl_ext_bc_type", yl_ext_bc_type)
    call pp%query("yr_ext_bc_type", yr_ext_bc_type)
    call pp%query("zl_ext_bc_type", zl_ext_bc_type)
    call pp%query("zr_ext_bc_type", zr_ext_bc_type)
    call pp%query("hse_zero_vels", hse_zero_vels)
    call pp%query("hse_interp_temp", hse_interp_temp)
    call pp%query("hse_reflect_vels", hse_reflect_vels)
    call pp%query("mol_order", mol_order)
    call pp%query("cfl", cfl)
    call pp%query("dtnuc_e", dtnuc_e)
    call pp%query("dtnuc_X", dtnuc_X)
    call pp%query("dtnuc_X_threshold", dtnuc_X_threshold)
    call pp%query("do_react", do_react)
    call pp%query("react_T_min", react_T_min)
    call pp%query("react_T_max", react_T_max)
    call pp%query("react_rho_min", react_rho_min)
    call pp%query("react_rho_max", react_rho_max)
    call pp%query("disable_shock_burning", disable_shock_burning)
    call pp%query("do_grav", do_grav)
    call pp%query("grav_source_type", grav_source_type)
    call pp%query("do_rotation", do_rotation)
    call pp%query("do_acc", do_acc)
    call pp%query("grown_factor", grown_factor)
    call pp%query("track_grid_losses", track_grid_losses)
    call amrex_parmparse_destroy(pp)


    allocate(const_grav)
    const_grav = 0.0d0;
    allocate(get_g_from_phi)
    get_g_from_phi = 0;

    call amrex_parmparse_build(pp, "gravity")
    call pp%query("const_grav", const_grav)
    call pp%query("get_g_from_phi", get_g_from_phi)
    call amrex_parmparse_destroy(pp)



    !$acc update &
    !$acc device(difmag, small_dens, small_temp) &
    !$acc device(small_pres, small_ener, do_hydro) &
    !$acc device(do_ctu, fourth_order, hybrid_hydro) &
    !$acc device(ppm_type, ppm_temp_fix, ppm_predict_gammae) &
    !$acc device(ppm_reference_eigenvectors, plm_iorder, hybrid_riemann) &
    !$acc device(riemann_solver, cg_maxiter, cg_tol) &
    !$acc device(cg_blend, use_eos_in_riemann, use_flattening) &
    !$acc device(transverse_use_eos, transverse_reset_density, transverse_reset_rhoe) &
    !$acc device(dual_energy_eta1, dual_energy_eta2, use_pslope) &
    !$acc device(fix_mass_flux, limit_fluxes_on_small_dens, density_reset_method) &
    !$acc device(allow_small_energy, do_sponge, sponge_implicit) &
    !$acc device(first_order_hydro, hse_zero_vels, hse_interp_temp) &
    !$acc device(hse_reflect_vels, mol_order, cfl) &
    !$acc device(dtnuc_e, dtnuc_X, dtnuc_X_threshold) &
    !$acc device(do_react, react_T_min, react_T_max) &
    !$acc device(react_rho_min, react_rho_max, disable_shock_burning) &
<<<<<<< HEAD
    !$acc device(diffuse_cutoff_density, diffuse_cutoff_density_hi, diffuse_cond_scale_fac) &
    !$acc device(do_grav, grav_source_type, do_rotation) &
    !$acc device(rot_period, rot_period_dot, rotation_include_centrifugal) &
    !$acc device(rotation_include_coriolis, rotation_include_domegadt, state_in_rotating_frame) &
    !$acc device(rot_source_type, implicit_rotation_update, rot_axis) &
    !$acc device(use_point_mass, point_mass, point_mass_fix_solution) &
    !$acc device(do_acc, grown_factor, track_grid_losses) &
    !$acc device(const_grav, get_g_from_phi)
=======
    !$acc device(diffuse_cutoff_density, diffuse_cond_scale_fac, do_grav) &
    !$acc device(grav_source_type, do_rotation, rot_period) &
    !$acc device(rot_period_dot, rotation_include_centrifugal, rotation_include_coriolis) &
    !$acc device(rotation_include_domegadt, state_in_rotating_frame, rot_source_type) &
    !$acc device(implicit_rotation_update, rot_axis, use_point_mass) &
    !$acc device(point_mass, point_mass_fix_solution, do_acc) &
    !$acc device(grown_factor, track_grid_losses, const_grav, get_g_from_phi)
>>>>>>> dc104814


    ! now set the external BC flags
    select case (xl_ext_bc_type)
    case ("hse", "HSE")
       xl_ext = EXT_HSE
    case ("interp", "INTERP")       
       xl_ext = EXT_INTERP
    case default
       xl_ext = EXT_UNDEFINED
    end select

    select case (yl_ext_bc_type)
    case ("hse", "HSE")
       yl_ext = EXT_HSE
    case ("interp", "INTERP")       
       yl_ext = EXT_INTERP
    case default
       yl_ext = EXT_UNDEFINED
    end select

    select case (zl_ext_bc_type)
    case ("hse", "HSE")
       zl_ext = EXT_HSE
    case ("interp", "INTERP")       
       zl_ext = EXT_INTERP
    case default
       zl_ext = EXT_UNDEFINED
    end select

    select case (xr_ext_bc_type)
    case ("hse", "HSE")
       xr_ext = EXT_HSE
    case ("interp", "INTERP")       
       xr_ext = EXT_INTERP
    case default
       xr_ext = EXT_UNDEFINED
    end select

    select case (yr_ext_bc_type)
    case ("hse", "HSE")
       yr_ext = EXT_HSE
    case ("interp", "INTERP")       
       yr_ext = EXT_INTERP
    case default
       yr_ext = EXT_UNDEFINED
    end select

    select case (zr_ext_bc_type)
    case ("hse", "HSE")
       zr_ext = EXT_HSE
    case ("interp", "INTERP")       
       zr_ext = EXT_INTERP
    case default
       zr_ext = EXT_UNDEFINED
    end select

    !$acc update device(xl_ext, yl_ext, zl_ext, xr_ext, yr_ext, zr_ext)


  end subroutine ca_set_castro_method_params


  subroutine ca_finalize_meth_params() bind(C, name="ca_finalize_meth_params")
    implicit none

    deallocate(URHO, UMX, UMY, UMZ, UMR, UML, UMP, UEDEN, UEINT, UTEMP, UFA, UFS, UFX)
    deallocate(USHK)
    deallocate(QRHO, QU, QV, QW, QPRES, QREINT, QTEMP, QGAME)
    deallocate(QGAMC, QC, QDPDR, QDPDE)
#ifdef RADIATION
    deallocate(QGAMCG, QCG, QLAMS)
#endif
    deallocate(QFA, QFS, QFX)
    deallocate(npassive)
    deallocate(GDRHO, GDU, GDV, GDW, GDPRES, GDGAME)
#ifdef RADIATION
    deallocate(GDLAMS, GDERADS)
    deallocate(xl_ext, yl_ext, zl_ext, xr_ext, yr_ext, zr_ext)
#endif

    if (allocated(difmag)) then
        deallocate(difmag)
    end if
    if (allocated(small_dens)) then
        deallocate(small_dens)
    end if
    if (allocated(small_temp)) then
        deallocate(small_temp)
    end if
    if (allocated(small_pres)) then
        deallocate(small_pres)
    end if
    if (allocated(small_ener)) then
        deallocate(small_ener)
    end if
    if (allocated(do_hydro)) then
        deallocate(do_hydro)
    end if
    if (allocated(do_ctu)) then
        deallocate(do_ctu)
    end if
    if (allocated(fourth_order)) then
        deallocate(fourth_order)
    end if
    if (allocated(hybrid_hydro)) then
        deallocate(hybrid_hydro)
    end if
    if (allocated(ppm_type)) then
        deallocate(ppm_type)
    end if
    if (allocated(ppm_temp_fix)) then
        deallocate(ppm_temp_fix)
    end if
    if (allocated(ppm_predict_gammae)) then
        deallocate(ppm_predict_gammae)
    end if
    if (allocated(ppm_reference_eigenvectors)) then
        deallocate(ppm_reference_eigenvectors)
    end if
    if (allocated(plm_iorder)) then
        deallocate(plm_iorder)
    end if
    if (allocated(hybrid_riemann)) then
        deallocate(hybrid_riemann)
    end if
    if (allocated(riemann_solver)) then
        deallocate(riemann_solver)
    end if
    if (allocated(cg_maxiter)) then
        deallocate(cg_maxiter)
    end if
    if (allocated(cg_tol)) then
        deallocate(cg_tol)
    end if
    if (allocated(cg_blend)) then
        deallocate(cg_blend)
    end if
    if (allocated(use_eos_in_riemann)) then
        deallocate(use_eos_in_riemann)
    end if
    if (allocated(use_flattening)) then
        deallocate(use_flattening)
    end if
    if (allocated(transverse_use_eos)) then
        deallocate(transverse_use_eos)
    end if
    if (allocated(transverse_reset_density)) then
        deallocate(transverse_reset_density)
    end if
    if (allocated(transverse_reset_rhoe)) then
        deallocate(transverse_reset_rhoe)
    end if
    if (allocated(dual_energy_eta1)) then
        deallocate(dual_energy_eta1)
    end if
    if (allocated(dual_energy_eta2)) then
        deallocate(dual_energy_eta2)
    end if
    if (allocated(use_pslope)) then
        deallocate(use_pslope)
    end if
    if (allocated(fix_mass_flux)) then
        deallocate(fix_mass_flux)
    end if
    if (allocated(limit_fluxes_on_small_dens)) then
        deallocate(limit_fluxes_on_small_dens)
    end if
    if (allocated(density_reset_method)) then
        deallocate(density_reset_method)
    end if
    if (allocated(allow_small_energy)) then
        deallocate(allow_small_energy)
    end if
    if (allocated(do_sponge)) then
        deallocate(do_sponge)
    end if
    if (allocated(sponge_implicit)) then
        deallocate(sponge_implicit)
    end if
    if (allocated(first_order_hydro)) then
        deallocate(first_order_hydro)
    end if
    if (allocated(xl_ext_bc_type)) then
        deallocate(xl_ext_bc_type)
    end if
    if (allocated(xr_ext_bc_type)) then
        deallocate(xr_ext_bc_type)
    end if
    if (allocated(yl_ext_bc_type)) then
        deallocate(yl_ext_bc_type)
    end if
    if (allocated(yr_ext_bc_type)) then
        deallocate(yr_ext_bc_type)
    end if
    if (allocated(zl_ext_bc_type)) then
        deallocate(zl_ext_bc_type)
    end if
    if (allocated(zr_ext_bc_type)) then
        deallocate(zr_ext_bc_type)
    end if
    if (allocated(hse_zero_vels)) then
        deallocate(hse_zero_vels)
    end if
    if (allocated(hse_interp_temp)) then
        deallocate(hse_interp_temp)
    end if
    if (allocated(hse_reflect_vels)) then
        deallocate(hse_reflect_vels)
    end if
    if (allocated(mol_order)) then
        deallocate(mol_order)
    end if
    if (allocated(cfl)) then
        deallocate(cfl)
    end if
    if (allocated(dtnuc_e)) then
        deallocate(dtnuc_e)
    end if
    if (allocated(dtnuc_X)) then
        deallocate(dtnuc_X)
    end if
    if (allocated(dtnuc_X_threshold)) then
        deallocate(dtnuc_X_threshold)
    end if
    if (allocated(do_react)) then
        deallocate(do_react)
    end if
    if (allocated(react_T_min)) then
        deallocate(react_T_min)
    end if
    if (allocated(react_T_max)) then
        deallocate(react_T_max)
    end if
    if (allocated(react_rho_min)) then
        deallocate(react_rho_min)
    end if
    if (allocated(react_rho_max)) then
        deallocate(react_rho_max)
    end if
    if (allocated(disable_shock_burning)) then
        deallocate(disable_shock_burning)
    end if
    if (allocated(diffuse_cutoff_density)) then
        deallocate(diffuse_cutoff_density)
    end if
    if (allocated(diffuse_cutoff_density_hi)) then
        deallocate(diffuse_cutoff_density_hi)
    end if
    if (allocated(diffuse_cond_scale_fac)) then
        deallocate(diffuse_cond_scale_fac)
    end if
    if (allocated(do_grav)) then
        deallocate(do_grav)
    end if
    if (allocated(grav_source_type)) then
        deallocate(grav_source_type)
    end if
    if (allocated(do_rotation)) then
        deallocate(do_rotation)
    end if
    if (allocated(rot_period)) then
        deallocate(rot_period)
    end if
    if (allocated(rot_period_dot)) then
        deallocate(rot_period_dot)
    end if
    if (allocated(rotation_include_centrifugal)) then
        deallocate(rotation_include_centrifugal)
    end if
    if (allocated(rotation_include_coriolis)) then
        deallocate(rotation_include_coriolis)
    end if
    if (allocated(rotation_include_domegadt)) then
        deallocate(rotation_include_domegadt)
    end if
    if (allocated(state_in_rotating_frame)) then
        deallocate(state_in_rotating_frame)
    end if
    if (allocated(rot_source_type)) then
        deallocate(rot_source_type)
    end if
    if (allocated(implicit_rotation_update)) then
        deallocate(implicit_rotation_update)
    end if
    if (allocated(rot_axis)) then
        deallocate(rot_axis)
    end if
    if (allocated(use_point_mass)) then
        deallocate(use_point_mass)
    end if
    if (allocated(point_mass)) then
        deallocate(point_mass)
    end if
    if (allocated(point_mass_fix_solution)) then
        deallocate(point_mass_fix_solution)
    end if
    if (allocated(do_acc)) then
        deallocate(do_acc)
    end if
    if (allocated(grown_factor)) then
        deallocate(grown_factor)
    end if
    if (allocated(track_grid_losses)) then
        deallocate(track_grid_losses)
    end if
    if (allocated(gravity_type)) then
        deallocate(gravity_type)
    end if
    if (allocated(const_grav)) then
        deallocate(const_grav)
    end if
    if (allocated(get_g_from_phi)) then
        deallocate(get_g_from_phi)
    end if


    
  end subroutine ca_finalize_meth_params


#ifdef RADIATION
  subroutine ca_init_radhydro_pars(fsp_type_in, do_is_in, com_in,fppt) &
       bind(C, name="ca_init_radhydro_pars")

    use rad_params_module, only : ngroups

    use amrex_fort_module, only : rt => amrex_real

    implicit none

    integer, intent(in) :: fsp_type_in, do_is_in, com_in
    real(rt)        , intent(in) :: fppt


    if (ngroups .eq. 1) then
       fspace_type = 1
    else
       fspace_type = fsp_type_in
    end if

#ifndef AMREX_USE_GPU
    if (fsp_type_in .ne. 1 .and. fsp_type_in .ne. 2) then
       call amrex_error("Unknown fspace_type", fspace_type)
    end if
#endif
    
    do_inelastic_scattering = (do_is_in .ne. 0)
    
    if (com_in .eq. 1) then
       comoving = .true.
    else if (com_in .eq. 0) then
       comoving = .false.
    else
#ifndef AMREX_USE_GPU
       call amrex_error("Wrong value for comoving", fspace_type)
#endif
    end if
    
    flatten_pp_threshold = fppt
    
    !$acc update &
    !$acc device(QRAD, QRADHI, QPTOT, QREITOT) &
    !$acc device(fspace_type) &
    !$acc device(do_inelastic_scattering) &
    !$acc device(comoving)
    !$acc device(flatten_pp_threshold = -1.e0_rt)

  end subroutine ca_init_radhydro_pars
#endif

end module meth_params_module<|MERGE_RESOLUTION|>--- conflicted
+++ resolved
@@ -429,8 +429,6 @@
 #endif
     allocate(xl_ext, yl_ext, zl_ext, xr_ext, yr_ext, zr_ext)
 
-<<<<<<< HEAD
-=======
     allocate(character(len=1)::gravity_type)
     gravity_type = "fillme";
     allocate(const_grav)
@@ -448,10 +446,11 @@
 #ifdef DIFFUSION
     allocate(diffuse_cutoff_density)
     diffuse_cutoff_density = -1.d200;
+    allocate(diffuse_cutoff_density_hi)
+    diffuse_cutoff_density_hi = -1.d200;
     allocate(diffuse_cond_scale_fac)
     diffuse_cond_scale_fac = 1.0d0;
 #endif
->>>>>>> dc104814
 #ifdef ROTATION
     allocate(rot_period)
     rot_period = -1.d200;
@@ -479,14 +478,6 @@
     point_mass = 0.0d0;
     allocate(point_mass_fix_solution)
     point_mass_fix_solution = 0;
-#endif
-#ifdef DIFFUSION
-    allocate(diffuse_cutoff_density)
-    diffuse_cutoff_density = -1.d200;
-    allocate(diffuse_cutoff_density_hi)
-    diffuse_cutoff_density_hi = -1.d200;
-    allocate(diffuse_cond_scale_fac)
-    diffuse_cond_scale_fac = 1.0d0;
 #endif
     allocate(difmag)
     difmag = 0.1d0;
@@ -610,6 +601,11 @@
     track_grid_losses = 0;
 
     call amrex_parmparse_build(pp, "castro")
+#ifdef DIFFUSION
+    call pp%query("diffuse_cutoff_density", diffuse_cutoff_density)
+    call pp%query("diffuse_cutoff_density_hi", diffuse_cutoff_density_hi)
+    call pp%query("diffuse_cond_scale_fac", diffuse_cond_scale_fac)
+#endif
 #ifdef ROTATION
     call pp%query("rotational_period", rot_period)
     call pp%query("rotational_dPdt", rot_period_dot)
@@ -625,11 +621,6 @@
     call pp%query("use_point_mass", use_point_mass)
     call pp%query("point_mass", point_mass)
     call pp%query("point_mass_fix_solution", point_mass_fix_solution)
-#endif
-#ifdef DIFFUSION
-    call pp%query("diffuse_cutoff_density", diffuse_cutoff_density)
-    call pp%query("diffuse_cutoff_density_hi", diffuse_cutoff_density_hi)
-    call pp%query("diffuse_cond_scale_fac", diffuse_cond_scale_fac)
 #endif
     call pp%query("difmag", difmag)
     call pp%query("small_dens", small_dens)
@@ -694,17 +685,6 @@
     call amrex_parmparse_destroy(pp)
 
 
-    allocate(const_grav)
-    const_grav = 0.0d0;
-    allocate(get_g_from_phi)
-    get_g_from_phi = 0;
-
-    call amrex_parmparse_build(pp, "gravity")
-    call pp%query("const_grav", const_grav)
-    call pp%query("get_g_from_phi", get_g_from_phi)
-    call amrex_parmparse_destroy(pp)
-
-
 
     !$acc update &
     !$acc device(difmag, small_dens, small_temp) &
@@ -723,7 +703,6 @@
     !$acc device(dtnuc_e, dtnuc_X, dtnuc_X_threshold) &
     !$acc device(do_react, react_T_min, react_T_max) &
     !$acc device(react_rho_min, react_rho_max, disable_shock_burning) &
-<<<<<<< HEAD
     !$acc device(diffuse_cutoff_density, diffuse_cutoff_density_hi, diffuse_cond_scale_fac) &
     !$acc device(do_grav, grav_source_type, do_rotation) &
     !$acc device(rot_period, rot_period_dot, rotation_include_centrifugal) &
@@ -732,15 +711,6 @@
     !$acc device(use_point_mass, point_mass, point_mass_fix_solution) &
     !$acc device(do_acc, grown_factor, track_grid_losses) &
     !$acc device(const_grav, get_g_from_phi)
-=======
-    !$acc device(diffuse_cutoff_density, diffuse_cond_scale_fac, do_grav) &
-    !$acc device(grav_source_type, do_rotation, rot_period) &
-    !$acc device(rot_period_dot, rotation_include_centrifugal, rotation_include_coriolis) &
-    !$acc device(rotation_include_domegadt, state_in_rotating_frame, rot_source_type) &
-    !$acc device(implicit_rotation_update, rot_axis, use_point_mass) &
-    !$acc device(point_mass, point_mass_fix_solution, do_acc) &
-    !$acc device(grown_factor, track_grid_losses, const_grav, get_g_from_phi)
->>>>>>> dc104814
 
 
     ! now set the external BC flags
