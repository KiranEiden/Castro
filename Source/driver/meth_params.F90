--- conflicted
+++ resolved
@@ -104,11 +104,8 @@
   real(rt), save :: small_pres
   real(rt), save :: small_ener
   integer         , save :: do_hydro
-<<<<<<< HEAD
   integer         , save :: time_integration_method
-=======
-  integer         , save :: do_ctu
->>>>>>> 4b642297
+  integer         , save :: fourth_order
   integer         , save :: fourth_order
   integer         , save :: hybrid_hydro
   integer         , save :: ppm_type
@@ -149,10 +146,7 @@
   integer         , save :: hse_interp_temp
   integer         , save :: hse_reflect_vels
   integer         , save :: mol_order
-<<<<<<< HEAD
   integer         , save :: sdc_order
-=======
->>>>>>> 4b642297
   real(rt), save :: cfl
   real(rt), save :: dtnuc_e
   real(rt), save :: dtnuc_X
@@ -191,49 +185,30 @@
   !$acc declare &
   !$acc create(difmag, small_dens, small_temp) &
   !$acc create(small_pres, small_ener, do_hydro) &
-<<<<<<< HEAD
-  !$acc create(time_integration_method, fourth_order, hybrid_hydro) &
-=======
-  !$acc create(do_ctu, fourth_order, hybrid_hydro) &
->>>>>>> 4b642297
-  !$acc create(ppm_type, ppm_temp_fix, ppm_predict_gammae) &
-  !$acc create(ppm_reference_eigenvectors, plm_iorder, hybrid_riemann) &
-  !$acc create(riemann_solver, cg_maxiter, cg_tol) &
-  !$acc create(cg_blend, use_eos_in_riemann, use_flattening) &
-  !$acc create(transverse_use_eos, transverse_reset_density, transverse_reset_rhoe) &
-  !$acc create(dual_energy_update_E_from_e, dual_energy_eta1, dual_energy_eta2) &
-  !$acc create(dual_energy_eta3, use_pslope, fix_mass_flux) &
-  !$acc create(limit_fluxes_on_small_dens, density_reset_method, allow_negative_energy) &
-  !$acc create(allow_small_energy, do_sponge, sponge_implicit) &
-  !$acc create(first_order_hydro, hse_zero_vels, hse_interp_temp) &
-<<<<<<< HEAD
-  !$acc create(hse_reflect_vels, mol_order, sdc_order) &
-  !$acc create(cfl, dtnuc_e, dtnuc_X) &
-  !$acc create(dtnuc_X_threshold, dxnuc, dxnuc_max) &
-  !$acc create(do_react, react_T_min, react_T_max) &
-  !$acc create(react_rho_min, react_rho_max, disable_shock_burning) &
-  !$acc create(diffuse_cutoff_density, diffuse_cond_scale_fac, do_grav) &
-  !$acc create(grav_source_type, do_rotation, rot_period) &
-  !$acc create(rot_period_dot, rotation_include_centrifugal, rotation_include_coriolis) &
-  !$acc create(rotation_include_domegadt, state_in_rotating_frame, rot_source_type) &
-  !$acc create(implicit_rotation_update, rot_axis, use_point_mass) &
-  !$acc create(point_mass, point_mass_fix_solution, do_acc) &
-  !$acc create(grown_factor, track_grid_losses, const_grav) &
-  !$acc create(get_g_from_phi)
-=======
-  !$acc create(hse_reflect_vels, mol_order, cfl) &
-  !$acc create(dtnuc_e, dtnuc_X, dtnuc_X_threshold) &
-  !$acc create(dxnuc, dxnuc_max, do_react) &
-  !$acc create(react_T_min, react_T_max, react_rho_min) &
-  !$acc create(react_rho_max, disable_shock_burning, diffuse_cutoff_density) &
-  !$acc create(diffuse_cond_scale_fac, do_grav, grav_source_type) &
-  !$acc create(do_rotation, rot_period, rot_period_dot) &
-  !$acc create(rotation_include_centrifugal, rotation_include_coriolis, rotation_include_domegadt) &
-  !$acc create(state_in_rotating_frame, rot_source_type, implicit_rotation_update) &
-  !$acc create(rot_axis, use_point_mass, point_mass) &
-  !$acc create(point_mass_fix_solution, do_acc, grown_factor) &
-  !$acc create(track_grid_losses, const_grav, get_g_from_phi)
->>>>>>> 4b642297
+  !$acc create(time_integration_method, fourth_order, fourth_order) &
+  !$acc create(hybrid_hydro, ppm_type, ppm_temp_fix) &
+  !$acc create(ppm_predict_gammae, ppm_reference_eigenvectors, plm_iorder) &
+  !$acc create(hybrid_riemann, riemann_solver, cg_maxiter) &
+  !$acc create(cg_tol, cg_blend, use_eos_in_riemann) &
+  !$acc create(use_flattening, transverse_use_eos, transverse_reset_density) &
+  !$acc create(transverse_reset_rhoe, dual_energy_update_E_from_e, dual_energy_eta1) &
+  !$acc create(dual_energy_eta2, dual_energy_eta3, use_pslope) &
+  !$acc create(fix_mass_flux, limit_fluxes_on_small_dens, density_reset_method) &
+  !$acc create(allow_negative_energy, allow_small_energy, do_sponge) &
+  !$acc create(sponge_implicit, first_order_hydro, hse_zero_vels) &
+  !$acc create(hse_interp_temp, hse_reflect_vels, mol_order) &
+  !$acc create(sdc_order, cfl, dtnuc_e) &
+  !$acc create(dtnuc_X, dtnuc_X_threshold, dxnuc) &
+  !$acc create(dxnuc_max, do_react, react_T_min) &
+  !$acc create(react_T_max, react_rho_min, react_rho_max) &
+  !$acc create(disable_shock_burning, diffuse_cutoff_density, diffuse_cond_scale_fac) &
+  !$acc create(do_grav, grav_source_type, do_rotation) &
+  !$acc create(rot_period, rot_period_dot, rotation_include_centrifugal) &
+  !$acc create(rotation_include_coriolis, rotation_include_domegadt, state_in_rotating_frame) &
+  !$acc create(rot_source_type, implicit_rotation_update, rot_axis) &
+  !$acc create(use_point_mass, point_mass, point_mass_fix_solution) &
+  !$acc create(do_acc, grown_factor, track_grid_losses) &
+  !$acc create(const_grav, get_g_from_phi)
 
   ! End the declarations of the ParmParse parameters
 
@@ -286,11 +261,8 @@
     small_pres = -1.d200;
     small_ener = -1.d200;
     do_hydro = -1;
-<<<<<<< HEAD
     time_integration_method = 0;
-=======
-    do_ctu = 1;
->>>>>>> 4b642297
+    fourth_order = 0;
     fourth_order = 0;
     hybrid_hydro = 0;
     ppm_type = 1;
@@ -337,10 +309,7 @@
     hse_interp_temp = 0;
     hse_reflect_vels = 0;
     mol_order = 2;
-<<<<<<< HEAD
     sdc_order = 2;
-=======
->>>>>>> 4b642297
     cfl = 0.8d0;
     dtnuc_e = 1.d200;
     dtnuc_X = 1.d200;
@@ -387,11 +356,8 @@
     call pp%query("small_pres", small_pres)
     call pp%query("small_ener", small_ener)
     call pp%query("do_hydro", do_hydro)
-<<<<<<< HEAD
     call pp%query("time_integration_method", time_integration_method)
-=======
-    call pp%query("do_ctu", do_ctu)
->>>>>>> 4b642297
+    call pp%query("fourth_order", fourth_order)
     call pp%query("fourth_order", fourth_order)
     call pp%query("hybrid_hydro", hybrid_hydro)
     call pp%query("ppm_type", ppm_type)
@@ -432,10 +398,7 @@
     call pp%query("hse_interp_temp", hse_interp_temp)
     call pp%query("hse_reflect_vels", hse_reflect_vels)
     call pp%query("mol_order", mol_order)
-<<<<<<< HEAD
     call pp%query("sdc_order", sdc_order)
-=======
->>>>>>> 4b642297
     call pp%query("cfl", cfl)
     call pp%query("dtnuc_e", dtnuc_e)
     call pp%query("dtnuc_X", dtnuc_X)
@@ -461,49 +424,30 @@
     !$acc update &
     !$acc device(difmag, small_dens, small_temp) &
     !$acc device(small_pres, small_ener, do_hydro) &
-<<<<<<< HEAD
-    !$acc device(time_integration_method, fourth_order, hybrid_hydro) &
-=======
-    !$acc device(do_ctu, fourth_order, hybrid_hydro) &
->>>>>>> 4b642297
-    !$acc device(ppm_type, ppm_temp_fix, ppm_predict_gammae) &
-    !$acc device(ppm_reference_eigenvectors, plm_iorder, hybrid_riemann) &
-    !$acc device(riemann_solver, cg_maxiter, cg_tol) &
-    !$acc device(cg_blend, use_eos_in_riemann, use_flattening) &
-    !$acc device(transverse_use_eos, transverse_reset_density, transverse_reset_rhoe) &
-    !$acc device(dual_energy_update_E_from_e, dual_energy_eta1, dual_energy_eta2) &
-    !$acc device(dual_energy_eta3, use_pslope, fix_mass_flux) &
-    !$acc device(limit_fluxes_on_small_dens, density_reset_method, allow_negative_energy) &
-    !$acc device(allow_small_energy, do_sponge, sponge_implicit) &
-    !$acc device(first_order_hydro, hse_zero_vels, hse_interp_temp) &
-<<<<<<< HEAD
-    !$acc device(hse_reflect_vels, mol_order, sdc_order) &
-    !$acc device(cfl, dtnuc_e, dtnuc_X) &
-    !$acc device(dtnuc_X_threshold, dxnuc, dxnuc_max) &
-    !$acc device(do_react, react_T_min, react_T_max) &
-    !$acc device(react_rho_min, react_rho_max, disable_shock_burning) &
-    !$acc device(diffuse_cutoff_density, diffuse_cond_scale_fac, do_grav) &
-    !$acc device(grav_source_type, do_rotation, rot_period) &
-    !$acc device(rot_period_dot, rotation_include_centrifugal, rotation_include_coriolis) &
-    !$acc device(rotation_include_domegadt, state_in_rotating_frame, rot_source_type) &
-    !$acc device(implicit_rotation_update, rot_axis, use_point_mass) &
-    !$acc device(point_mass, point_mass_fix_solution, do_acc) &
-    !$acc device(grown_factor, track_grid_losses, const_grav) &
-    !$acc device(get_g_from_phi)
-=======
-    !$acc device(hse_reflect_vels, mol_order, cfl) &
-    !$acc device(dtnuc_e, dtnuc_X, dtnuc_X_threshold) &
-    !$acc device(dxnuc, dxnuc_max, do_react) &
-    !$acc device(react_T_min, react_T_max, react_rho_min) &
-    !$acc device(react_rho_max, disable_shock_burning, diffuse_cutoff_density) &
-    !$acc device(diffuse_cond_scale_fac, do_grav, grav_source_type) &
-    !$acc device(do_rotation, rot_period, rot_period_dot) &
-    !$acc device(rotation_include_centrifugal, rotation_include_coriolis, rotation_include_domegadt) &
-    !$acc device(state_in_rotating_frame, rot_source_type, implicit_rotation_update) &
-    !$acc device(rot_axis, use_point_mass, point_mass) &
-    !$acc device(point_mass_fix_solution, do_acc, grown_factor) &
-    !$acc device(track_grid_losses, const_grav, get_g_from_phi)
->>>>>>> 4b642297
+    !$acc device(time_integration_method, fourth_order, fourth_order) &
+    !$acc device(hybrid_hydro, ppm_type, ppm_temp_fix) &
+    !$acc device(ppm_predict_gammae, ppm_reference_eigenvectors, plm_iorder) &
+    !$acc device(hybrid_riemann, riemann_solver, cg_maxiter) &
+    !$acc device(cg_tol, cg_blend, use_eos_in_riemann) &
+    !$acc device(use_flattening, transverse_use_eos, transverse_reset_density) &
+    !$acc device(transverse_reset_rhoe, dual_energy_update_E_from_e, dual_energy_eta1) &
+    !$acc device(dual_energy_eta2, dual_energy_eta3, use_pslope) &
+    !$acc device(fix_mass_flux, limit_fluxes_on_small_dens, density_reset_method) &
+    !$acc device(allow_negative_energy, allow_small_energy, do_sponge) &
+    !$acc device(sponge_implicit, first_order_hydro, hse_zero_vels) &
+    !$acc device(hse_interp_temp, hse_reflect_vels, mol_order) &
+    !$acc device(sdc_order, cfl, dtnuc_e) &
+    !$acc device(dtnuc_X, dtnuc_X_threshold, dxnuc) &
+    !$acc device(dxnuc_max, do_react, react_T_min) &
+    !$acc device(react_T_max, react_rho_min, react_rho_max) &
+    !$acc device(disable_shock_burning, diffuse_cutoff_density, diffuse_cond_scale_fac) &
+    !$acc device(do_grav, grav_source_type, do_rotation) &
+    !$acc device(rot_period, rot_period_dot, rotation_include_centrifugal) &
+    !$acc device(rotation_include_coriolis, rotation_include_domegadt, state_in_rotating_frame) &
+    !$acc device(rot_source_type, implicit_rotation_update, rot_axis) &
+    !$acc device(use_point_mass, point_mass, point_mass_fix_solution) &
+    !$acc device(do_acc, grown_factor, track_grid_losses) &
+    !$acc device(const_grav, get_g_from_phi)
 
 
     ! now set the external BC flags
