
! This file is automatically created by parse_castro_params.py.  To update
! or add runtime parameters, please edit _cpp_parameters and then run
! mk_params.sh

! This module stores the runtime parameters and integer names for 
! indexing arrays.
!
! The Fortran-specific parameters are initialized in set_method_params(),
! and the ones that we are mirroring from C++ and obtaining through the
! ParmParse module are initialized in ca_set_castro_method_params().

module meth_params_module

  use bl_error_module

  use amrex_fort_module, only : rt => amrex_real
  implicit none

  ! number of ghost cells for the hyperbolic solver
  integer, parameter     :: NHYP    = 4

  ! conservative variables
  integer, save :: NVAR
  integer, save :: URHO, UMX, UMY, UMZ, UMR, UML, UMP, UEDEN, UEINT, UTEMP, UFA, UFS, UFX
  integer, save :: USHK

  ! primitive variables
  integer, save :: QVAR
  integer, save :: QRHO, QU, QV, QW, QPRES, QREINT, QTEMP, QGAME
  integer, save :: NQAUX, QGAMC, QC, QDPDR, QDPDE
#ifdef RADIATION
  integer, save :: QGAMCG, QCG, QLAMS
#endif
  integer, save :: QFA, QFS, QFX

  integer, save :: nadv

  ! NQ will be the total number of primitive variables, hydro + radiation
  integer, save :: NQ         

#ifdef RADIATION
  integer, save :: QRAD, QRADHI, QPTOT, QREITOT
  integer, save :: fspace_type
  logical, save :: do_inelastic_scattering
  logical, save :: comoving

  real(rt)        , save :: flatten_pp_threshold = -1.e0_rt
#endif

  integer, save :: npassive
  integer, save, allocatable :: qpass_map(:), upass_map(:)

  ! These are used for the Godunov state
  ! Note that the velocity indices here are picked to be the same value
  ! as in the primitive variable array
  integer, save :: NGDNV, GDRHO, GDU, GDV, GDW, GDPRES, GDGAME
#ifdef RADIATION
  integer, save :: GDLAMS, GDERADS
#endif

  integer         , save :: numpts_1d

  real(rt)        , save, allocatable :: outflow_data_old(:,:)
  real(rt)        , save, allocatable :: outflow_data_new(:,:)
  real(rt)        , save :: outflow_data_old_time
  real(rt)        , save :: outflow_data_new_time
  logical         , save :: outflow_data_allocated
  real(rt)        , save :: max_dist

  character(len=:), allocatable :: gravity_type

  ! these flags are for interpreting the EXT_DIR BCs
  integer, parameter :: EXT_UNDEFINED = -1
  integer, parameter :: EXT_HSE = 1
  integer, parameter :: EXT_INTERP = 2 
  
  integer, save :: xl_ext, yl_ext, zl_ext, xr_ext, yr_ext, zr_ext

  ! Create versions of these variables on the GPU
  ! the device update is then done in Castro_nd.f90

  !$acc declare &
  !$acc create(NVAR) &
  !$acc create(URHO, UMX, UMY, UMZ, UMR, UML, UMP, UEDEN, UEINT, UTEMP, UFA, UFS,UFX) &
  !$acc create(USHK) &
  !$acc create(QVAR) &
  !$acc create(QRHO, QU, QV, QW, QPRES, QREINT, QTEMP) &
  !$acc create(QC, QDPDR, QDPDE, QGAMC, QGAME) &
  !$acc create(NQ) &
#ifdef RADIATION
  !$acc create(QGAMCG, QCG, QLAMS) &
  !$acc create(QRAD, QRADHI, QPTOT, QREITOT) &
  !$acc create(fspace_type, do_inelastic_scattering, comoving) &
#endif
  !$acc create(QFA, QFS, QFX) &
  !$acc create(xl_ext, yl_ext, zl_ext, xr_ext, yr_ext, zr_ext)

  ! Begin the declarations of the ParmParse parameters

  real(rt), save :: difmag
  real(rt), save :: small_dens
  real(rt), save :: small_temp
  real(rt), save :: small_pres
  real(rt), save :: small_ener
  integer         , save :: do_hydro
  integer         , save :: do_ctu
  integer         , save :: fourth_order
  integer         , save :: hybrid_hydro
  integer         , save :: ppm_type
  integer         , save :: ppm_trace_sources
  integer         , save :: ppm_temp_fix
  integer         , save :: ppm_predict_gammae
  integer         , save :: ppm_reference_eigenvectors
  integer         , save :: plm_iorder
  integer         , save :: hybrid_riemann
  integer         , save :: riemann_solver
  integer         , save :: cg_maxiter
  real(rt), save :: cg_tol
  integer         , save :: cg_blend
  integer         , save :: use_eos_in_riemann
  integer         , save :: use_flattening
  integer         , save :: transverse_use_eos
  integer         , save :: transverse_reset_density
  integer         , save :: transverse_reset_rhoe
  integer         , save :: dual_energy_update_E_from_e
  real(rt), save :: dual_energy_eta1
  real(rt), save :: dual_energy_eta2
  real(rt), save :: dual_energy_eta3
  integer         , save :: use_pslope
  integer         , save :: fix_mass_flux
  integer         , save :: limit_fluxes_on_small_dens
  integer         , save :: density_reset_method
  integer         , save :: allow_negative_energy
  integer         , save :: allow_small_energy
  integer         , save :: do_sponge
  integer         , save :: sponge_implicit
  integer         , save :: first_order_hydro
  character (len=:), allocatable, save :: xl_ext_bc_type
  character (len=:), allocatable, save :: xr_ext_bc_type
  character (len=:), allocatable, save :: yl_ext_bc_type
  character (len=:), allocatable, save :: yr_ext_bc_type
  character (len=:), allocatable, save :: zl_ext_bc_type
  character (len=:), allocatable, save :: zr_ext_bc_type
  integer         , save :: hse_zero_vels
  integer         , save :: hse_interp_temp
  integer         , save :: hse_reflect_vels
  integer         , save :: mol_order
  real(rt), save :: cfl
  real(rt), save :: dtnuc_e
  real(rt), save :: dtnuc_X
  real(rt), save :: dtnuc_X_threshold
  real(rt), save :: dxnuc
  real(rt), save :: dxnuc_max
  integer         , save :: do_react
  real(rt), save :: react_T_min
  real(rt), save :: react_T_max
  real(rt), save :: react_rho_min
  real(rt), save :: react_rho_max
  integer         , save :: disable_shock_burning
  real(rt), save :: diffuse_cutoff_density
  real(rt), save :: diffuse_cond_scale_fac
  integer         , save :: do_grav
  integer         , save :: grav_source_type
  integer         , save :: do_rotation
  real(rt), save :: rot_period
  real(rt), save :: rot_period_dot
  integer         , save :: rotation_include_centrifugal
  integer         , save :: rotation_include_coriolis
  integer         , save :: rotation_include_domegadt
  integer         , save :: state_in_rotating_frame
  integer         , save :: rot_source_type
  integer         , save :: implicit_rotation_update
  integer         , save :: rot_axis
  integer         , save :: use_point_mass
  real(rt), save :: point_mass
  integer         , save :: point_mass_fix_solution
  integer         , save :: do_acc
  integer         , save :: grown_factor
  integer         , save :: track_grid_losses
  real(rt), save :: const_grav
  integer         , save :: get_g_from_phi

  !$acc declare &
  !$acc create(difmag, small_dens, small_temp) &
  !$acc create(small_pres, small_ener, do_hydro) &
  !$acc create(do_ctu, fourth_order, hybrid_hydro) &
  !$acc create(ppm_type, ppm_trace_sources, ppm_temp_fix) &
  !$acc create(ppm_predict_gammae, ppm_reference_eigenvectors, plm_iorder) &
  !$acc create(hybrid_riemann, riemann_solver, cg_maxiter) &
  !$acc create(cg_tol, cg_blend, use_eos_in_riemann) &
  !$acc create(use_flattening, transverse_use_eos, transverse_reset_density) &
  !$acc create(transverse_reset_rhoe, dual_energy_update_E_from_e, dual_energy_eta1) &
  !$acc create(dual_energy_eta2, dual_energy_eta3, use_pslope) &
  !$acc create(fix_mass_flux, limit_fluxes_on_small_dens, density_reset_method) &
  !$acc create(allow_negative_energy, allow_small_energy, do_sponge) &
  !$acc create(sponge_implicit, first_order_hydro, hse_zero_vels) &
<<<<<<< HEAD
  !$acc create(hse_interp_temp, hse_reflect_vels, cfl) &
  !$acc create(dtnuc_e, dtnuc_X, dtnuc_X_threshold) &
  !$acc create(dxnuc, dxnuc_max, do_react) &
  !$acc create(react_T_min, react_T_max, react_rho_min) &
  !$acc create(react_rho_max, disable_shock_burning, diffuse_cutoff_density) &
  !$acc create(diffuse_cond_scale_fac, do_grav, grav_source_type) &
  !$acc create(do_rotation, rot_period, rot_period_dot) &
  !$acc create(rotation_include_centrifugal, rotation_include_coriolis, rotation_include_domegadt) &
  !$acc create(state_in_rotating_frame, rot_source_type, implicit_rotation_update) &
  !$acc create(rot_axis, use_point_mass, point_mass) &
  !$acc create(point_mass_fix_solution, do_acc, grown_factor) &
  !$acc create(track_grid_losses, const_grav, get_g_from_phi)
=======
  !$acc create(hse_interp_temp, hse_reflect_vels, mol_order) &
  !$acc create(cfl, dtnuc_e, dtnuc_X) &
  !$acc create(dtnuc_X_threshold, dxnuc, dxnuc_max) &
  !$acc create(do_react, react_T_min, react_T_max) &
  !$acc create(react_rho_min, react_rho_max, disable_shock_burning) &
  !$acc create(diffuse_cutoff_density, diffuse_cond_scale_fac, do_grav) &
  !$acc create(grav_source_type, do_rotation, rot_period) &
  !$acc create(rot_period_dot, rotation_include_centrifugal, rotation_include_coriolis) &
  !$acc create(rotation_include_domegadt, state_in_rotating_frame, rot_source_type) &
  !$acc create(implicit_rotation_update, rot_axis, use_point_mass) &
  !$acc create(point_mass, point_mass_fix_solution, do_acc) &
  !$acc create(grown_factor, track_grid_losses, const_grav) &
  !$acc create(get_g_from_phi)
>>>>>>> 8d8c2e51

  ! End the declarations of the ParmParse parameters

  real(rt)        , save :: rot_vec(3)

contains

  subroutine ca_set_castro_method_params() bind(C, name="ca_set_castro_method_params")

    use amrex_parmparse_module, only: amrex_parmparse_build, amrex_parmparse_destroy, amrex_parmparse

    use amrex_fort_module, only : rt => amrex_real
    implicit none

    type (amrex_parmparse) :: pp


    const_grav = 0.0d0;
    get_g_from_phi = 0;

    call amrex_parmparse_build(pp, "gravity")
    call pp%query("const_grav", const_grav)
    call pp%query("get_g_from_phi", get_g_from_phi)
    call amrex_parmparse_destroy(pp)


#ifdef DIFFUSION
    diffuse_cutoff_density = -1.d200;
    diffuse_cond_scale_fac = 1.0d0;
#endif
#ifdef ROTATION
    rot_period = -1.d200;
    rot_period_dot = 0.0d0;
    rotation_include_centrifugal = 1;
    rotation_include_coriolis = 1;
    rotation_include_domegadt = 1;
    state_in_rotating_frame = 1;
    rot_source_type = 4;
    implicit_rotation_update = 1;
    rot_axis = 3;
#endif
#ifdef POINTMASS
    use_point_mass = 1;
    point_mass = 0.0d0;
    point_mass_fix_solution = 0;
#endif
    difmag = 0.1d0;
    small_dens = -1.d200;
    small_temp = -1.d200;
    small_pres = -1.d200;
    small_ener = -1.d200;
    do_hydro = -1;
    do_ctu = 1;
    fourth_order = 0;
    hybrid_hydro = 0;
    ppm_type = 1;
    ppm_trace_sources = 1;
    ppm_temp_fix = 0;
    ppm_predict_gammae = 0;
    ppm_reference_eigenvectors = 0;
    plm_iorder = 2;
    hybrid_riemann = 0;
    riemann_solver = 0;
    cg_maxiter = 12;
    cg_tol = 1.0d-5;
    cg_blend = 2;
    use_eos_in_riemann = 0;
    use_flattening = 1;
    transverse_use_eos = 0;
    transverse_reset_density = 1;
    transverse_reset_rhoe = 0;
    dual_energy_update_E_from_e = 1;
    dual_energy_eta1 = 1.0d0;
    dual_energy_eta2 = 1.0d-4;
    dual_energy_eta3 = 1.0d0;
    use_pslope = 1;
    fix_mass_flux = 0;
    limit_fluxes_on_small_dens = 0;
    density_reset_method = 1;
    allow_negative_energy = 0;
    allow_small_energy = 1;
    do_sponge = 0;
    sponge_implicit = 1;
    first_order_hydro = 0;
    allocate(character(len=1)::xl_ext_bc_type)
    xl_ext_bc_type = "";
    allocate(character(len=1)::xr_ext_bc_type)
    xr_ext_bc_type = "";
    allocate(character(len=1)::yl_ext_bc_type)
    yl_ext_bc_type = "";
    allocate(character(len=1)::yr_ext_bc_type)
    yr_ext_bc_type = "";
    allocate(character(len=1)::zl_ext_bc_type)
    zl_ext_bc_type = "";
    allocate(character(len=1)::zr_ext_bc_type)
    zr_ext_bc_type = "";
    hse_zero_vels = 0;
    hse_interp_temp = 0;
    hse_reflect_vels = 0;
    mol_order = 2;
    cfl = 0.8d0;
    dtnuc_e = 1.d200;
    dtnuc_X = 1.d200;
    dtnuc_X_threshold = 1.d-3;
    dxnuc = 1.d200;
    dxnuc_max = 1.d200;
    do_react = -1;
    react_T_min = 0.0d0;
    react_T_max = 1.d200;
    react_rho_min = 0.0d0;
    react_rho_max = 1.d200;
    disable_shock_burning = 0;
    do_grav = -1;
    grav_source_type = 4;
    do_rotation = -1;
    do_acc = -1;
    grown_factor = 1;
    track_grid_losses = 0;

    call amrex_parmparse_build(pp, "castro")
#ifdef DIFFUSION
    call pp%query("diffuse_cutoff_density", diffuse_cutoff_density)
    call pp%query("diffuse_cond_scale_fac", diffuse_cond_scale_fac)
#endif
#ifdef ROTATION
    call pp%query("rotational_period", rot_period)
    call pp%query("rotational_dPdt", rot_period_dot)
    call pp%query("rotation_include_centrifugal", rotation_include_centrifugal)
    call pp%query("rotation_include_coriolis", rotation_include_coriolis)
    call pp%query("rotation_include_domegadt", rotation_include_domegadt)
    call pp%query("state_in_rotating_frame", state_in_rotating_frame)
    call pp%query("rot_source_type", rot_source_type)
    call pp%query("implicit_rotation_update", implicit_rotation_update)
    call pp%query("rot_axis", rot_axis)
#endif
#ifdef POINTMASS
    call pp%query("use_point_mass", use_point_mass)
    call pp%query("point_mass", point_mass)
    call pp%query("point_mass_fix_solution", point_mass_fix_solution)
#endif
    call pp%query("difmag", difmag)
    call pp%query("small_dens", small_dens)
    call pp%query("small_temp", small_temp)
    call pp%query("small_pres", small_pres)
    call pp%query("small_ener", small_ener)
    call pp%query("do_hydro", do_hydro)
    call pp%query("do_ctu", do_ctu)
    call pp%query("fourth_order", fourth_order)
    call pp%query("hybrid_hydro", hybrid_hydro)
    call pp%query("ppm_type", ppm_type)
    call pp%query("ppm_trace_sources", ppm_trace_sources)
    call pp%query("ppm_temp_fix", ppm_temp_fix)
    call pp%query("ppm_predict_gammae", ppm_predict_gammae)
    call pp%query("ppm_reference_eigenvectors", ppm_reference_eigenvectors)
    call pp%query("plm_iorder", plm_iorder)
    call pp%query("hybrid_riemann", hybrid_riemann)
    call pp%query("riemann_solver", riemann_solver)
    call pp%query("cg_maxiter", cg_maxiter)
    call pp%query("cg_tol", cg_tol)
    call pp%query("cg_blend", cg_blend)
    call pp%query("use_eos_in_riemann", use_eos_in_riemann)
    call pp%query("use_flattening", use_flattening)
    call pp%query("transverse_use_eos", transverse_use_eos)
    call pp%query("transverse_reset_density", transverse_reset_density)
    call pp%query("transverse_reset_rhoe", transverse_reset_rhoe)
    call pp%query("dual_energy_update_E_from_e", dual_energy_update_E_from_e)
    call pp%query("dual_energy_eta1", dual_energy_eta1)
    call pp%query("dual_energy_eta2", dual_energy_eta2)
    call pp%query("dual_energy_eta3", dual_energy_eta3)
    call pp%query("use_pslope", use_pslope)
    call pp%query("fix_mass_flux", fix_mass_flux)
    call pp%query("limit_fluxes_on_small_dens", limit_fluxes_on_small_dens)
    call pp%query("density_reset_method", density_reset_method)
    call pp%query("allow_negative_energy", allow_negative_energy)
    call pp%query("allow_small_energy", allow_small_energy)
    call pp%query("do_sponge", do_sponge)
    call pp%query("sponge_implicit", sponge_implicit)
    call pp%query("first_order_hydro", first_order_hydro)
    call pp%query("xl_ext_bc_type", xl_ext_bc_type)
    call pp%query("xr_ext_bc_type", xr_ext_bc_type)
    call pp%query("yl_ext_bc_type", yl_ext_bc_type)
    call pp%query("yr_ext_bc_type", yr_ext_bc_type)
    call pp%query("zl_ext_bc_type", zl_ext_bc_type)
    call pp%query("zr_ext_bc_type", zr_ext_bc_type)
    call pp%query("hse_zero_vels", hse_zero_vels)
    call pp%query("hse_interp_temp", hse_interp_temp)
    call pp%query("hse_reflect_vels", hse_reflect_vels)
    call pp%query("mol_order", mol_order)
    call pp%query("cfl", cfl)
    call pp%query("dtnuc_e", dtnuc_e)
    call pp%query("dtnuc_X", dtnuc_X)
    call pp%query("dtnuc_X_threshold", dtnuc_X_threshold)
    call pp%query("dxnuc", dxnuc)
    call pp%query("dxnuc_max", dxnuc_max)
    call pp%query("do_react", do_react)
    call pp%query("react_T_min", react_T_min)
    call pp%query("react_T_max", react_T_max)
    call pp%query("react_rho_min", react_rho_min)
    call pp%query("react_rho_max", react_rho_max)
    call pp%query("disable_shock_burning", disable_shock_burning)
    call pp%query("do_grav", do_grav)
    call pp%query("grav_source_type", grav_source_type)
    call pp%query("do_rotation", do_rotation)
    call pp%query("do_acc", do_acc)
    call pp%query("grown_factor", grown_factor)
    call pp%query("track_grid_losses", track_grid_losses)
    call amrex_parmparse_destroy(pp)



    !$acc update &
    !$acc device(difmag, small_dens, small_temp) &
    !$acc device(small_pres, small_ener, do_hydro) &
    !$acc device(do_ctu, fourth_order, hybrid_hydro) &
    !$acc device(ppm_type, ppm_trace_sources, ppm_temp_fix) &
    !$acc device(ppm_predict_gammae, ppm_reference_eigenvectors, plm_iorder) &
    !$acc device(hybrid_riemann, riemann_solver, cg_maxiter) &
    !$acc device(cg_tol, cg_blend, use_eos_in_riemann) &
    !$acc device(use_flattening, transverse_use_eos, transverse_reset_density) &
    !$acc device(transverse_reset_rhoe, dual_energy_update_E_from_e, dual_energy_eta1) &
    !$acc device(dual_energy_eta2, dual_energy_eta3, use_pslope) &
    !$acc device(fix_mass_flux, limit_fluxes_on_small_dens, density_reset_method) &
    !$acc device(allow_negative_energy, allow_small_energy, do_sponge) &
    !$acc device(sponge_implicit, first_order_hydro, hse_zero_vels) &
<<<<<<< HEAD
    !$acc device(hse_interp_temp, hse_reflect_vels, cfl) &
    !$acc device(dtnuc_e, dtnuc_X, dtnuc_X_threshold) &
    !$acc device(dxnuc, dxnuc_max, do_react) &
    !$acc device(react_T_min, react_T_max, react_rho_min) &
    !$acc device(react_rho_max, disable_shock_burning, diffuse_cutoff_density) &
    !$acc device(diffuse_cond_scale_fac, do_grav, grav_source_type) &
    !$acc device(do_rotation, rot_period, rot_period_dot) &
    !$acc device(rotation_include_centrifugal, rotation_include_coriolis, rotation_include_domegadt) &
    !$acc device(state_in_rotating_frame, rot_source_type, implicit_rotation_update) &
    !$acc device(rot_axis, use_point_mass, point_mass) &
    !$acc device(point_mass_fix_solution, do_acc, grown_factor) &
    !$acc device(track_grid_losses, const_grav, get_g_from_phi)
=======
    !$acc device(hse_interp_temp, hse_reflect_vels, mol_order) &
    !$acc device(cfl, dtnuc_e, dtnuc_X) &
    !$acc device(dtnuc_X_threshold, dxnuc, dxnuc_max) &
    !$acc device(do_react, react_T_min, react_T_max) &
    !$acc device(react_rho_min, react_rho_max, disable_shock_burning) &
    !$acc device(diffuse_cutoff_density, diffuse_cond_scale_fac, do_grav) &
    !$acc device(grav_source_type, do_rotation, rot_period) &
    !$acc device(rot_period_dot, rotation_include_centrifugal, rotation_include_coriolis) &
    !$acc device(rotation_include_domegadt, state_in_rotating_frame, rot_source_type) &
    !$acc device(implicit_rotation_update, rot_axis, use_point_mass) &
    !$acc device(point_mass, point_mass_fix_solution, do_acc) &
    !$acc device(grown_factor, track_grid_losses, const_grav) &
    !$acc device(get_g_from_phi)
>>>>>>> 8d8c2e51


    ! now set the external BC flags
    select case (xl_ext_bc_type)
    case ("hse", "HSE")
       xl_ext = EXT_HSE
    case ("interp", "INTERP")       
       xl_ext = EXT_INTERP
    case default
       xl_ext = EXT_UNDEFINED
    end select

    select case (yl_ext_bc_type)
    case ("hse", "HSE")
       yl_ext = EXT_HSE
    case ("interp", "INTERP")       
       yl_ext = EXT_INTERP
    case default
       yl_ext = EXT_UNDEFINED
    end select

    select case (zl_ext_bc_type)
    case ("hse", "HSE")
       zl_ext = EXT_HSE
    case ("interp", "INTERP")       
       zl_ext = EXT_INTERP
    case default
       zl_ext = EXT_UNDEFINED
    end select

    select case (xr_ext_bc_type)
    case ("hse", "HSE")
       xr_ext = EXT_HSE
    case ("interp", "INTERP")       
       xr_ext = EXT_INTERP
    case default
       xr_ext = EXT_UNDEFINED
    end select

    select case (yr_ext_bc_type)
    case ("hse", "HSE")
       yr_ext = EXT_HSE
    case ("interp", "INTERP")       
       yr_ext = EXT_INTERP
    case default
       yr_ext = EXT_UNDEFINED
    end select

    select case (zr_ext_bc_type)
    case ("hse", "HSE")
       zr_ext = EXT_HSE
    case ("interp", "INTERP")       
       zr_ext = EXT_INTERP
    case default
       zr_ext = EXT_UNDEFINED
    end select

    !$acc update device(xl_ext, yl_ext, zl_ext, xr_ext, yr_ext, zr_ext)


  end subroutine ca_set_castro_method_params


  subroutine ca_finalize_meth_params() bind(C, name="ca_finalize_meth_params")
    implicit none

    if (allocated(xl_ext_bc_type)) then
        deallocate(xl_ext_bc_type)
    end if
    if (allocated(xr_ext_bc_type)) then
        deallocate(xr_ext_bc_type)
    end if
    if (allocated(yl_ext_bc_type)) then
        deallocate(yl_ext_bc_type)
    end if
    if (allocated(yr_ext_bc_type)) then
        deallocate(yr_ext_bc_type)
    end if
    if (allocated(zl_ext_bc_type)) then
        deallocate(zl_ext_bc_type)
    end if
    if (allocated(zr_ext_bc_type)) then
        deallocate(zr_ext_bc_type)
    end if


    
  end subroutine ca_finalize_meth_params


#ifdef RADIATION
  subroutine ca_init_radhydro_pars(fsp_type_in, do_is_in, com_in,fppt) &
       bind(C, name="ca_init_radhydro_pars")

    use rad_params_module, only : ngroups

    use amrex_fort_module, only : rt => amrex_real

    implicit none

    integer, intent(in) :: fsp_type_in, do_is_in, com_in
    real(rt)        , intent(in) :: fppt


    if (ngroups .eq. 1) then
       fspace_type = 1
    else
       fspace_type = fsp_type_in
    end if
    
    if (fsp_type_in .ne. 1 .and. fsp_type_in .ne. 2) then
       call bl_error("Unknown fspace_type", fspace_type)
    end if
    
    do_inelastic_scattering = (do_is_in .ne. 0)
    
    if (com_in .eq. 1) then
       comoving = .true.
    else if (com_in .eq. 0) then
       comoving = .false.
    else
       call bl_error("Wrong value for comoving", fspace_type)
    end if
    
    flatten_pp_threshold = fppt
    
    !$acc update &
    !$acc device(NQ,NQAUX) &
    !$acc device(QRAD, QRADHI, QPTOT, QREITOT) &
    !$acc device(fspace_type) &
    !$acc device(do_inelastic_scattering) &
    !$acc device(comoving)
    !$acc device(flatten_pp_threshold = -1.e0_rt)

  end subroutine ca_init_radhydro_pars
#endif

end module meth_params_module<|MERGE_RESOLUTION|>--- conflicted
+++ resolved
@@ -195,20 +195,6 @@
   !$acc create(fix_mass_flux, limit_fluxes_on_small_dens, density_reset_method) &
   !$acc create(allow_negative_energy, allow_small_energy, do_sponge) &
   !$acc create(sponge_implicit, first_order_hydro, hse_zero_vels) &
-<<<<<<< HEAD
-  !$acc create(hse_interp_temp, hse_reflect_vels, cfl) &
-  !$acc create(dtnuc_e, dtnuc_X, dtnuc_X_threshold) &
-  !$acc create(dxnuc, dxnuc_max, do_react) &
-  !$acc create(react_T_min, react_T_max, react_rho_min) &
-  !$acc create(react_rho_max, disable_shock_burning, diffuse_cutoff_density) &
-  !$acc create(diffuse_cond_scale_fac, do_grav, grav_source_type) &
-  !$acc create(do_rotation, rot_period, rot_period_dot) &
-  !$acc create(rotation_include_centrifugal, rotation_include_coriolis, rotation_include_domegadt) &
-  !$acc create(state_in_rotating_frame, rot_source_type, implicit_rotation_update) &
-  !$acc create(rot_axis, use_point_mass, point_mass) &
-  !$acc create(point_mass_fix_solution, do_acc, grown_factor) &
-  !$acc create(track_grid_losses, const_grav, get_g_from_phi)
-=======
   !$acc create(hse_interp_temp, hse_reflect_vels, mol_order) &
   !$acc create(cfl, dtnuc_e, dtnuc_X) &
   !$acc create(dtnuc_X_threshold, dxnuc, dxnuc_max) &
@@ -222,7 +208,6 @@
   !$acc create(point_mass, point_mass_fix_solution, do_acc) &
   !$acc create(grown_factor, track_grid_losses, const_grav) &
   !$acc create(get_g_from_phi)
->>>>>>> 8d8c2e51
 
   ! End the declarations of the ParmParse parameters
 
@@ -447,20 +432,6 @@
     !$acc device(fix_mass_flux, limit_fluxes_on_small_dens, density_reset_method) &
     !$acc device(allow_negative_energy, allow_small_energy, do_sponge) &
     !$acc device(sponge_implicit, first_order_hydro, hse_zero_vels) &
-<<<<<<< HEAD
-    !$acc device(hse_interp_temp, hse_reflect_vels, cfl) &
-    !$acc device(dtnuc_e, dtnuc_X, dtnuc_X_threshold) &
-    !$acc device(dxnuc, dxnuc_max, do_react) &
-    !$acc device(react_T_min, react_T_max, react_rho_min) &
-    !$acc device(react_rho_max, disable_shock_burning, diffuse_cutoff_density) &
-    !$acc device(diffuse_cond_scale_fac, do_grav, grav_source_type) &
-    !$acc device(do_rotation, rot_period, rot_period_dot) &
-    !$acc device(rotation_include_centrifugal, rotation_include_coriolis, rotation_include_domegadt) &
-    !$acc device(state_in_rotating_frame, rot_source_type, implicit_rotation_update) &
-    !$acc device(rot_axis, use_point_mass, point_mass) &
-    !$acc device(point_mass_fix_solution, do_acc, grown_factor) &
-    !$acc device(track_grid_losses, const_grav, get_g_from_phi)
-=======
     !$acc device(hse_interp_temp, hse_reflect_vels, mol_order) &
     !$acc device(cfl, dtnuc_e, dtnuc_X) &
     !$acc device(dtnuc_X_threshold, dxnuc, dxnuc_max) &
@@ -474,7 +445,6 @@
     !$acc device(point_mass, point_mass_fix_solution, do_acc) &
     !$acc device(grown_factor, track_grid_losses, const_grav) &
     !$acc device(get_g_from_phi)
->>>>>>> 8d8c2e51
 
 
     ! now set the external BC flags
