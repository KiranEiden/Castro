--- conflicted
+++ resolved
@@ -192,19 +192,6 @@
   !$acc create(do_sponge, sponge_implicit, first_order_hydro) &
   !$acc create(hse_zero_vels, hse_interp_temp, hse_reflect_vels) &
   !$acc create(cfl, dtnuc_e, dtnuc_X) &
-<<<<<<< HEAD
-  !$acc create(dtnuc_X_threshold, dtnuc_mode, dxnuc) &
-  !$acc create(dxnuc_max, do_react, react_T_min) &
-  !$acc create(react_T_max, react_rho_min, react_rho_max) &
-  !$acc create(disable_shock_burning, diffuse_cutoff_density, diffuse_cond_scale_fac) &
-  !$acc create(do_grav, grav_source_type, do_rotation) &
-  !$acc create(rot_period, rot_period_dot, rotation_include_centrifugal) &
-  !$acc create(rotation_include_coriolis, rotation_include_domegadt, state_in_rotating_frame) &
-  !$acc create(rot_source_type, implicit_rotation_update, rot_axis) &
-  !$acc create(point_mass, point_mass_fix_solution, do_acc) &
-  !$acc create(grown_factor, track_grid_losses, const_grav) &
-  !$acc create(get_g_from_phi)
-=======
   !$acc create(dtnuc_X_threshold, dxnuc, dxnuc_max) &
   !$acc create(do_react, react_T_min, react_T_max) &
   !$acc create(react_rho_min, react_rho_max, disable_shock_burning) &
@@ -215,7 +202,6 @@
   !$acc create(implicit_rotation_update, rot_axis, point_mass) &
   !$acc create(point_mass_fix_solution, do_acc, grown_factor) &
   !$acc create(track_grid_losses, const_grav, get_g_from_phi)
->>>>>>> 192e77ef
 
   ! End the declarations of the ParmParse parameters
 
@@ -447,19 +433,6 @@
     !$acc device(do_sponge, sponge_implicit, first_order_hydro) &
     !$acc device(hse_zero_vels, hse_interp_temp, hse_reflect_vels) &
     !$acc device(cfl, dtnuc_e, dtnuc_X) &
-<<<<<<< HEAD
-    !$acc device(dtnuc_X_threshold, dtnuc_mode, dxnuc) &
-    !$acc device(dxnuc_max, do_react, react_T_min) &
-    !$acc device(react_T_max, react_rho_min, react_rho_max) &
-    !$acc device(disable_shock_burning, diffuse_cutoff_density, diffuse_cond_scale_fac) &
-    !$acc device(do_grav, grav_source_type, do_rotation) &
-    !$acc device(rot_period, rot_period_dot, rotation_include_centrifugal) &
-    !$acc device(rotation_include_coriolis, rotation_include_domegadt, state_in_rotating_frame) &
-    !$acc device(rot_source_type, implicit_rotation_update, rot_axis) &
-    !$acc device(point_mass, point_mass_fix_solution, do_acc) &
-    !$acc device(grown_factor, track_grid_losses, const_grav) &
-    !$acc device(get_g_from_phi)
-=======
     !$acc device(dtnuc_X_threshold, dxnuc, dxnuc_max) &
     !$acc device(do_react, react_T_min, react_T_max) &
     !$acc device(react_rho_min, react_rho_max, disable_shock_burning) &
@@ -470,7 +443,6 @@
     !$acc device(implicit_rotation_update, rot_axis, point_mass) &
     !$acc device(point_mass_fix_solution, do_acc, grown_factor) &
     !$acc device(track_grid_losses, const_grav, get_g_from_phi)
->>>>>>> 192e77ef
 
 
     ! now set the external BC flags
