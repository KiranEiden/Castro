# name   type   default   need in Fortran?   ifdef    fortran name    fortran type
#
# note, name can have two values, as (a, b).  a will be the name used
# in the inputs file, b is the variable name in the C++ class.


@namespace: castro Castro static

#-----------------------------------------------------------------------------
# category: AMR
#-----------------------------------------------------------------------------

# highest order used in interpolation
state_interp_order           int           1

# how to do limiting of the state data when interpolating
# 0: only prevent new extrema
# 1: preserve linear combinations of state variables
lin_limit_state_interp       int           0

# Number of ghost zones for state data to have. Note that
# if you are using radiation, choosing this to be zero will
# be overridden since radiation needs at least one ghost zone.
state_nghost                 int           0

# do we do the hyperbolic reflux at coarse-fine interfaces?
do_reflux                    int           1

# whether to re-compute new-time source terms after a reflux
update_sources_after_reflux  int           1

# should we have state data for custom load-balancing weighting?
use_custom_knapsack_weights  int           0

#-----------------------------------------------------------------------------
# category: hydrodynamics
#-----------------------------------------------------------------------------

# the coefficient of the artificial viscosity
difmag                       Real          0.1                y

# the small density cutoff.  Densities below this value will be reset
small_dens                   Real         -1.e200             y

# the small temperature cutoff.  Temperatures below this value will
# be reset
small_temp                   Real         -1.e200             y

# the small pressure cutoff.  Pressures below this value will be reset
small_pres                   Real         -1.e200             y

# the small specific internal energy cutoff.  Internal energies below this
# value will be reset
small_ener                   Real         -1.e200             y

# permits hydro to be turned on and off for running pure rad problems
do_hydro                     int          -1                  y

# how do we advance in time? 0 = CTU + Strang, 1 = MOL + Strang, 2 = SDC
time_integration_method      int           0                  y

# do we do fourth-order accurate MOL hydro?
fourth_order                 int           0                  y

# do we do fourth-order accurate MOL hydro?
fourth_order                 int           0                  y

# if true, define an additional source term
add_ext_src                  int           0

# whether to use the hybrid advection scheme that updates
# z-angular momentum, cylindrical momentum, and azimuthal
# momentum (3D only)
hybrid_hydro                 int           0                  y

# reconstruction type:
# 0: piecewise linear;
# 1: classic Colella \& Woodward ppm;
# 2: extrema-preserving ppm
ppm_type                     int           1                  y

# various methods of giving temperature a larger role in the
# reconstruction---see Zingale \& Katz 2015
ppm_temp_fix                 int           0                  y

# do we construct $\gamma_e = p/(\rho e) + 1$ and bring it
# to the interfaces for additional thermodynamic information
# (this is the Colella \& Glaz technique) or do we use $(\rho e)$
# (the classic \castro\ behavior).  Note this also uses
# $\tau = 1/\rho$ instead of $\rho$.
ppm_predict_gammae           int           0                  y

# do we use the reference state in evaluating the eigenvectors?
ppm_reference_eigenvectors   int           0                  y

# for piecewise linear, reconstruction order to use
plm_iorder                   int           2                  y

# do we drop from our regular Riemann solver to HLL when we
# are in shocks to avoid the odd-even decoupling instability?
hybrid_riemann               int           0                  y

# which Riemann solver do we use:
# 0: Colella, Glaz, \& Ferguson (a two-shock solver);
# 1: Colella \& Glaz (a two-shock solver)
# 2: HLLC
riemann_solver               int           0                  y

# for the Colella \& Glaz Riemann solver, the maximum number
# of iterations to take when solving for the star state
cg_maxiter                   int          12                  y

# for the Colella \& Glaz Riemann solver, the tolerance to
# demand in finding the star state
cg_tol                       Real          1.0e-5             y

# for the Colella \& Glaz Riemann solver, what to do if
# we do not converge to a solution for the star state.
# 0 = do nothing; print iterations and exit
# 1 = revert to the original guess for p-star
# 2 = do a bisection search for another 2 * cg\_maxiter iterations.
cg_blend                     int           2                  y

# should we use the EOS in the Riemann solver to ensure
# thermodynamic consistency?
use_eos_in_riemann           int           0                  y

# flatten the reconstructed profiles around shocks to prevent them
# from becoming too thin
use_flattening               int           1                  y

# after we add the transverse correction to the interface states, replace
# the predicted pressure with an EOS call (using $e$ and $\rho$).
transverse_use_eos           int           0                  y

# if the transverse interface state correction, if the new density is
# negative, then replace all of the interface quantities with their
# values without the transverse correction.
transverse_reset_density     int           1                  y

# if the interface state for $(\rho e)$ is negative after we add the
# transverse terms, then replace the interface value of $(\rho e)$
# with a value constructed from the $(\rho e)$ evolution equation
transverse_reset_rhoe        int           0                  y

# Allow internal energy resets and temperature flooring to change the
# total energy variable UEDEN in addition to the internal energy variable
# UEINT.
dual_energy_update_E_from_e  int           1                  y

# Threshold value of (E - K) / E such that above eta1, the hydrodynamic
# pressure is derived from E - K; otherwise, we use the internal energy
# variable UEINT.
dual_energy_eta1             Real          1.0e0              y

# Threshold value of (E - K) / E such that above eta2, we update the
# internal energy variable UEINT to match E - K. Below this, UEINT
# remains unchanged.
dual_energy_eta2             Real          1.0e-4             y

# Threshold value of (E - K) / E such that above eta3, the temperature used
# in the burning module is derived from E-K; otherwise, we use UEINT.
dual_energy_eta3             Real          1.0e0              y

# for the piecewise linear reconstruction, do we subtract off $(\rho g)$
# from the pressure before limiting?
use_pslope                   int           1                  y

fix_mass_flux                int           0                  y

# Should we limit the density fluxes so that we do not create small densities?
limit_fluxes_on_small_dens   int           0                  y

# Which method to use when resetting a negative/small density
# 1 = Reset to characteristics of adjacent zone with largest density
# 2 = Use average of all adjacent zones for all state variables
# 3 = Reset to the original zone state before the hydro update
density_reset_method         int           1                  y

# Whether or not to allow internal energy to be less than zero
allow_negative_energy        int           0                  y

# Whether or not to allow the internal energy to be less than the
# internal energy corresponding to small\_temp
allow_small_energy           int           1                  y

# permits sponge to be turned on and off
do_sponge                    int           0                  y

# if we are using the sponge, whether to use the implicit solve for it
sponge_implicit              int           1                  y

# extrapolate the source terms (gravity and rotation) to $n+1/2$
# timelevel for use in the interface state prediction
source_term_predictor        int           0

# set the flattening parameter to zero to force the reconstructed profiles
# to be flat, resulting in a first-order method
first_order_hydro            int           0                  y

# if we are doing an external -x boundary condition, who do we interpret it?
xl_ext_bc_type               string        ""                 y

# if we are doing an external +x boundary condition, who do we interpret it?
xr_ext_bc_type               string        ""                 y

# if we are doing an external -y boundary condition, who do we interpret it?
yl_ext_bc_type               string        ""                 y

# if we are doing an external +y boundary condition, who do we interpret it?
yr_ext_bc_type               string        ""                 y

# if we are doing an external -z boundary condition, who do we interpret it?
zl_ext_bc_type               string        ""                 y

# if we are doing an external +z boundary condition, who do we interpret it?
zr_ext_bc_type               string        ""                 y

# if we are doing HSE boundary conditions, do we zero the velocity?
hse_zero_vels                int           0                  y

# if we are doing HSE boundary conditions, should we get the temperature
# via interpolation (using model\_parser) or hold it constant?
hse_interp_temp              int           0                  y

# if we are doing HSE boundary conditions, how do we treat the velocity?
# reflect? or outflow?
hse_reflect_vels             int           0                  y


# integration order for MOL integration
# 1 = first order, 2 = second order TVD, 3 = 3rd order TVD, 4 = 4th order RK
mol_order                    int           2                  y

<<<<<<< HEAD
=======
# integration order for SDC integration
# valid options are 2 and 4
sdc_order                    int           2                  y

>>>>>>> 2f19c8fa

#-----------------------------------------------------------------------------
# category: timestep control
#-----------------------------------------------------------------------------

# a fixed timestep to use for all steps (negative turns it off)
fixed_dt                     Real         -1.0

# the initial timestep (negative uses the step returned from the timestep
# constraints)
initial_dt                   Real         -1.0

# the smallest valid timestep---if we go below this, we abort
dt_cutoff                    Real          0.0

# the largest valid timestep---limit all timesteps to be no larger than this
max_dt                       Real          1.e200

# the effective Courant number to use---we will not allow the hydrodynamic
# waves to cross more than this fraction of a zone over a single timestep
cfl                          Real          0.8                y

# a factor by which to reduce the first timestep from that requested by
# the timestep estimators
init_shrink                  Real          1.0

# the maximum factor by which the timestep can increase from one step to
# the next.
change_max                   Real          1.1

# enforce that the AMR plot interval must be hit exactly
plot_per_is_exact            int           0

# enforce that the AMR small plot interval must be hit exactly
small_plot_per_is_exact      int           0

# Retry a timestep if it violated the timestep-limiting criteria over
# the course of an advance. The criteria will suggest a new timestep
# that satisfies the criteria, and we will do subcycled timesteps
# on the same level until we reach the original target time.
use_retry                    int           0

# Tolerance to use when evaluating whether to do a retry.
# The timestep suggested by the retry will be multiplied by
# (1 + this factor) before comparing the actual timestep to it.
# If set to some number slightly larger than zero, then this
# prevents retries that are caused by small numerical differences.
retry_tolerance              Real          0.02

# If we're doing retries, set the target threshold for changes in density
# if a retry is triggered by a negative density. If this is set to a negative
# number then it will disable retries using this criterion.
retry_neg_dens_factor        Real          1.e-1

# Check for a possible post-timestep regrid if certain stability
# criteria were violated.
use_post_step_regrid         int           0

# Do not permit more subcycled timesteps than this parameter.
# Set to a negative value to disable this criterion.
max_subcycles                int           10

# If we do request more than the maximum number of subcycles,
# should we fail, or should we clamp to that maximum number
# and perform that many?
clamp_subcycles              int           1

# Number of iterations for the SDC advance.
sdc_iters                    int           2

#-----------------------------------------------------------------------------
# category: reactions
#-----------------------------------------------------------------------------

# Limit the timestep based on how much the burning can change the internal
# energy of a zone. The timestep is equal to
# {\tt dtnuc}  $\cdot\,(e / \dot{e})$.
dtnuc_e                      Real          1.e200             y

# Limit the timestep based on how much the burning can change the species
# mass fractions of a zone. The timestep is equal to
# {\tt dtnuc}  $\cdot\,(X / \dot{X})$.
dtnuc_X                      Real          1.e200             y

# If we are using the timestep limiter based on changes in $X$, set a threshold
# on the species abundance below which the limiter is not applied. This helps
# prevent the timestep from becoming very small due to changes in trace species.
dtnuc_X_threshold            Real          1.e-3              y

# limit the zone size based on how much the burning can change the internal
# energy of a zone. The zone size on the finest level must be smaller than
# {\tt dxnuc} $\cdot\, c_s\cdot (e / \dot{e})$, where $c_s$ is the sound speed.
# This ensures that the sound-crossing time is smaller than the
# nuclear energy injection timescale.
dxnuc                        Real          1.e200             y

# Disable limiting based on dxnuc above this threshold. This allows zones that
# have already ignited or are about to ignite to be de-refined.
dxnuc_max                    Real          1.e200             y

# permits reactions to be turned on and off -- mostly for efficiency's sake
do_react                     int          -1                  y

# minimum temperature for allowing reactions to occur in a zone
react_T_min                  Real          0.0                y

# maximum temperature for allowing reactions to occur in a zone
react_T_max                  Real          1.e200             y

# minimum density for allowing reactions to occur in a zone
react_rho_min                Real          0.0                y

# maximum density for allowing reactions to occur in a zone
react_rho_max                Real          1.e200             y

# disable burning inside hydrodynamic shock regions
disable_shock_burning        int           0                  y


#-----------------------------------------------------------------------------
# category: diffusion
#-----------------------------------------------------------------------------

# enable thermal diffusion
diffuse_temp                 int           0                  n     DIFFUSION

# enable enthalpy diffusion
diffuse_enth                 int           0                  n     DIFFUSION

# enable species diffusion
diffuse_spec                 int           0                  n     DIFFUSION

# enable velocity diffusion
diffuse_vel                  int           0                  n     DIFFUSION

# set a cutoff density for diffusion -- we zero the term out below this density
diffuse_cutoff_density       Real          -1.e200            y     DIFFUSION

# scaling factor for conductivity
diffuse_cond_scale_fac       Real          1.0                y     DIFFUSION


#-----------------------------------------------------------------------------
# category: gravity and rotation
#-----------------------------------------------------------------------------

# permits gravity calculation to be turned on and off
do_grav                      int          -1                  y

# to we recompute the center used for the multipole gravity solve each step?
moving_center                int           0

# determines how the gravitational source term is added to the momentum and
# energy state variables.
grav_source_type             int           4                  y

# permits rotation calculation to be turned on and off
do_rotation                  int          -1                  y

# the rotation period for the corotating frame
rotational_period            Real         -1.e200             y        ROTATION        rot_period

# the rotation periods time evolution---this allows the rotation rate to
# change durning the simulation time
rotational_dPdt              Real          0.0                y        ROTATION        rot_period_dot

# permits the centrifugal terms in the rotation to be turned on and off
rotation_include_centrifugal int           1                  y        ROTATION

# permits the Coriolis terms in the rotation to be turned on and off
rotation_include_coriolis    int           1                  y        ROTATION

# permits the d(omega)/dt terms in the rotation to be turned on and off
rotation_include_domegadt    int           1                  y        ROTATION

# Which reference frame to measure the state variables with respect to.
# The standard in the literature when using a rotating reference frame
# is to measure the state variables with respect to an observer fixed
# in that rotating frame. If this option is disabled by setting it to 0,
# the state variables will be measured with respect to an observer fixed
# in the inertial frame (but the frame will still rotate).
state_in_rotating_frame      int           1                  y        ROTATION

# determines how the rotation source terms are added to the momentum and
# energy equations
rot_source_type              int           4                  y        ROTATION

# we can do a implicit solution of the rotation update to allow
# for better coupling of the Coriolis terms
implicit_rotation_update     int           1                  y        ROTATION

# the coordinate axis ($x=1$, $y=2$, $z=3$) for the rotation vector
rot_axis                     int           3                  y        ROTATION

# include a central point mass
use_point_mass               int           1                  y        POINTMASS

# mass of the point mass
point_mass                   Real          0.0                y        POINTMASS

# if we have a central point mass, we can prevent mass from building
# up in the zones adjacent to it by keeping their density constant and
# adding their mass to the point mass object
point_mass_fix_solution      int           0                  y        POINTMASS

#-----------------------------------------------------------------------------
# category: parallelization
#-----------------------------------------------------------------------------

# determines whether we use accelerators for specific loops
do_acc                       int          -1                  y

bndry_func_thread_safe       int           1


#-----------------------------------------------------------------------------
# category: embiggening
#-----------------------------------------------------------------------------

# the factor by which to extend the domain upon restart for embiggening
grown_factor                 int           1                  y

# used with the embiggening routines to determine how to extend the domain
star_at_center               int          -1


#-----------------------------------------------------------------------------
# category: refinement
#-----------------------------------------------------------------------------


do_special_tagging           int           0

spherical_star               int           0


#-----------------------------------------------------------------------------
# category: diagnostics, I/O
#-----------------------------------------------------------------------------

# display warnings in Fortran90 routines
print_fortran_warnings       int           (0, 1)

# display information about updates to the state (how much mass, momentum, energy added)
print_update_diagnostics     int           (0, 1)

# calculate losses of material through physical grid boundaries
track_grid_losses            int            0                    y

# how often (number of coarse timesteps) to compute integral sums (for runtime diagnostics)
sum_interval                 int           -1

# how often (simulation time) to compute integral sums (for runtime diagnostics)
sum_per                      Real          -1.0e0

# display center of mass diagnostics
show_center_of_mass          int           0

# abort if we exceed CFL = 1 over the cource of a timestep
hard_cfl_limit               int           1

# a string describing the simulation that will be copied into the
# plotfile's {\tt job\_info} file
job_name                     string        ""

# write a final plotfile and checkpoint upon completion
output_at_completion         int           1

# Do we want to reset the time in the checkpoint?
# This ONLY takes effect if amr.regrid\_on\_restart = 1 and amr.checkpoint\_on\_restart = 1,
# (which require that max\_step and stop\_time be less than the value in the checkpoint)
# and you set it to value greater than this default value.
reset_checkpoint_time        Real          -1.e200

# Do we want to reset the number of steps in the checkpoint?
# This ONLY takes effect if amr.regrid\_on\_restart = 1 and amr.checkpoint\_on\_restart = 1,
# (which require that max\_step and stop\_time be less than the value in the checkpoint)
# and you set it to value greater than this default value.
reset_checkpoint_step        int           -1





#-----------------------------------------------------------------------------
# category: particles
#-----------------------------------------------------------------------------

# permits tracer particle calculation to be turned on and off
do_tracer_particles          int           0       n      PARTICLES


@namespace: particles Castro static

# the level of verbosity for the tracer particle (0 or 1)
(v, particle_verbose)                int            0

# the name of an input file containing the total particle number and the initial position of each particle.
particle_init_file           string        ""

# the name of a file with new particles at restart 
particle_restart_file        string        ""

# to restart from a checkpoint that was written with {\tt USE\_PARTICLES}=FALSE 
restart_from_nonparticle_chkfile     int      0

# the name of timestamp files.
particle_output_file         string        ""

# the name of a directory in which timestamp files are stored.
timestamp_dir        	      string        ""

# whether the local densities at given positions of particles are stored in output files
timestamp_density            int           1

# whether the local temperatures at given positions of particles are stored in output files
timestamp_temperature        int           0



@namespace: gravity Gravity static

# what type 
gravity_type                 string        "fillme"


# if doing constant gravity, what is the acceleration
const_grav                   Real          0.0                y

# Check if the user wants to compute the boundary conditions using the
# brute force method.  Default is false, since this method is slow.
direct_sum_bcs               int           0

# ratio of dr for monopole gravity binning to grid resolution
drdxfac                     int            1

# the maximum mulitpole order to use for multipole BCs when doing
# Poisson gravity
(max_multipole_order, lnum) int            0

# the level of verbosity for the gravity solve (higher number means more
# output on the status of the solve / multigrid
(v, verbose)                int            0

# do we perform the synchronization at coarse-fine interfaces?
no_sync                     int            0

# do we do a composite solve?
no_composite                int            0

# should we apply a lagged correction to the potential that
# gets us closer to the composite solution? This makes the
# resulting fine grid calculation slightly more accurate,
# at the cost of an additional Poisson solve per timestep.
do_composite_phi_correction int            1

# For non-Poisson gravity, do we want to construct the gravitational
# acceleration by taking the gradient of the potential, rather than
# constructing it directly?
get_g_from_phi              int            0                  y

# Use C++ MLMG linear solver for self gravity
use_mlmg_solver              int           0                  n

# how many FMG cycles?
mlmg_max_fmg_iter            int           0                  n

# Do agglomeration?
mlmg_agglomeration           int           1                  n
mlmg_consolidation           int           1                  n

# Do N-Solve?
mlmg_nsolve                  int           0                  n

@namespace: diffusion Diffusion static

# the level of verbosity for the diffusion solve (higher number means
# more output)
(v, verbose)                int            0                
<|MERGE_RESOLUTION|>--- conflicted
+++ resolved
@@ -58,9 +58,6 @@
 
 # how do we advance in time? 0 = CTU + Strang, 1 = MOL + Strang, 2 = SDC
 time_integration_method      int           0                  y
-
-# do we do fourth-order accurate MOL hydro?
-fourth_order                 int           0                  y
 
 # do we do fourth-order accurate MOL hydro?
 fourth_order                 int           0                  y
@@ -232,13 +229,10 @@
 # 1 = first order, 2 = second order TVD, 3 = 3rd order TVD, 4 = 4th order RK
 mol_order                    int           2                  y
 
-<<<<<<< HEAD
-=======
 # integration order for SDC integration
 # valid options are 2 and 4
 sdc_order                    int           2                  y
 
->>>>>>> 2f19c8fa
 
 #-----------------------------------------------------------------------------
 # category: timestep control
