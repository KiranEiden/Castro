--- conflicted
+++ resolved
@@ -124,7 +124,6 @@
     tol_dens = sdc_solver_tol_dens / relax_fac
     tol_spec = sdc_solver_tol_spec / relax_fac
     tol_ener = sdc_solver_tol_ener / relax_fac
-<<<<<<< HEAD
 
     do iattempt = 1, num_attempts
 
@@ -137,8 +136,6 @@
 
        ! now only save the subset that participates in the nonlinear
        ! solve -- note: we include the old state in f_source
-=======
->>>>>>> 5b9c4b2e
 
        ! load rpar
        if (solver == NEWTON_SOLVE) then
@@ -173,6 +170,9 @@
           rpar(irp_dt) = dt_m
           rpar(irp_mom:irp_mom-1+3) = U_new(UMX:UMZ)
        endif
+
+       ! temperature will be used as an initial guess in the EOS
+       rpar(irp_temp) = U_old(UTEMP)
 
        ! we should be able to do an update for this somehow?
        if (sdc_solve_for_rhoe == 1) then
@@ -203,17 +203,9 @@
           U_react(nspec_evolve+1) = U_old(UEINT)
        endif
 
-<<<<<<< HEAD
 #if (INTEGRATOR == 0)
        if (solver == NEWTON_SOLVE) then
           ! do a simple Newton solve
-=======
-    ! temperature will be used as an initial guess in the EOS
-    rpar(irp_temp) = U_old(UTEMP)
-
-    ! store the subset for the nonlinear solve
-    if (solver == NEWTON_SOLVE) then
->>>>>>> 5b9c4b2e
 
           err_dens = 1.e30_rt
           err_spec = 1.e30_rt
@@ -226,17 +218,11 @@
 
              call f_sdc_jac(nspec_evolve+2, U_react, f, Jac, nspec_evolve+2, info, rpar)
 
-<<<<<<< HEAD
              ! solve the linear system: Jac dU_react = -f
              call dgefa(Jac, nspec_evolve+2, nspec_evolve+2, ipvt, info)
              if (info /= 0) then
                 call amrex_error("singular matrix")
              endif
-=======
-       err_dens = 1.e30_rt
-       err_spec = 1.e30_rt
-       err_ener = 1.e30_rt
->>>>>>> 5b9c4b2e
 
              f_rhs(:) = -f(:)
 
@@ -258,7 +244,6 @@
              err_spec = maxval(w(1:nspec_evolve))
              err_ener = abs(w(nspec_evolve+1))
 
-<<<<<<< HEAD
              if (err_dens < tol_dens .and. err_spec < tol_spec .and. err_ener < tol_ener) then
                 converged = .true.
              endif
@@ -268,22 +253,6 @@
 
           if (converged) then
              exit
-=======
-          atol_spec(:) = merge(abs(dU_react(1:nspec_evolve)), ZERO, &
-                               abs(dU_react(1:nspec_evolve)) > sdc_solver_atol * U_react(0))
-
-          ! construct the norm of the correction
-          w(0) = abs(dU_react(0)/(U_react(0) + SMALL_X_SAFE))
-          w(1:nspec_evolve) = abs(atol_spec(1:nspec_evolve)/(U_react(1:nspec_evolve) + SMALL_X_SAFE))
-          w(nspec_evolve+1) = abs(dU_react(nspec_evolve+1)/(U_react(nspec_evolve+1) + SMALL_X_SAFE))
-
-          err_dens = abs(w(0))
-          err_spec = maxval(w(1:nspec_evolve))
-          err_ener = abs(w(nspec_evolve+1))
-
-          if (err_dens < tol_dens .and. err_spec < tol_spec .and. err_ener < tol_ener) then
-             converged = .true.
->>>>>>> 5b9c4b2e
           endif
 
           if (.not. converged) then
@@ -293,16 +262,9 @@
                 cycle
              endif
 
-<<<<<<< HEAD
              print *, "errors: ", err_dens, err_spec, err_ener
              call amrex_error("did not converge in SDC")
           endif
-=======
-       if (.not. converged) then
-          print *, "errors: ", err_dens, err_spec, err_ener
-          call amrex_error("did not converge in SDC")
-       endif
->>>>>>> 5b9c4b2e
 
        else if (solver == VODE_SOLVE) then
 
@@ -325,30 +287,10 @@
              imode = MF_NUMERICAL_JAC
           endif
 
-<<<<<<< HEAD
           ! relative tolerances
           rtol(0) = tol_dens
           rtol(1:nspec_evolve) = tol_spec
           rtol(nspec_evolve+1) = tol_ener
-=======
-       ! relative tolerances
-       rtol(0) = tol_dens
-       rtol(1:nspec_evolve) = tol_spec
-       rtol(nspec_evolve+1) = tol_ener
-
-       ! absolute tolerances
-       atol(0) = sdc_solver_atol * U_old(URHO)
-       atol(1:nspec_evolve) = sdc_solver_atol * U_old(URHO)   ! this way, atol is the minimum x
-       if (sdc_solve_for_rhoe == 1) then
-          atol(nspec_evolve+1) = sdc_solver_atol * U_old(UEINT)
-       else
-          atol(nspec_evolve+1) = sdc_solver_atol * U_old(UEDEN)
-       endif
-
-       call dvode(f_ode, nspec_evolve+2, U_react, time, dt_m, &
-                  4, rtol, atol, &
-                  1, istate, iopt, rwork, lrw, iwork, liw, jac_ode, imode, rpar, ipar)
->>>>>>> 5b9c4b2e
 
           ! absolute tolerances
           atol(0) = sdc_solver_atol * U_old(URHO)
