--- conflicted
+++ resolved
@@ -157,9 +157,9 @@
 
     ! the tolerance we are solving to may depend on the iteration
     relax_fac = sdc_solver_relax_factor**(sdc_order - sdc_iteration - 1)
-    tol_dens = sdc_solver_tol_dens / relax_fac
-    tol_spec = sdc_solver_tol_spec / relax_fac
-    tol_ener = sdc_solver_tol_ener / relax_fac
+    tol_dens = sdc_solver_tol_dens * relax_fac
+    tol_spec = sdc_solver_tol_spec * relax_fac
+    tol_ener = sdc_solver_tol_ener * relax_fac
 
     ! update the momenta for this zone -- they don't react
     U_new(UMX:UMZ) = U_old(UMX:UMZ) + dt_m * C(UMX:UMZ)
@@ -186,17 +186,9 @@
        f_source(nspec_evolve+1) = U_old(UEDEN) + dt_m * C(UEDEN)
     endif
 
-<<<<<<< HEAD
     rpar(irp_f_source:irp_f_source-1+nspec_evolve+2) = f_source(:)
     rpar(irp_dt) = dt_m
     rpar(irp_mom:irp_mom-1+3) = U_new(UMX:UMZ)
-=======
-    ! the tolerance we are solving to may depend on the iteration
-    relax_fac = sdc_solver_relax_factor**(sdc_order - sdc_iteration - 1)
-    tol_dens = sdc_solver_tol_dens * relax_fac
-    tol_spec = sdc_solver_tol_spec * relax_fac
-    tol_ener = sdc_solver_tol_ener * relax_fac
->>>>>>> dd246c2a
 
     ! temperature will be used as an initial guess in the EOS
     rpar(irp_temp) = U_old(UTEMP)
@@ -360,9 +352,9 @@
 
     ! the tolerance we are solving to may depend on the iteration
     relax_fac = sdc_solver_relax_factor**(sdc_order - sdc_iteration - 1)
-    tol_dens = sdc_solver_tol_dens / relax_fac
-    tol_spec = sdc_solver_tol_spec / relax_fac
-    tol_ener = sdc_solver_tol_ener / relax_fac
+    tol_dens = sdc_solver_tol_dens * relax_fac
+    tol_spec = sdc_solver_tol_spec * relax_fac
+    tol_ener = sdc_solver_tol_ener * relax_fac
 
     ! update the momenta for this zone -- they don't react
     U_new(UMX:UMZ) = U_old(UMX:UMZ) + dt_m * C(UMX:UMZ)
