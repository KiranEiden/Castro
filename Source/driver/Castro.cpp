--- conflicted
+++ resolved
@@ -329,20 +329,10 @@
     if (time_integration_method != CTU && use_retry)
         amrex::Error("Method of lines integration is incompatible with the timestep retry mechanism.");
 
-<<<<<<< HEAD
-    // fourth order implies do_ctu=0
-    if (fourth_order == 1 && do_ctu == 1)
-      {
-	if (ParallelDescriptor::IOProcessor())
-	    std::cout << "WARNING: fourth_order requires do_ctu = 0.  Resetting do_ctu = 0" << std::endl;
-	do_ctu = 0;
-	pp.add("do_ctu", do_ctu);
-=======
     // fourth order implies MOL or SDC
     if (fourth_order == 1 && time_integration_method == CTU)
       {
         amrex::Error("WARNING: fourth_order requires a different time_integration_method.");
->>>>>>> 2f19c8fa
       }
 
     if (hybrid_riemann == 1 && BL_SPACEDIM == 1)
