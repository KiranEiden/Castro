--- conflicted
+++ resolved
@@ -2954,11 +2954,7 @@
   }
 
   const int probin_file_length = probin_file.length();
-<<<<<<< HEAD
-  Array<int> probin_file_name(probin_file_length);
-=======
   Vector<int> probin_file_name(probin_file_length);
->>>>>>> 20aaae49
 
   for (int i = 0; i < probin_file_length; i++)
     probin_file_name[i] = probin_file[i];
@@ -3078,22 +3074,6 @@
 void
 Castro::apply_source_term_predictor()
 {
-<<<<<<< HEAD
-   if (!do_special_tagging) return;
-
-   MultiFab& S_new = get_new_data(State_Type);
-   const Real max_den = S_new.norm0(Density);
-
-   int flag_was_changed = 0;
-   ca_set_special_tagging_flag(max_den,&flag_was_changed);
-   if (ParallelDescriptor::IOProcessor()) {
-      if (flag_was_changed == 1) {
-        std::ofstream os("Bounce_time",std::ios::out);
-        os << "T_Bounce " << time << std::endl;
-        os.close();
-      }
-   }
-=======
 
     // Optionally predict the source terms to t + dt/2,
     // which is the time-level n+1/2 value, To do this we use a
@@ -3126,7 +3106,6 @@
 
     sources_for_hydro.mult(2.0 / dt_old, NUM_GROW);
 
->>>>>>> 20aaae49
 }
 
 
@@ -3207,11 +3186,7 @@
    if (is_new == 1) {
       MultiFab& S = get_new_data(State_Type);
       const int nc = S.nComp();
-<<<<<<< HEAD
-      Array<Real> radial_state(numpts_1d*nc,0);
-=======
       Vector<Real> radial_state(numpts_1d*nc,0);
->>>>>>> 20aaae49
       for (MFIter mfi(S); mfi.isValid(); ++mfi)
       {
          Box bx(mfi.validbox());
@@ -3253,11 +3228,7 @@
    {
       MultiFab& S = get_old_data(State_Type);
       const int nc = S.nComp();
-<<<<<<< HEAD
-      Array<Real> radial_state(numpts_1d*nc,0);
-=======
       Vector<Real> radial_state(numpts_1d*nc,0);
->>>>>>> 20aaae49
       for (MFIter mfi(S); mfi.isValid(); ++mfi)
       {
          Box bx(mfi.validbox());
