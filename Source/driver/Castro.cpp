--- conflicted
+++ resolved
@@ -320,8 +320,6 @@
     if (cfl <= 0.0 || cfl > 1.0)
       amrex::Error("Invalid CFL factor; must be between zero and one.");
 
-<<<<<<< HEAD
-=======
     // The source term predictor mechanism is currently incompatible with MOL.
 
     if (!do_ctu && source_term_predictor)
@@ -344,7 +342,6 @@
       }
 
 
->>>>>>> 2c5f703b
     if (hybrid_riemann == 1 && BL_SPACEDIM == 1)
       {
         std::cerr << "hybrid_riemann only implemented in 2- and 3-d\n";
