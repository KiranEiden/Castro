--- conflicted
+++ resolved
@@ -320,14 +320,11 @@
     if (cfl <= 0.0 || cfl > 1.0)
       amrex::Error("Invalid CFL factor; must be between zero and one.");
 
-<<<<<<< HEAD
-=======
     // The timestep retry mechanism is currently incompatible with MOL.
 
     if (!do_ctu && use_retry)
         amrex::Error("Method of lines integration is incompatible with the timestep retry mechanism.");
 
->>>>>>> 192e77ef
     if (hybrid_riemann == 1 && BL_SPACEDIM == 1)
       {
         std::cerr << "hybrid_riemann only implemented in 2- and 3-d\n";
