#include "Castro.H"
#include "Castro_F.H"

#ifdef SELF_GRAVITY
#include "Gravity.H"

void
Castro::construct_old_gravity(int amr_iteration, int amr_ncycle, int sub_iteration, int sub_ncycle, Real time)
{
<<<<<<< HEAD

=======
    // Old and new gravitational potential.

    MultiFab& phi_old = get_old_data(PhiGrav_Type);
>>>>>>> 1e5eed9b
    MultiFab& grav_old = get_old_data(Gravity_Type);
    MultiFab& phi_old = get_old_data(PhiGrav_Type);

    if (!do_grav) {

	grav_old.setVal(0.0);
	phi_old.setVal(0.0);

	return;

    }

    // Do level solve at beginning of time step in order to compute the
    // difference between the multilevel and the single level solutions.

    if (gravity->get_gravity_type() == "PoissonGrav")
    {

	// Create a copy of the current (composite) data on this level.

	MultiFab comp_phi;
	PArray<MultiFab> comp_gphi(BL_SPACEDIM, PArrayManage);

        if (gravity->NoComposite() != 1 && level < parent->finestLevel()) {

	    comp_phi.define(phi_old.boxArray(), phi_old.nComp(), phi_old.nGrow(), Fab_allocate);
	    MultiFab::Copy(comp_phi, phi_old, 0, 0, phi_old.nComp(), phi_old.nGrow());

	    for (int n = 0; n < BL_SPACEDIM; ++n) {
		comp_gphi.set(n, new MultiFab(getEdgeBoxArray(n), 1, 0));
		comp_gphi[n].copy(gravity->get_grad_phi_prev(level)[n], 0, 0, 1);
	    }

	}

	if (verbose && ParallelDescriptor::IOProcessor()) {
	    std::cout << " " << '\n';
	    std::cout << "... old-time level solve at level " << level << '\n';
	}

	int is_new = 0;

	// If we are doing composite solves, then this is a placeholder solve
	// to get the difference between the composite and level solutions. If
	// we are only doing level solves, then this is the main result.

	gravity->solve_for_phi(level,
			       phi_old,
			       gravity->get_grad_phi_prev(level),
			       is_new);

        if (gravity->NoComposite() != 1 && level < parent->finestLevel()) {

	    // Subtract the level solve from the composite solution.

	    gravity->create_comp_minus_level_grad_phi(level,
						      comp_phi,
						      comp_gphi,
						      comp_minus_level_phi,
						      comp_minus_level_grad_phi);

	    // Copy the composite data back. This way the forcing
	    // uses the most accurate data we have.

	    MultiFab::Copy(phi_old, comp_phi, 0, 0, phi_old.nComp(), phi_old.nGrow());

	    for (int n = 0; n < BL_SPACEDIM; ++n)
		gravity->get_grad_phi_prev(level)[n].copy(comp_gphi[n], 0, 0, 1);

        }

	if (gravity->test_results_of_solves() == 1) {

	    if (verbose && ParallelDescriptor::IOProcessor()) {
		std::cout << " " << '\n';
		std::cout << "... testing grad_phi_curr after doing single level solve " << '\n';
	    }

	    gravity->test_level_grad_phi_prev(level);

	}
 
    }
<<<<<<< HEAD

    // Define the old gravity vector.

    gravity->get_old_grav_vector(level, grav_old, time);

=======
>>>>>>> 1e5eed9b
}

void
Castro::construct_new_gravity(int amr_iteration, int amr_ncycle, int sub_iteration, int sub_ncycle, Real time)
{
<<<<<<< HEAD

=======
    MultiFab& phi_new = get_new_data(PhiGrav_Type);
>>>>>>> 1e5eed9b
    MultiFab& grav_new = get_new_data(Gravity_Type);
    MultiFab& phi_new = get_new_data(PhiGrav_Type);

    if (!do_grav) {

	grav_new.setVal(0.0);
	phi_new.setVal(0.0);

	return;

    }

    // If we're doing Poisson gravity, do the new-time level solve here.

    if (gravity->get_gravity_type() == "PoissonGrav")
    {

	// Use the "old" phi from the current time step as a guess for this solve.

	MultiFab& phi_old = get_old_data(PhiGrav_Type);

	MultiFab::Copy(phi_new, phi_old, 0, 0, 1, phi_new.nGrow());

	// Subtract off the (composite - level) contribution for the purposes
	// of the level solve. We'll add it back later.

	if (level < parent->finestLevel() && gravity->NoComposite() != 1)
	    phi_new.minus(comp_minus_level_phi, 0, 1, 0);

	if (verbose && ParallelDescriptor::IOProcessor()) {
	    std::cout << " " << '\n';
	    std::cout << "... new-time level solve at level " << level << '\n';
	}

	int is_new = 1;

	gravity->solve_for_phi(level,
			       phi_new,
			       gravity->get_grad_phi_curr(level),
			       is_new);

	if (level < parent->finestLevel() && gravity->NoComposite() != 1) {

	    if (gravity->test_results_of_solves() == 1) {

		if (verbose && ParallelDescriptor::IOProcessor()) {
		    std::cout << " " << '\n';
		    std::cout << "... testing grad_phi_curr before adding comp_minus_level_grad_phi " << '\n';
		}

		gravity->test_level_grad_phi_curr(level);

	    }

	    // Add back the (composite - level) contribution. This ensures that
	    // if we are not doing a sync solve, then we still get the difference
	    // between the composite and level solves added to the force we
	    // calculate, so it is slightly more accurate than it would have been.
	    // If we are doing the sync solve, it should make that faster.

	    phi_new.plus(comp_minus_level_phi, 0, 1, 0);
	    gravity->plus_grad_phi_curr(level, comp_minus_level_grad_phi);

	    // We can clear this memory, we no longer need it.

	    comp_minus_level_phi.clear();
	    comp_minus_level_grad_phi.clear();

	    if (gravity->test_results_of_solves() == 1) {

		if (verbose && ParallelDescriptor::IOProcessor()) {
		    std::cout << " " << '\n';
		    std::cout << "... testing grad_phi_curr after adding comp_minus_level_grad_phi " << '\n';
		}

		gravity->test_level_grad_phi_curr(level);

	    }

	}

    }

    // Define new gravity vector.

    gravity->get_new_grav_vector(level, grav_new, time);

}

void Castro::construct_old_gravity_source(Real time, Real dt)
{

    MultiFab& phi_old = get_old_data(PhiGrav_Type);
    MultiFab& grav_old = get_old_data(Gravity_Type);

    old_sources[grav_src].setVal(0.0);

    if (!do_grav) return;

    // Gravitational source term for the time-level n data.

    Real E_added    = 0.;
    Real xmom_added = 0.;
    Real ymom_added = 0.;
    Real zmom_added = 0.;

    const Real* dx = geom.CellSize();
    const int* domlo = geom.Domain().loVect();
    const int* domhi = geom.Domain().hiVect();

#ifdef _OPENMP
#pragma omp parallel reduction(+:E_added,xmom_added,ymom_added,zmom_added)
#endif
    for (MFIter mfi(Sborder,true); mfi.isValid(); ++mfi)
    {
	const Box& bx = mfi.growntilebox();

	Real mom_added[3] = { 0.0 };

	ca_gsrc(ARLIM_3D(bx.loVect()), ARLIM_3D(bx.hiVect()),
		ARLIM_3D(domlo), ARLIM_3D(domhi),
		BL_TO_FORTRAN_3D(phi_old[mfi]),
		BL_TO_FORTRAN_3D(grav_old[mfi]),
		BL_TO_FORTRAN_3D(Sborder[mfi]),
		BL_TO_FORTRAN_3D(old_sources[grav_src][mfi]),
		BL_TO_FORTRAN_3D(volume[mfi]),
		ZFILL(dx),dt,&time,
		E_added,mom_added);

	xmom_added += mom_added[0];
	ymom_added += mom_added[1];
	zmom_added += mom_added[2];
    }

    if (print_energy_diagnostics)
    {
	Real foo[1+BL_SPACEDIM] = {E_added, D_DECL(xmom_added, ymom_added, zmom_added)};
#ifdef BL_LAZY
	Lazy::QueueReduction( [=] () mutable {
#endif
		ParallelDescriptor::ReduceRealSum(foo, 1+BL_SPACEDIM, ParallelDescriptor::IOProcessorNumber());
		if (ParallelDescriptor::IOProcessor()) {
		    E_added = foo[0];
		    D_EXPR(xmom_added = foo[1],
			   ymom_added = foo[2],
			   zmom_added = foo[3]);

		    std::cout << "(rho E) added from grav. source  terms          : " << E_added << std::endl;
		    std::cout << "xmom added from grav. source terms              : " << xmom_added << std::endl;
#if (BL_SPACEDIM >= 2)
		    std::cout << "ymom added from grav. source terms              : " << ymom_added << std::endl;
#endif
#if (BL_SPACEDIM == 3)
		    std::cout << "zmom added from grav. source terms              : " << zmom_added << std::endl;
#endif
		}
#ifdef BL_LAZY
	    });
#endif
    }
}

void Castro::construct_new_gravity_source(Real time, Real dt)
{
    MultiFab& S_old = get_old_data(State_Type);
    MultiFab& S_new = get_new_data(State_Type);

    MultiFab& phi_old = get_old_data(PhiGrav_Type);
    MultiFab& phi_new = get_new_data(PhiGrav_Type);

    MultiFab& grav_old = get_old_data(Gravity_Type);
    MultiFab& grav_new = get_new_data(Gravity_Type);

    new_sources[grav_src].setVal(0.0);

    if (!do_grav) return;

    Real E_added    = 0.;
    Real xmom_added = 0.;
    Real ymom_added = 0.;
    Real zmom_added = 0.;

    const Real *dx = geom.CellSize();
    const int* domlo = geom.Domain().loVect();
    const int* domhi = geom.Domain().hiVect();

#ifdef _OPENMP
#pragma omp parallel reduction(+:E_added,xmom_added,ymom_added,zmom_added)
#endif
    {
	for (MFIter mfi(S_new,true); mfi.isValid(); ++mfi)
	{
	    const Box& bx = mfi.tilebox();

	    Real mom_added[3] = { 0.0 };

	    ca_corrgsrc(ARLIM_3D(bx.loVect()), ARLIM_3D(bx.hiVect()),
			ARLIM_3D(domlo), ARLIM_3D(domhi),
			BL_TO_FORTRAN_3D(phi_old[mfi]),
			BL_TO_FORTRAN_3D(phi_new[mfi]),
			BL_TO_FORTRAN_3D(grav_old[mfi]),
			BL_TO_FORTRAN_3D(grav_new[mfi]),
			BL_TO_FORTRAN_3D(S_old[mfi]),
			BL_TO_FORTRAN_3D(S_new[mfi]),
			BL_TO_FORTRAN_3D(new_sources[grav_src][mfi]),
			BL_TO_FORTRAN_3D(fluxes[0][mfi]),
			BL_TO_FORTRAN_3D(fluxes[1][mfi]),
			BL_TO_FORTRAN_3D(fluxes[2][mfi]),
			ZFILL(dx),dt,&time,
			BL_TO_FORTRAN_3D(volume[mfi]),
			E_added, mom_added);

	    xmom_added += mom_added[0];
	    ymom_added += mom_added[1];
	    zmom_added += mom_added[2];
	}
    }

    if (print_energy_diagnostics)
    {
	Real foo[1+BL_SPACEDIM] = {E_added, D_DECL(xmom_added, ymom_added, zmom_added)};
#ifdef BL_LAZY
	Lazy::QueueReduction( [=] () mutable {
#endif
		ParallelDescriptor::ReduceRealSum(foo, 1+BL_SPACEDIM, ParallelDescriptor::IOProcessorNumber());
		if (ParallelDescriptor::IOProcessor()) {
		    E_added = foo[0];
		    D_EXPR(xmom_added = foo[1],
			   ymom_added = foo[2],
			   zmom_added = foo[3]);

		    std::cout << "(rho E) added from grav. corr.  terms          : " << E_added << std::endl;
		    std::cout << "xmom added from grav. corr. terms              : " << xmom_added << std::endl;
#if (BL_SPACEDIM >= 2)
		    std::cout << "ymom added from grav. corr. terms              : " << ymom_added << std::endl;
#endif
#if (BL_SPACEDIM == 3)
		    std::cout << "zmom added from grav. corr. terms              : " << zmom_added << std::endl;
#endif
		}
#ifdef BL_LAZY
	    });
#endif
    }
}
#else
// This is the constant gravity version
void Castro::construct_old_gravity_source(Real time, Real dt)
{
    old_sources[grav_src].setVal(0.0);

    if (!do_grav) return;

    // Gravitational source term for the time-level n data.

    const Real* dx = geom.CellSize();
    const int* domlo = geom.Domain().loVect();
    const int* domhi = geom.Domain().hiVect();

    for (MFIter mfi(Sborder,true); mfi.isValid(); ++mfi)
    {
	const Box& bx = mfi.growntilebox();

	Real mom_added[3] = { 0.0 };

	ca_gsrc(ARLIM_3D(bx.loVect()), ARLIM_3D(bx.hiVect()),
		ARLIM_3D(domlo), ARLIM_3D(domhi),
		BL_TO_FORTRAN_3D(Sborder[mfi]),
		BL_TO_FORTRAN_3D(old_sources[grav_src][mfi]),
		BL_TO_FORTRAN_3D(volume[mfi]),
		ZFILL(dx),dt,&time);
    }
}

// This is the constant gravity version
void Castro::construct_new_gravity_source(Real time, Real dt)
{
    MultiFab& S_old = get_old_data(State_Type);
    MultiFab& S_new = get_new_data(State_Type);

    new_sources[grav_src].setVal(0.0);

    if (!do_grav) return;

    const Real *dx = geom.CellSize();
    const int* domlo = geom.Domain().loVect();
    const int* domhi = geom.Domain().hiVect();

    {
	for (MFIter mfi(S_new,true); mfi.isValid(); ++mfi)
	{
	    const Box& bx = mfi.tilebox();

	    Real mom_added[3] = { 0.0 };

	    ca_corrgsrc(ARLIM_3D(bx.loVect()), ARLIM_3D(bx.hiVect()),
			ARLIM_3D(domlo), ARLIM_3D(domhi),
			BL_TO_FORTRAN_3D(S_old[mfi]),
			BL_TO_FORTRAN_3D(S_new[mfi]),
			BL_TO_FORTRAN_3D(new_sources[grav_src][mfi]),
			BL_TO_FORTRAN_3D(fluxes[0][mfi]),
			BL_TO_FORTRAN_3D(fluxes[1][mfi]),
			BL_TO_FORTRAN_3D(fluxes[2][mfi]),
			ZFILL(dx),dt,&time,
			BL_TO_FORTRAN_3D(volume[mfi]));
	}
    }
}
#endif<|MERGE_RESOLUTION|>--- conflicted
+++ resolved
@@ -7,13 +7,6 @@
 void
 Castro::construct_old_gravity(int amr_iteration, int amr_ncycle, int sub_iteration, int sub_ncycle, Real time)
 {
-<<<<<<< HEAD
-
-=======
-    // Old and new gravitational potential.
-
-    MultiFab& phi_old = get_old_data(PhiGrav_Type);
->>>>>>> 1e5eed9b
     MultiFab& grav_old = get_old_data(Gravity_Type);
     MultiFab& phi_old = get_old_data(PhiGrav_Type);
 
@@ -97,24 +90,16 @@
 	}
  
     }
-<<<<<<< HEAD
 
     // Define the old gravity vector.
 
     gravity->get_old_grav_vector(level, grav_old, time);
 
-=======
->>>>>>> 1e5eed9b
 }
 
 void
 Castro::construct_new_gravity(int amr_iteration, int amr_ncycle, int sub_iteration, int sub_ncycle, Real time)
 {
-<<<<<<< HEAD
-
-=======
-    MultiFab& phi_new = get_new_data(PhiGrav_Type);
->>>>>>> 1e5eed9b
     MultiFab& grav_new = get_new_data(Gravity_Type);
     MultiFab& phi_new = get_new_data(PhiGrav_Type);
 
