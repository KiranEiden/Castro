module bc_fill_module

  use amrex_fort_module, only: rt => amrex_real
  use amrex_filcc_module, only: filccn

  implicit none

  include 'AMReX_bc_types.fi'

  public

contains

  subroutine ca_hypfill(adv,adv_l1,adv_l2,adv_l3,adv_h1,adv_h2, &
                        adv_h3,domlo,domhi,delta,xlo,time,bc) &
                        bind(C, name="ca_hypfill")

    use meth_params_module, only: NVAR

    implicit none

    integer,  intent(in   ) :: adv_l1, adv_l2, adv_l3, adv_h1, adv_h2, adv_h3
    integer,  intent(in   ) :: bc(3,2,NVAR)
    integer,  intent(in   ) :: domlo(3), domhi(3)
    real(rt), intent(in   ) :: delta(3), xlo(3), time
    real(rt), intent(inout) :: adv(adv_l1:adv_h1,adv_l2:adv_h2,adv_l3:adv_h3,NVAR)

    integer :: adv_lo(3), adv_hi(3)

    adv_lo = [adv_l1, adv_l2, adv_l3]
    adv_hi = [adv_h1, adv_h2, adv_h3]

    call filccn(adv_lo, adv_hi, adv, adv_lo, adv_hi, NVAR, domlo, domhi, delta, xlo, bc)

  end subroutine ca_hypfill



  subroutine ca_denfill(adv,adv_l1,adv_l2,adv_l3,adv_h1,adv_h2, &
                        adv_h3,domlo,domhi,delta,xlo,time,bc) &
                        bind(C, name="ca_denfill")

    implicit none

    integer,  intent(in   ) :: adv_l1, adv_l2, adv_l3, adv_h1, adv_h2, adv_h3
    integer,  intent(in   ) :: bc(3,2)
    integer,  intent(in   ) :: domlo(3), domhi(3)
    real(rt), intent(in   ) :: delta(3), xlo(3), time
    real(rt), intent(inout) :: adv(adv_l1:adv_h1,adv_l2:adv_h2,adv_l3:adv_h3)

    integer :: adv_lo(3), adv_hi(3)

    adv_lo = [adv_l1, adv_l2, adv_l3]
    adv_hi = [adv_h1, adv_h2, adv_h3]

    call filccn(adv_lo, adv_hi, adv, adv_lo, adv_hi, 1, domlo, domhi, delta, xlo, bc)

  end subroutine ca_denfill



#ifdef GRAVITY  
  subroutine ca_phigravfill(phi,phi_l1,phi_l2,phi_l3, &
                            phi_h1,phi_h2,phi_h3,domlo,domhi,delta,xlo,time,bc) &
                            bind(C, name="ca_phigravfill")

    
    implicit none

    integer,  intent(in   ) :: phi_l1, phi_l2, phi_l3, phi_h1, phi_h2, phi_h3
    integer,  intent(in   ) :: bc(3,2)
    integer,  intent(in   ) :: domlo(3), domhi(3)
    real(rt), intent(in   ) :: delta(3), xlo(3), time
    real(rt), intent(inout) :: phi(phi_l1:phi_h1,phi_l2:phi_h2,phi_l3:phi_h3)

    integer :: phi_lo(3), phi_hi(3)

    phi_lo = [phi_l1, phi_l2, phi_l3]
    phi_hi = [phi_h1, phi_h2, phi_h3]

    call filccn(phi_lo, phi_hi, phi, phi_lo, phi_hi, 1, domlo, domhi, delta, xlo, bc)

  end subroutine ca_phigravfill



  subroutine ca_gravxfill(grav,grav_l1,grav_l2,grav_l3,grav_h1,grav_h2,grav_h3, &
                          domlo,domhi,delta,xlo,time,bc) &
                          bind(C, name="ca_gravxfill")

    implicit none

    integer,  intent(in   ) :: grav_l1, grav_l2, grav_l3, grav_h1, grav_h2, grav_h3
    integer,  intent(in   ) :: bc(3,2)
    integer,  intent(in   ) :: domlo(3), domhi(3)
    real(rt), intent(in   ) :: delta(3), xlo(3), time
    real(rt), intent(inout) :: grav(grav_l1:grav_h1,grav_l2:grav_h2,grav_l3:grav_h3)

    integer :: grav_lo(3), grav_hi(3)

    grav_lo = [grav_l1, grav_l2, grav_l3]
    grav_hi = [grav_h1, grav_h2, grav_h3]

    call filccn(grav_lo, grav_hi, grav, grav_lo, grav_hi, 1, domlo, domhi, delta, xlo, bc)

  end subroutine ca_gravxfill



  subroutine ca_gravyfill(grav,grav_l1,grav_l2,grav_l3,grav_h1,grav_h2,grav_h3, &
                          domlo,domhi,delta,xlo,time,bc) &
                          bind(C, name="ca_gravyfill")

    implicit none

    integer,  intent(in   ) :: grav_l1, grav_l2, grav_l3, grav_h1, grav_h2, grav_h3
    integer,  intent(in   ) :: bc(3,2)
    integer,  intent(in   ) :: domlo(3), domhi(3)
    real(rt), intent(in   ) :: delta(3), xlo(3), time
    real(rt), intent(inout) :: grav(grav_l1:grav_h1,grav_l2:grav_h2,grav_l3:grav_h3)

    integer :: grav_lo(3), grav_hi(3)

    grav_lo = [grav_l1, grav_l2, grav_l3]
    grav_hi = [grav_h1, grav_h2, grav_h3]

    call filccn(grav_lo, grav_hi, grav, grav_lo, grav_hi, 1, domlo, domhi, delta, xlo, bc)

  end subroutine ca_gravyfill



  subroutine ca_gravzfill(grav,grav_l1,grav_l2,grav_l3,grav_h1,grav_h2,grav_h3, &
                          domlo,domhi,delta,xlo,time,bc) &
                          bind(C, name="ca_gravzfill")

    implicit none

    integer,  intent(in   ) :: grav_l1, grav_l2, grav_l3, grav_h1, grav_h2, grav_h3
    integer,  intent(in   ) :: bc(3,2)
    integer,  intent(in   ) :: domlo(3), domhi(3)
    real(rt), intent(in   ) :: delta(3), xlo(3), time
    real(rt), intent(inout) :: grav(grav_l1:grav_h1,grav_l2:grav_h2,grav_l3:grav_h3)

    integer :: grav_lo(3), grav_hi(3)

    grav_lo = [grav_l1, grav_l2, grav_l3]
    grav_hi = [grav_h1, grav_h2, grav_h3]

    call filccn(grav_lo, grav_hi, grav, grav_lo, grav_hi, 1, domlo, domhi, delta, xlo, bc)

  end subroutine ca_gravzfill
#endif



#ifdef ROTATION
  subroutine ca_phirotfill(phi,phi_l1,phi_l2,phi_l3, &
                           phi_h1,phi_h2,phi_h3,domlo,domhi,delta,xlo,time,bc) &
                           bind(C, name="ca_phirotfill")

    implicit none

    integer,  intent(in   ) :: phi_l1, phi_l2, phi_l3, phi_h1, phi_h2, phi_h3
    integer,  intent(in   ) :: bc(3,2)
    integer,  intent(in   ) :: domlo(3), domhi(3)
    real(rt), intent(in   ) :: delta(3), xlo(3), time
    real(rt), intent(inout) :: phi(phi_l1:phi_h1,phi_l2:phi_h2,phi_l3:phi_h3)

    integer :: phi_lo(3), phi_hi(3)

    phi_lo = [phi_l1, phi_l2, phi_l3]
    phi_hi = [phi_h1, phi_h2, phi_h3]

    call filccn(phi_lo, phi_hi, phi, phi_lo, phi_hi, 1, domlo, domhi, delta, xlo, bc)

  end subroutine ca_phirotfill



  subroutine ca_rotxfill(rot,rot_l1,rot_l2,rot_l3,rot_h1,rot_h2,rot_h3, &
                         domlo,domhi,delta,xlo,time,bc) &
                         bind(C, name="ca_rotxfill")

    implicit none

    integer,  intent(in   ) :: rot_l1, rot_l2, rot_l3, rot_h1, rot_h2, rot_h3
    integer,  intent(in   ) :: bc(3,2)
    integer,  intent(in   ) :: domlo(3), domhi(3)
    real(rt), intent(in   ) :: delta(3), xlo(3), time
    real(rt), intent(inout) :: rot(rot_l1:rot_h1,rot_l2:rot_h2,rot_l3:rot_h3)

    integer :: rot_lo(3), rot_hi(3)

    rot_lo = [rot_l1, rot_l2, rot_l3]
    rot_hi = [rot_h1, rot_h2, rot_h3]

    call filccn(rot_lo, rot_hi, rot, rot_lo, rot_hi, 1, domlo, domhi, delta, xlo, bc)

  end subroutine ca_rotxfill



  subroutine ca_rotyfill(rot,rot_l1,rot_l2,rot_l3,rot_h1,rot_h2,rot_h3, &
                         domlo,domhi,delta,xlo,time,bc) &
                         bind(C, name="ca_rotyfill")

    implicit none

    integer,  intent(in   ) :: rot_l1, rot_l2, rot_l3, rot_h1, rot_h2, rot_h3
    integer,  intent(in   ) :: bc(3,2)
    integer,  intent(in   ) :: domlo(3), domhi(3)
    real(rt), intent(in   ) :: delta(3), xlo(3), time
    real(rt), intent(inout) :: rot(rot_l1:rot_h1,rot_l2:rot_h2,rot_l3:rot_h3)

    integer :: rot_lo(3), rot_hi(3)

    rot_lo = [rot_l1, rot_l2, rot_l3]
    rot_hi = [rot_h1, rot_h2, rot_h3]

    call filccn(rot_lo, rot_hi, rot, rot_lo, rot_hi, 1, domlo, domhi, delta, xlo, bc)

  end subroutine ca_rotyfill



  subroutine ca_rotzfill(rot,rot_l1,rot_l2,rot_l3,rot_h1,rot_h2,rot_h3, &
                         domlo,domhi,delta,xlo,time,bc) &
                         bind(C, name="ca_rotzfill")

    implicit none

    integer,  intent(in   ) :: rot_l1, rot_l2, rot_l3, rot_h1, rot_h2, rot_h3
    integer,  intent(in   ) :: bc(3,2)
    integer,  intent(in   ) :: domlo(3), domhi(3)
    real(rt), intent(in   ) :: delta(3), xlo(3), time
    real(rt), intent(inout) :: rot(rot_l1:rot_h1,rot_l2:rot_h2,rot_l3:rot_h3)

    integer :: rot_lo(3), rot_hi(3)

    rot_lo = [rot_l1, rot_l2, rot_l3]
    rot_hi = [rot_h1, rot_h2, rot_h3]

    call filccn(rot_lo, rot_hi, rot, rot_lo, rot_hi, 1, domlo, domhi, delta, xlo, bc)

  end subroutine ca_rotzfill
#endif



#ifdef REACTIONS
  subroutine ca_reactfill(react,react_l1,react_l2,react_l3, &
                          react_h1,react_h2,react_h3,domlo,domhi,delta,xlo,time,bc) &
                          bind(C, name="ca_reactfill")

    implicit none

    integer,  intent(in   ) :: react_l1, react_l2, react_l3, react_h1, react_h2, react_h3
    integer,  intent(in   ) :: bc(3,2)
    integer,  intent(in   ) :: domlo(3), domhi(3)
    real(rt), intent(in   ) :: delta(3), xlo(3), time
    real(rt), intent(inout) :: react(react_l1:react_h1,react_l2:react_h2,react_l3:react_h3)

    integer :: react_lo(3), react_hi(3)

    react_lo = [react_l1, react_l2, react_l3]
    react_hi = [react_h1, react_h2, react_h3]

    call filccn(react_lo, react_hi, react, react_lo, react_hi, 1, domlo, domhi, delta, xlo, bc)

  end subroutine ca_reactfill
#endif



#ifdef RADIATION
  subroutine ca_radfill(rad,rad_l1,rad_l2,rad_l3, &
                        rad_h1,rad_h2,rad_h3,domlo,domhi,delta,xlo,time,bc) &
                        bind(C, name="ca_radfill")

    implicit none

    integer,  intent(in   ) :: rad_l1, rad_l2, rad_l3, rad_h1, rad_h2, rad_h3
    integer,  intent(in   ) :: bc(3,2)
    integer,  intent(in   ) :: domlo(3), domhi(3)
    real(rt), intent(in   ) :: delta(3), xlo(3), time
    real(rt), intent(inout) :: rad(rad_l1:rad_h1,rad_l2:rad_h2,rad_l3:rad_h3)

    integer :: rad_lo(3), rad_hi(3)

    rad_lo = [rad_l1, rad_l2, rad_l3]
    rad_hi = [rad_h1, rad_h2, rad_h3]

    call filccn(rad_lo, rad_hi, rad, rad_lo, rad_hi, 1, domlo, domhi, delta, xlo, bc)

  end subroutine ca_radfill
#endif

<<<<<<< HEAD
#ifdef MHD
  subroutine ca_face_fillx(var,var_l1,var_l2,var_l3,var_h1,var_h2,var_h3, &
                              domlo,domhi,delta,xlo,time,bc) bind(C, name="ca_face_fillx")
    use amrex_fort_module, only : rt => amrex_real
    use fc_fill_module

    implicit none

    integer var_l1,var_l2,var_l3,var_h1,var_h2,var_h3
    integer bc(3,2,*)
    integer domlo(3), domhi(3)
    real(rt) delta(3), xlo(3), time
    real(rt) var(var_l1:var_h1,var_l2:var_h2,var_l3:var_h3)
    integer dir

    dir = 1

    call filfc(var,var_l1,var_l2,var_l3,var_h1,var_h2,var_h3,domlo,domhi,delta,xlo,bc,dir)

  end subroutine ca_face_fillx

  
  subroutine ca_face_filly(var,var_l1,var_l2,var_l3,var_h1,var_h2,var_h3, &
                              domlo,domhi,delta,xlo,time,bc) bind(C, name="ca_face_filly")

      use amrex_fort_module, only : rt => amrex_real
      use fc_fill_module

      implicit none

      integer var_l1,var_l2,var_l3,var_h1,var_h2,var_h3
      integer bc(3,2,*)
      integer domlo(3), domhi(3)
      real(rt) delta(3), xlo(3), time
      real(rt) var(var_l1:var_h1,var_l2:var_h2,var_l3:var_h3)
      integer dir

      dir = 2

      call filfc(var,var_l1,var_l2,var_l3,var_h1,var_h2,var_h3,domlo,domhi,delta,xlo,bc,dir)

  end subroutine ca_face_filly

  subroutine ca_face_fillz(var,var_l1,var_l2,var_l3,var_h1,var_h2,var_h3, &
                              domlo,domhi,delta,xlo,time,bc) bind(C, name="ca_face_fillz")

      use amrex_fort_module, only : rt => amrex_real
      use fc_fill_module

      implicit none

      integer var_l1,var_l2,var_l3,var_h1,var_h2,var_h3
      integer bc(3,2,*)
      integer domlo(3), domhi(3)
      real(rt) delta(3), xlo(3), time
      real(rt) var(var_l1:var_h1,var_l2:var_h2,var_l3:var_h3)
      integer dir

      dir = 3

      call filfc(var,var_l1,var_l2,var_l3,var_h1,var_h2,var_h3,domlo,domhi,delta,xlo,bc,dir)
  end subroutine ca_face_fillz
#endif
=======
>>>>>>> faab9cc6
end module bc_fill_module<|MERGE_RESOLUTION|>--- conflicted
+++ resolved
@@ -296,7 +296,7 @@
   end subroutine ca_radfill
 #endif
 
-<<<<<<< HEAD
+
 #ifdef MHD
   subroutine ca_face_fillx(var,var_l1,var_l2,var_l3,var_h1,var_h2,var_h3, &
                               domlo,domhi,delta,xlo,time,bc) bind(C, name="ca_face_fillx")
@@ -360,6 +360,5 @@
       call filfc(var,var_l1,var_l2,var_l3,var_h1,var_h2,var_h3,domlo,domhi,delta,xlo,bc,dir)
   end subroutine ca_face_fillz
 #endif
-=======
->>>>>>> faab9cc6
+
 end module bc_fill_module