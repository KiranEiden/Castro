module bc_ext_fill_module

  use amrex_constants_module, only: ZERO, HALF
  use amrex_error_module
  use amrex_fort_module, only: rt => amrex_real
  use amrex_filcc_module, only: amrex_filccn
  use interpolate_module, only: interpolate_sub
  use meth_params_module, only : NVAR, URHO, UMX, UMY, UMZ, &
                                 UEDEN, UEINT, UFS, UTEMP, const_grav, &
                                 hse_zero_vels, hse_interp_temp, hse_reflect_vels, &
                                 xl_ext, xr_ext, yl_ext, yr_ext, zl_ext,zr_ext,EXT_HSE, EXT_INTERP

  implicit none

  include 'AMReX_bc_types.fi'

  private

  public :: ext_fill, ext_denfill

contains

  ! this module contains different routines for filling the
  ! hydrodynamics boundary conditions

  ! NOTE: the hydrostatic boundary conditions here rely on
  ! constant gravity

  subroutine ext_fill(adv, adv_l1, adv_l2,adv_l3,adv_h1,adv_h2,adv_h3, &
                      domlo, domhi, delta, xlo, time, bc) &
                      bind(C, name="ext_fill")

    use prob_params_module, only : problo
    use eos_module, only: eos
    use eos_type_module, only: eos_t, eos_input_rt
    use network, only: nspec
    use model_parser_module, only: model_r, model_state, npts_model, idens_model, itemp_model, ispec_model
 
    integer, intent(in) :: adv_l1, adv_h1, adv_l2, adv_h2, adv_l3, adv_h3
    integer, intent(in) :: bc(3,2,*)
    integer, intent(in) :: domlo(3), domhi(3)
    real(rt), intent(in) :: delta(3), xlo(3), time
    real(rt), intent(inout) :: adv(adv_l1:adv_h1,adv_l2:adv_h2,adv_l3:adv_h3,NVAR)

<<<<<<< HEAD
    integer :: i, j, k, q, n, iter, m
=======
    integer :: i, j, k, q, n, iter, m, koff
>>>>>>> 400863c9
    real(rt) :: y, z
    real(rt) :: dens_above, dens_base, temp_above
    real(rt) :: pres_above, p_want, pres_zone, A
    real(rt) :: drho, dpdr, temp_zone, eint, X_zone(nspec), dens_zone

    integer, parameter :: MAX_ITER = 100
    real(rt), parameter :: TOL = 1.e-8_rt
    logical :: converged_hse

    type (eos_t) :: eos_state

    do n = 1, NVAR

#ifndef AMREX_USE_CUDA
       !XLO
       if (bc(1,1,n) == EXT_DIR .and. xl_ext == EXT_HSE .and. adv_l1 < domlo(1)) then
          call amrex_error("ERROR: HSE boundaries not implemented for -X")
       end if

       !YLO
       if (bc(2,1,n) == EXT_DIR .and. yl_ext == EXT_HSE .and. adv_l2 < domlo(2)) then
          call amrex_error("ERROR: HSE boundaries not implemented for -Y")
       end if

       ! XHI
       if (bc(1,2,n) == EXT_DIR .and. xr_ext == EXT_HSE .and. adv_h1 > domhi(1)) then
          call amrex_error("ERROR: HSE boundaries not implemented for +X")
       end if
       ! YHI
      if (bc(2,2,n) == EXT_DIR .and. yr_ext == EXT_HSE .and. adv_h2 > domhi(2)) then
         call amrex_error("ERROR: HSE boundaries not implemented for +Y")
      end if
#endif

       ! ZLO
       if (bc(3,1,n) == EXT_DIR .and. adv_l3 < domlo(3)) then

          if (zl_ext == EXT_HSE) then

             ! we will fill all the variables when we consider URHO
             if (n == URHO) then
                do j= adv_l2, adv_h2
                  do i = adv_l1, adv_h1
                   ! we are integrating along a column at constant i.
                   ! Make sure that our starting state is well-defined
                    dens_above = adv(i,j,domlo(3),URHO)

                   ! sometimes, we might be working in a corner
                   ! where the ghost cells above us have not yet
                   ! been initialized.  In that case, take the info
                   ! from the initial model
                    if (dens_above == ZERO) then
                      z = problo(3) + delta(3)*(dble(domlo(3)) + HALF)

                      call interpolate_sub(dens_above, z,npts_model,model_r, &
                                           model_state(:,idens_model))

                      call interpolate_sub(temp_above, z,npts_model,model_r, &
                                           model_state(:,itemp_model))

                      do m = 1, nspec
                         call interpolate_sub(X_zone(m), z,npts_model,model_r, &
                                              model_state(:,ispec_model-1+m))
                      enddo

                    else
                      temp_above = adv(i,j,domlo(3),UTEMP)
                      X_zone(:) = adv(i,j,domlo(3),UFS:UFS-1+nspec)/dens_above
                    endif

                   ! keep track of the density at the base of the domain
                   dens_base = dens_above

                   ! get pressure in this zone (the initial above zone)
                   eos_state%rho = dens_above
                   eos_state%T = temp_above
                   eos_state%xn(:) = X_zone(:)

                   call eos(eos_input_rt, eos_state)

                   eint = eos_state%e
                   pres_above = eos_state%p

                   ! integrate downward
                   do k = domlo(3)-1, adv_l3, -1
                      z = problo(3) + delta(3)*(dble(k) + HALF)

                      ! HSE integration to get density, pressure

                      ! initial guesses
                      dens_zone = dens_above

                      ! temperature and species held constant in BCs
                      if (hse_interp_temp == 1) then
                         call interpolate_sub(temp_zone, z,npts_model,model_r, &
                                              model_state(:,itemp_model))
                      else
                         temp_zone = temp_above
                      endif

                      converged_hse = .FALSE.


                      do iter = 1, MAX_ITER

                         ! pressure needed from HSE
                         p_want = pres_above - &
                              delta(3)*HALF*(dens_zone + dens_above)*const_grav

                         ! pressure from EOS
                         eos_state%rho = dens_zone
                         eos_state%T = temp_zone
                         eos_state%xn(:) = X_zone(:)

                         call eos(eos_input_rt, eos_state)

                         pres_zone = eos_state%p
                         dpdr = eos_state%dpdr
                         eint = eos_state%e

                         ! Newton-Raphson - we want to zero A = p_want - p(rho)
                         A = p_want - pres_zone
                         drho = A/(dpdr + HALF*delta(3)*const_grav)

                         dens_zone = max(0.9_rt*dens_zone, &
                              min(dens_zone + drho, 1.1_rt*dens_zone))

                         ! convergence?
                         if (abs(drho) < TOL*dens_zone) then
                            converged_hse = .TRUE.
                            exit
                         endif

                      enddo

#ifndef AMREX_USE_CUDA
                      if (.not. converged_hse) then
                         print *, "i, j, k,domlo(3): ", i, j, k, domlo(3)
                         print *, "p_want:    ", p_want
                         print *, "dens_zone: ", dens_zone
                         print *, "temp_zone: ", temp_zone
                         print *, "drho:      ", drho
                         print *, " "
                         print *, "column info: "
                         print *, "   dens: ", adv(i,j,k:domlo(3),URHO)
                         print *, "   temp: ", adv(i,j,k:domlo(3),UTEMP)
                         call amrex_error("ERROR in bc_ext_fill_1d: failure to converge in -Z BC")
                      endif
#endif

                      ! velocity
                      if (hse_zero_vels == 1) then

                         ! zero normal momentum causes pi waves to pass through
                         adv(i,j,k,UMX) = ZERO
                         adv(i,j,k,UMY) = ZERO
                         adv(i,j,k,UMZ) = ZERO

                      else

                         if (hse_reflect_vels == 1) then
                            ! reflect normal, zero gradient for transverse
                            ! note: we need to match the corresponding
                            ! zone on the other side of the interface
                            koff = domlo(3)-k-1
<<<<<<< HEAD
                            adv(i,j,k,UMZ) = -dens_zone*(adv(i,j,domlo(3)+koff,UMZ)/adv(i,j,domlo(3)+koff,URHO)
=======
                            adv(i,j,k,UMZ) = -dens_zone*(adv(i,j,domlo(3)+koff,UMZ)/adv(i,j,domlo(3)+koff,URHO))
>>>>>>> 400863c9

                            adv(i,j,k,UMX) = -dens_zone*(adv(i,j,domlo(3),UMX)/dens_base)
                            adv(i,j,k,UMY) = -dens_zone*(adv(i,j,domlo(3),UMY)/dens_base)
                         else
                            ! zero gradient
                            adv(i,j,k,UMX) = dens_zone*(adv(i,j,domlo(1),UMX)/dens_base)
                            adv(i,j,k,UMY) = dens_zone*(adv(i,j,domlo(2),UMY)/dens_base)
                            adv(i,j,k,UMZ) = dens_zone*(adv(i,j,domlo(3),UMZ)/dens_base)
                         endif
                      endif
                      eos_state%rho = dens_zone
                      eos_state%T = temp_zone
                      eos_state%xn(:) = X_zone

                      call eos(eos_input_rt, eos_state)

                      pres_zone = eos_state%p
                      eint = eos_state%e

                      ! store the final state
                      adv(i,j,k,URHO) = dens_zone
                      adv(i,j,k,UEINT) = dens_zone*eint
                      adv(i,j,k,UEDEN) = dens_zone*eint + &
                           HALF*sum(adv(i,j,k,UMX:UMZ)**2)/dens_zone
                      adv(i,j,k,UTEMP) = temp_zone
                      adv(i,j,k,UFS:UFS-1+nspec) = dens_zone*X_zone(:)

                      ! for the next zone
                      dens_above = dens_zone
                      pres_above = pres_zone

                    end do
                  end do
                end do
             endif  ! n == URHO

          elseif (zl_ext == EXT_INTERP) then

            do k = domlo(3)-1, adv_l3, -1
              z = problo(3) + delta(3)*(dble(k)+HALF)

              do j = adv_l2, adv_h2

                do i = adv_l1, adv_h1
                   ! set all the variables even though we're testing on URHO
                  if (n == URHO) then

                     call interpolate_sub(dens_zone, z,npts_model,model_r, &
                                          model_state(:,idens_model))

                     call interpolate_sub(temp_zone, z,npts_model,model_r, &
                                          model_state(:,itemp_model))

                    do q = 1, nspec
                       call interpolate_sub(X_zone(q), z,npts_model,model_r, &
                                            model_state(:,ispec_model-1+q))
                    enddo

                    ! extrap normal momentum
                    adv(i,j,k,UMZ) = min(ZERO, adv(i,j,domlo(3),UMZ))

                      ! zero transverse momentum
                    adv(i,j,k,UMX) = ZERO
                    adv(i,j,k,UMY) = ZERO

                    eos_state%rho = dens_zone
                    eos_state%T = temp_zone
                    eos_state%xn(:) = X_zone

                    call eos(eos_input_rt, eos_state)

                    pres_zone = eos_state%p
                    eint = eos_state%e

                    adv(i,j,k,URHO) = dens_zone
                    adv(i,j,k,UEINT) = dens_zone*eint
                    adv(i,j,k,UEDEN) = dens_zone*eint + &
                          HALF*sum(adv(i,j,k,UMX:UMZ)**2)/dens_zone
                    adv(i,j,k,UTEMP) = temp_zone
                    adv(i,j,k,UFS:UFS-1+nspec) = dens_zone*X_zone(:)
                  endif
                end do
              enddo
            end do
          endif  ! zl_ext check


       endif


       ! ZHI
       if (bc(3,2,n) == EXT_DIR .and. adv_h3 > domhi(3)) then

          if (zr_ext == EXT_HSE) then
#ifndef AMREX_USE_CUDA
             call amrex_error("ERROR: HSE boundaries not implemented for +Z")
#endif

          elseif (zr_ext == EXT_INTERP) then
             ! interpolate thermodynamics from initial model

            do k = domhi(3)+1, adv_h3
              z = problo(3) + delta(3)*(dble(k) + HALF)

              do j = adv_l2,adv_h2
                do i = adv_l1, adv_h1

                   ! set all the variables even though we're testing on URHO
                  if (n == URHO) then
                     call interpolate_sub(dens_zone, z,npts_model,model_r, &
                                          model_state(:,idens_model))

                     call interpolate_sub(temp_zone, z,npts_model,model_r, &
                                          model_state(:,itemp_model))

                    do q = 1, nspec
                       call interpolate_sub(X_zone(q), z,npts_model,model_r, &
                                            model_state(:,ispec_model-1+q))
                    enddo


                    ! extrap normal momentum
                    adv(i,j,k,UMZ) = max(ZERO, adv(i,j,domhi(3),UMZ))

                    ! zero transverse momentum
                    adv(i,j,k,UMX) = ZERO
                    adv(i,j,k,UMY) = ZERO

                    eos_state%rho = dens_zone
                    eos_state%T = temp_zone
                    eos_state%xn(:) = X_zone

                    call eos(eos_input_rt, eos_state)

                    pres_zone = eos_state%p
                    eint = eos_state%e

                    adv(i,j,k,URHO) = dens_zone
                    adv(i,j,k,UEINT) = dens_zone*eint
                    adv(i,j,k,UEDEN) = dens_zone*eint + &
                          HALF*sum(adv(i,j,k,UMX:UMZ)**2)/dens_zone
                    adv(i,j,k,UTEMP) = temp_zone
                    adv(i,j,k,UFS:UFS-1+nspec) = dens_zone*X_zone(:)

                  endif
                end do
              enddo
            enddo
          endif  ! zr_ext check

       endif

    enddo


  end subroutine ext_fill


  subroutine ext_denfill(adv,adv_l1,adv_l2,adv_l3,adv_h1,adv_h2, adv_h3,&
                         domlo,domhi,delta,xlo,time,bc) &
                         bind(C, name="ext_denfill")

    use prob_params_module, only : problo
    use interpolate_module
    use model_parser_module
    use amrex_error_module

    implicit none

    integer, intent(in) :: adv_l1,adv_l2,adv_l3,adv_h1,adv_h2,adv_h3
    integer, intent(in) :: bc(3,2)
    integer, intent(in) :: domlo(3), domhi(3)
    real(rt), intent(in) :: delta(3), xlo(3), time
    real(rt), intent(inout) :: adv(adv_l1:adv_h1,adv_l2:adv_h2,adv_l3:adv_h3)

    integer :: i, j, k
    real(rt) :: y, z

    integer :: lo(3), hi(3)

    lo(1) = adv_l1
    lo(2) = adv_l2
    lo(3) = adv_l3
    hi(1) = adv_h1
    hi(2) = adv_h2
    hi(3) = adv_h3

    ! Note: this function should not be needed, technically, but is
    ! provided to filpatch because there are many times in the algorithm
    ! when just the density is needed.  We try to rig up the filling so
    ! that the same function is called here and in hypfill where all the
    ! states are filled.

    call amrex_filccn(lo, hi, adv, lo, hi, 1, domlo, domhi, delta, xlo, bc)

#ifndef AMREX_USE_CUDA
    ! XLO
    if ( bc(1,1) == EXT_DIR .and. adv_l1 < domlo(1)) then
       call amrex_error("We shoundn't be here (xlo denfill)")
    end if

    ! XHI
    if ( bc(1,2) == EXT_DIR .and. adv_h1 > domhi(1)) then
       call amrex_error("We shoundn't be here (xhi denfill)")
    endif

    ! YLO
    if ( bc(2,1) == EXT_DIR .and. adv_l2 < domlo(2)) then
       call amrex_error("We shoundn't be here (ylo denfill)")
    end if

    ! YHI
    if ( bc(2,2) == EXT_DIR .and. adv_h2 > domhi(2)) then
       call amrex_error("We shoundn't be here (yhi denfill)")
    endif
#endif

    ! ZLO
    if ( bc(3,1) == EXT_DIR .and. adv_l3 < domlo(3)) then
       do k = adv_l3, domlo(3)-1
          z = problo(3) + delta(3)*(dble(k) + HALF)
          do j = adv_l2, adv_h2
             do i = adv_l1, adv_h1
                call interpolate_sub(adv(i,j,k), z,npts_model,model_r,model_state(:,idens_model))
             end do
          end do
       end do
    end if

    ! ZHI
    if ( bc(3,2) == EXT_DIR .and. adv_h3 > domhi(3)) then
       do k = domhi(3)+1, adv_h3
          z = problo(3) + delta(3)*(dble(k)+ HALF)
          do j = adv_l2, adv_h2
             do i = adv_l1, adv_h1
                call interpolate_sub(adv(i,j,k), z,npts_model,model_r,model_state(:,idens_model))
             end do
          end do
       end do
    end if

  end subroutine ext_denfill

end module bc_ext_fill_module<|MERGE_RESOLUTION|>--- conflicted
+++ resolved
@@ -42,11 +42,8 @@
     real(rt), intent(in) :: delta(3), xlo(3), time
     real(rt), intent(inout) :: adv(adv_l1:adv_h1,adv_l2:adv_h2,adv_l3:adv_h3,NVAR)
 
-<<<<<<< HEAD
     integer :: i, j, k, q, n, iter, m
-=======
-    integer :: i, j, k, q, n, iter, m, koff
->>>>>>> 400863c9
+
     real(rt) :: y, z
     real(rt) :: dens_above, dens_base, temp_above
     real(rt) :: pres_above, p_want, pres_zone, A
@@ -212,11 +209,8 @@
                             ! note: we need to match the corresponding
                             ! zone on the other side of the interface
                             koff = domlo(3)-k-1
-<<<<<<< HEAD
-                            adv(i,j,k,UMZ) = -dens_zone*(adv(i,j,domlo(3)+koff,UMZ)/adv(i,j,domlo(3)+koff,URHO)
-=======
+
                             adv(i,j,k,UMZ) = -dens_zone*(adv(i,j,domlo(3)+koff,UMZ)/adv(i,j,domlo(3)+koff,URHO))
->>>>>>> 400863c9
 
                             adv(i,j,k,UMX) = -dens_zone*(adv(i,j,domlo(3),UMX)/dens_base)
                             adv(i,j,k,UMY) = -dens_zone*(adv(i,j,domlo(3),UMY)/dens_base)
