#ifndef ROTATION
static Real rotational_period = -1.e200;
#endif
#ifndef ROTATION
static Real rotational_dPdt = 0.0;
#endif
#ifndef ROTATION
static int rot_source_type = 1;
#endif
#ifndef ROTATION
static int rot_axis = 3;
#endif
<<<<<<< HEAD
set_castro_method_params
=======
#ifndef POINTMASS
static Real point_mass = 0.0;
#endif
BL_FORT_PROC_CALL(SET_CASTRO_METHOD_PARAMS, set_castro_method_params)
>>>>>>> fdc4c2db
   (difmag, small_dens, 
    small_temp, small_pres, 
    small_ener, hybrid_hydro, 
    ppm_type, ppm_reference, 
    ppm_trace_sources, ppm_temp_fix, 
    ppm_tau_in_tracing, ppm_predict_gammae, 
    ppm_reference_edge_limit, ppm_reference_eigenvectors, 
    hybrid_riemann, use_colglaz, 
    riemann_solver, cg_maxiter, 
    cg_tol, use_flattening, 
    ppm_flatten_before_integrals, transverse_use_eos, 
    transverse_reset_density, transverse_reset_rhoe, 
    dual_energy_update_E_from_e, dual_energy_eta1, 
    dual_energy_eta2, dual_energy_eta3, 
    use_pslope, normalize_species, 
    fix_mass_flux, allow_negative_energy, 
    do_sponge, burning_timestep_factor, 
    react_T_min, react_T_max, 
    do_grav, grav_source_type, 
    do_rotation, rotational_period, 
    rotational_dPdt, rot_source_type, 
    rot_axis, point_mass, 
    do_acc);<|MERGE_RESOLUTION|>--- conflicted
+++ resolved
@@ -10,14 +10,10 @@
 #ifndef ROTATION
 static int rot_axis = 3;
 #endif
-<<<<<<< HEAD
-set_castro_method_params
-=======
 #ifndef POINTMASS
 static Real point_mass = 0.0;
 #endif
-BL_FORT_PROC_CALL(SET_CASTRO_METHOD_PARAMS, set_castro_method_params)
->>>>>>> fdc4c2db
+set_castro_method_params
    (difmag, small_dens, 
     small_temp, small_pres, 
     small_ener, hybrid_hydro, 
