--- conflicted
+++ resolved
@@ -16,7 +16,6 @@
 BL_FORT_PROC_CALL(SET_CASTRO_METHOD_PARAMS, set_castro_method_params)
    (difmag, small_dens, 
     small_temp, small_pres, 
-<<<<<<< HEAD
     small_ener, hybrid_hydro, 
     ppm_type, ppm_reference, 
     ppm_trace_sources, ppm_temp_fix, 
@@ -36,26 +35,5 @@
     do_grav, grav_source_type, 
     do_rotation, rotational_period, 
     rotational_dPdt, rot_source_type, 
-    rot_axis, do_acc);
-=======
-    small_ener, ppm_type, 
-    ppm_reference, ppm_trace_sources, 
-    ppm_temp_fix, ppm_tau_in_tracing, 
-    ppm_predict_gammae, ppm_reference_edge_limit, 
-    ppm_reference_eigenvectors, hybrid_riemann, 
-    use_colglaz, riemann_solver, 
-    cg_maxiter, cg_tol, 
-    use_flattening, ppm_flatten_before_integrals, 
-    transverse_use_eos, transverse_reset_density, 
-    transverse_reset_rhoe, dual_energy_update_E_from_e, 
-    dual_energy_eta1, dual_energy_eta2, 
-    dual_energy_eta3, use_pslope, 
-    normalize_species, fix_mass_flux, 
-    allow_negative_energy, do_sponge, 
-    burning_timestep_factor, react_T_min, 
-    react_T_max, do_grav, 
-    grav_source_type, do_rotation, 
-    rotational_period, rotational_dPdt, 
-    rot_source_type, rot_axis, 
-    point_mass, do_acc);
->>>>>>> 0c8430ea
+    rot_axis, point_mass, 
+    do_acc);