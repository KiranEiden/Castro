
#include "Castro.H"
#include "Castro_F.H"

#ifdef RADIATION
#include "Radiation.H"
#endif

#ifdef SELF_GRAVITY
#include "Gravity.H"
#endif

#ifdef DIFFUSION
#include "Diffusion.H"
#endif

#include <cmath>
#include <climits>

using std::string;
using namespace amrex;

Real
Castro::advance (Real time,
                 Real dt,
                 int  amr_iteration,
                 int  amr_ncycle)

  // the main driver for a single level.  This will do either the SDC
  // algorithm or the Strang-split reactions algorithm.
  //
  // arguments:
  //    time          : the current simulation time
  //    dt            : the timestep to advance (e.g., go from time to 
  //                    time + dt)
  //    amr_iteration : where we are in the current AMR subcycle.  Each
  //                    level will take a number of steps to reach the
  //                    final time of the coarser level below it.  This
  //                    counter starts at 1
  //    amr_ncycle    : the number of subcycles at this level

{
    BL_PROFILE("Castro::advance()");

    Real dt_new = dt;

    initialize_advance(time, dt, amr_iteration, amr_ncycle);

    // Do the advance.

#ifdef SDC

    for (int n = 0; n < sdc_iters; ++n) {

        if (ParallelDescriptor::IOProcessor())
	    std::cout << "\nBeginning SDC iteration " << n + 1 << " of " << sdc_iters << ".\n\n";

	// First do the non-reacting advance and construct the relevant source terms.

	dt_new = do_advance(time, dt, amr_iteration, amr_ncycle, n, sdc_iters);

#ifdef REACTIONS
	if (do_react) {

            // Do the ODE integration to capture the reaction source terms.

	    react_state(time, dt);

	    MultiFab& S_new = get_new_data(State_Type);

	    clean_state(S_new);

	    // Compute the reactive source term for use in the next iteration.

	    MultiFab& SDC_react_new = get_new_data(SDC_React_Type);
	    get_react_source_prim(SDC_react_new, dt);

	    // Check for NaN's.

	    check_for_nan(S_new);

        }
#endif

        if (ParallelDescriptor::IOProcessor())
	    std::cout << "\nEnding SDC iteration " << n + 1 << " of " << sdc_iters << ".\n\n";

    }

#else
    // no SDC

    if (do_ctu) {

      // CTU method is just a single update
      int sub_iteration = 0;
      int sub_ncycle = 0;

      dt_new = do_advance(time, dt, amr_iteration, amr_ncycle, 
			  sub_iteration, sub_ncycle);
    } else {
      for (int iter = 0; iter < MOL_STAGES; ++iter) {
	dt_new = do_advance(time, dt, amr_iteration, amr_ncycle, 
			    iter, MOL_STAGES);
      }
    }

    // Check to see if this advance violated certain stability criteria.
    // If so, get a new timestep and do subcycled advances until we reach
    // t = time + dt.

    if (use_retry)
        dt_new = std::min(dt_new, retry_advance(time, dt, amr_iteration, amr_ncycle));
#endif

#ifdef AUX_UPDATE
    advance_aux(time, dt);
#endif

#ifdef SELF_GRAVITY
#if (BL_SPACEDIM > 1)
    // We do this again here because the solution will have changed
    if ( (level == 0) && (spherical_star == 1) ) {
       int is_new = 1;
       make_radial_data(is_new);
    }
#endif
#endif

#ifdef POINTMASS
    // Update the point mass.
    pointmass_update(time, dt);
#endif

#ifdef RADIATION
    MultiFab& S_new = get_new_data(State_Type);
    final_radiation_call(S_new, amr_iteration, amr_ncycle);
#endif

#ifdef PARTICLES
    advance_particles(amr_iteration, time, dt);
#endif

    finalize_advance(time, dt, amr_iteration, amr_ncycle);

    return dt_new;
}

Real
Castro::do_advance (Real time,
                    Real dt,
                    int  amr_iteration,
                    int  amr_ncycle,
                    int  sub_iteration,
                    int  sub_ncycle)
{

  // this routine will advance the old state data (called S_old here)
  // to the new time, for a single level.  The new data is called
  // S_new here.  The update includes reactions (if we are not doing
  // SDC), hydro, and the source terms.

    BL_PROFILE("Castro::do_advance()");

    const Real prev_time = state[State_Type].prevTime();
    const Real  cur_time = state[State_Type].curTime();

    MultiFab& S_old = get_old_data(State_Type);
    MultiFab& S_new = get_new_data(State_Type);

    // Perform initialization steps.

    initialize_do_advance(time, dt, amr_iteration, amr_ncycle, 
			  sub_iteration, sub_ncycle);

    // Check for NaN's.

    check_for_nan(S_old);

    // Since we are Strang splitting the reactions, do them now (only
    // for first stage of MOL)

    if (do_ctu || (!do_ctu && sub_iteration == 0)) {

#ifdef REACTIONS
#ifndef SDC
      // this operates on Sborder (which is initially S_old).  The result
      // of the reactions is added directly back to Sborder.
      strang_react_first_half(prev_time, 0.5 * dt);
#endif
#endif

      // Initialize the new-time data. This copy needs to come after the
      // reactions.

      MultiFab::Copy(S_new, Sborder, 0, 0, NUM_STATE, S_new.nGrow());

      if (!do_ctu) {
	// store the result of the burn in Sburn for later stages
	MultiFab::Copy(Sburn, Sborder, 0, 0, NUM_STATE, 0);
      }
    }


    // Construct the old-time sources from Sborder.  For CTU
    // integration, this will already be applied to S_new (with full
    // dt weighting), to be correctly later.  For MOL, this is not
    // applied to any state.

#ifdef SELF_GRAVITY
    construct_old_gravity(amr_iteration, amr_ncycle, sub_iteration, sub_ncycle, prev_time);
#endif

    do_old_sources(prev_time, dt, amr_iteration, amr_ncycle,
		   sub_iteration, sub_ncycle);

    // Do the hydro update.  We build directly off of Sborder, which
    // is the state that has already seen the burn 

    if (do_hydro)
    {
      if (do_ctu) {
        construct_hydro_source(time, dt);
	apply_source_to_state(S_new, hydro_source, dt);      
      } else {
        construct_mol_hydro_source(time, dt, sub_iteration, sub_ncycle);
      }
    }

    // For MOL integration, we are done with this stage, unless it is
    // the last stage
    if (do_ctu) {

      // Sync up state after old sources and hydro source.

      frac_change = clean_state(S_new, Sborder);

      // Check for NaN's.

      check_for_nan(S_new);

#ifdef SELF_GRAVITY
      // Must define new value of "center" before we call new gravity
      // solve or external source routine
      if (moving_center == 1)
        define_new_center(S_new, time);
#endif

#ifdef SELF_GRAVITY
      // We need to make the new radial data now so that we can use it when we
      // FillPatch in creating the new source.

#if (BL_SPACEDIM > 1)
      if ( (level == 0) && (spherical_star == 1) ) {
        int is_new = 1;
	make_radial_data(is_new);
      }
#endif
#endif

      // Construct and apply new-time source terms.

#ifdef SELF_GRAVITY
      construct_new_gravity(amr_iteration, amr_ncycle, sub_iteration, sub_ncycle, 
			    cur_time);
#endif

      do_new_sources(cur_time, dt, amr_iteration, amr_ncycle,
		     sub_iteration, sub_ncycle);

      // Do the second half of the reactions.
    }

    if (!do_ctu && sub_iteration == sub_ncycle-1) {
      // we just finished the last stage of the MOL integration.
      // Construct S_new now using the weighted sum of the k_mol
      // updates
      
      // We need to build on Sburn, so start with that state
      MultiFab::Copy(S_new, Sburn, 0, 0, S_new.nComp(), 0);

      for (int n = 0; n < MOL_STAGES; ++n) {
	MultiFab::Saxpy(S_new, dt*b_mol[n], k_mol[n], 0, 0, S_new.nComp(), 0);
      }

      // we need to define the temperature now
      clean_state(S_new);
    }

    if (do_ctu || sub_iteration == sub_ncycle-1) {
      // last part of reactions for CTU and if we are done with the
      // MOL stages

#ifdef REACTIONS
#ifndef SDC
      strang_react_second_half(cur_time - 0.5 * dt, 0.5 * dt);
#endif
#endif
      }

    finalize_do_advance(time, dt, amr_iteration, amr_ncycle, sub_iteration, sub_ncycle);

    return dt;

}



void
Castro::initialize_do_advance(Real time, Real dt, int amr_iteration, int amr_ncycle, 
			      int sub_iteration, int sub_ncycle)
{

    // Reset the change from density resets

    frac_change = 1.e0;

    int finest_level = parent->finestLevel();

#ifdef RADIATION
    // make sure these are filled to avoid check/plot file errors:
    if (do_radiation) {
      get_old_data(Rad_Type).setBndry(0.0);
      get_new_data(Rad_Type).setBndry(0.0);
    }
    else {
      get_old_data(Rad_Type).setVal(0.0);
      get_new_data(Rad_Type).setVal(0.0);
    }
    get_old_data(State_Type).setBndry(0.0);
    get_new_data(State_Type).setBndry(0.0);
#endif

    // Reset the grid loss tracking.

    if (track_grid_losses)
      for (int i = 0; i < n_lost; i++)
	material_lost_through_boundary_temp[i] = 0.0;

#ifdef SELF_GRAVITY
    if (moving_center == 1)
        define_new_center(get_old_data(State_Type), time);

#if (BL_SPACEDIM > 1)
    if ( (level == 0) && (spherical_star == 1) ) {
       swap_outflow_data();
       int is_new = 0;
       make_radial_data(is_new);
    }
#endif
#endif

    // For the hydrodynamics update we need to have NUM_GROW ghost zones available,
    // but the state data does not carry ghost zones. So we use a FillPatch
    // using the state data to give us Sborder, which does have ghost zones.

<<<<<<< HEAD
    if (do_ctu) {
      // for the CTU unsplit method, we always start with the old state
      Sborder.define(grids, NUM_STATE, NUM_GROW, Fab_allocate);
      const Real prev_time = state[State_Type].prevTime();
      expand_state(Sborder, prev_time, NUM_GROW);

    } else {
      // for Method of lines, our initialization of Sborder depends on
      // which stage in the RK update we are working on
      
      if (sub_iteration == 0) {

	// first MOL stage
	Sborder.define(grids, NUM_STATE, NUM_GROW, Fab_allocate);
	const Real prev_time = state[State_Type].prevTime();
	expand_state(Sborder, prev_time, NUM_GROW);

      } else {

	// the initial state for the kth stage follows the Butcher
	// tableau.  We need to create the proper state starting with
	// the result after the first dt/2 burn (which we copied into
	// Sburn) and we need to fill ghost cells.  

	// We'll overwrite S_old with this information, since we don't
	// need it anymorebuild this state temporarily in S_new (which
	// is State_Data) to allow for ghost filling.
	MultiFab& S_new = get_new_data(State_Type);

	// debugging
	if (0) {
	  for (int k = 0; k <  Sburn.nComp(); ++k)
	    {
	      std::cout << "Sburn[" << k << "]: " << Sburn.min(k) << " " << Sburn.max(k) << std::endl;
	    }

	  for (int k = 0; k <  Sburn.nComp(); ++k)
	    {
	      std::cout << "kmol[" << k << "]: " << k_mol[0].min(k) << " " << k_mol[0].max(k) << std::endl;
	    }
	}

	MultiFab::Copy(S_new, Sburn, 0, 0, S_new.nComp(), 0);
	for (int i = 0; i < sub_iteration; ++i)
	  MultiFab::Saxpy(S_new, dt*a_mol[sub_iteration][i], k_mol[i], 0, 0, S_new.nComp(), 0);

	Sborder.define(grids, NUM_STATE, NUM_GROW, Fab_allocate);
	const Real new_time = state[State_Type].curTime();
	expand_state(Sborder, new_time, NUM_GROW);

      }
    }
=======
    Sborder.define(grids, dmap, NUM_STATE, NUM_GROW);
    const Real prev_time = state[State_Type].prevTime();
    expand_state(Sborder, prev_time, NUM_GROW);
>>>>>>> 37f47de9

}



void
Castro::finalize_do_advance(Real time, Real dt, int amr_iteration, int amr_ncycle, int sub_iteration, int sub_ncycle)
{

#ifndef SDC
    // Update the dSdt MultiFab. Since we want (S^{n+1} - S^{n}) / dt, we
    // only need to take twice the new-time source term, since in the predictor-corrector
    // approach, the new-time source term is 1/2 * S^{n+1} - 1/2 * S^{n}. This is untrue
    // in general for the non-momentum sources, but those don't appear in the hydro anyway,
    // and for safety we'll only do this on the momentum terms.

    if (source_term_predictor == 1) {

        MultiFab& dSdt_new = get_new_data(Source_Type);

	dSdt_new.setVal(0.0, NUM_GROW);

	for (int n = 0; n < num_src; ++n) {
	    MultiFab::Add(dSdt_new, *new_sources[n], Xmom, Xmom, 3, 0);
	}

	dSdt_new.mult(2.0 / dt);

    }
#else
    // The new sources are broken into types (ext, diff, hybrid, grav,
    // ...) via an enum.  For SDC, store the sum of the new_sources
    // over these different physics types in the state data -- that's
    // what hydro really cares about.

    MultiFab& SDC_source_new = get_new_data(SDC_Source_Type);
    SDC_source_new.setVal(0.0, SDC_source_new.nGrow());
    for (int n = 0; n < num_src; ++n)
	MultiFab::Add(SDC_source_new, *new_sources[n], 0, 0, NUM_STATE, new_sources[n]->nGrow());
#endif

#ifdef RADIATION
    if (!do_hydro && Radiation::rad_hydro_combined) {
	MultiFab& Er_old = get_old_data(Rad_Type);
	MultiFab& Er_new = get_new_data(Rad_Type);
	Er_new.copy(Er_old);
    }
#endif

    Sborder.clear();

}



void
Castro::initialize_advance(Real time, Real dt, int amr_iteration, int amr_ncycle)
{
    // Pass some information about the state of the simulation to a Fortran module.

    set_amr_info(level, amr_iteration, amr_ncycle, time, dt);

    // Save the current iteration.

    iteration = amr_iteration;

    // The option of whether to do a multilevel initialization is
    // controlled within the radiation class.  This step belongs
    // before the swap.

#ifdef RADIATION
    if (do_radiation)
        radiation->pre_timestep(level);
#endif

#ifdef SELF_GRAVITY
    // If we're on level 0, update the maximum density used in the gravity solver
    // for setting the tolerances. This will be used in all level solves to follow.
    // This must be done before the swap because it relies on the new data.

    if (level == 0 && gravity->get_gravity_type() == "PoissonGrav") {
	gravity->update_max_rhs();
    }
#endif

    // Swap the new data from the last timestep into the old state
    // data.  If we're on level 0, do it for all levels above this one
    // as well.  Or, if we're on a later iteration at a finer
    // timestep, swap for all lower time levels as well.

    if (level == 0 || amr_iteration > 1) {

        for (int lev = level; lev <= parent->finestLevel(); lev++) {

	    Real dt_lev = parent->dtLevel(lev);
            for (int k = 0; k < num_state_type; k++) {

	        // The following is a hack to make sure that we only
	        // ever have new data for a few state types that only
	        // ever need new time data; by doing a swap now, we'll
	        // guarantee that allocOldData() does nothing. We do
	        // this because we never need the old data, so we
	        // don't want to allocate memory for it.

	        if (k == Source_Type)
		    getLevel(lev).state[k].swapTimeLevels(0.0);
#ifdef SDC
		else if (k == SDC_Source_Type)
		    getLevel(lev).state[k].swapTimeLevels(0.0);
#ifdef REACTIONS
		else if (k == SDC_React_Type)
		    getLevel(lev).state[k].swapTimeLevels(0.0);
#endif
#endif

	        getLevel(lev).state[k].allocOldData();
                getLevel(lev).state[k].swapTimeLevels(dt_lev);
            }

#ifdef SELF_GRAVITY
	    if (do_grav)
               gravity->swapTimeLevels(lev);
#endif

        }
    }

    // Ensure data is valid before beginning advance. This addresses
    // the fact that we may have new data on this level that was interpolated
    // from a coarser level, and the interpolation in general cannot be
    // trusted to respect the consistency between certain state variables
    // (e.g. UEINT and UEDEN) that we demand in every zone.

    clean_state(get_old_data(State_Type));

    // Make a copy of the MultiFabs in the old and new state data in case we may do a retry.
    
    if (use_retry) {

      // Store the old and new time levels.

      for (int k = 0; k < num_state_type; k++) {

	prev_state[k].reset(new StateData());

	StateData::Initialize(*prev_state[k], state[k]);

      }

    }

    MultiFab& S_new = get_new_data(State_Type);

    if (!(keep_sources_until_end || (do_reflux && update_sources_after_reflux))) {

	// These arrays hold all source terms that update the state.

	for (int n = 0; n < num_src; ++n) {
	    old_sources[n].reset(new MultiFab(grids, dmap, NUM_STATE, NUM_GROW));
	    new_sources[n].reset(new MultiFab(grids, dmap, NUM_STATE, get_new_data(State_Type).nGrow()));
	}

	// This array holds the hydrodynamics update.

	hydro_source.define(grids,dmap,NUM_STATE,0);

    }

    // This array holds the sum of all source terms that affect the hydrodynamics.
    // If we are doing the source term predictor, we'll also use this after the
    // hydro update to store the sum of the new-time sources, so that we can
    // compute the time derivative of the source terms.

    sources_for_hydro.define(grids,dmap,NUM_STATE,NUM_GROW);


    if (!do_ctu) {
      // if we are not doing CTU advection, then we are doing a method
      // of lines, and need storage for hte intermediate stages
      //PArray<MultiFab> k_mol(MOL_STAGES, PArrayManage);
      for (int n = 0; n < MOL_STAGES; ++n) {
	k_mol.set(n, new MultiFab(grids, NUM_STATE, 0, Fab_allocate));
	k_mol[n].setVal(0.0);
      }

      // for the post-burn state
      Sburn.define(grids, NUM_STATE, 0, Fab_allocate);
    }

    // Zero out the current fluxes.

    for (int dir = 0; dir < 3; ++dir)
	fluxes[dir]->setVal(0.0);

#if (BL_SPACEDIM <= 2)
    if (!Geometry::IsCartesian())
	P_radial.setVal(0.0);
#endif

#ifdef RADIATION
    if (Radiation::rad_hydro_combined)
	for (int dir = 0; dir < BL_SPACEDIM; ++dir)
	    rad_fluxes[dir]->setVal(0.0);
#endif

}



void
Castro::finalize_advance(Real time, Real dt, int amr_iteration, int amr_ncycle)
{

    // Add the material lost in this timestep to the cumulative losses.

    if (track_grid_losses) {

      ParallelDescriptor::ReduceRealSum(material_lost_through_boundary_temp, n_lost);

      for (int i = 0; i < n_lost; i++)
	material_lost_through_boundary_cumulative[i] += material_lost_through_boundary_temp[i];

    }

    // Store the fluxes in the flux registers.

    if (do_reflux) {

	FluxRegister* reg;

	for (int i = 0; i < BL_SPACEDIM; ++i) {
	    if (level < parent->finestLevel())
		getLevel(level+1).flux_reg.CrseInit(*fluxes[i], i, 0, 0, NUM_STATE, flux_crse_scale);
	    if (level > 0)
	        getLevel(level).flux_reg.FineAdd(*fluxes[i], i, 0, 0, NUM_STATE, flux_fine_scale);
	}

#if (BL_SPACEDIM <= 2)
	if (!Geometry::IsCartesian()) {

	    if (level < parent->finestLevel())
		getLevel(level+1).pres_reg.CrseInit(P_radial, 0, 0, 0, 1, pres_crse_scale);
	    if (level > 0)
		getLevel(level).pres_reg.FineAdd(P_radial, 0, 0, 0, 1, pres_fine_scale);

	}
#endif

#ifdef RADIATION
	if (Radiation::rad_hydro_combined) {

	    for (int i = 0; i < BL_SPACEDIM; ++i) {
		if (level < parent->finestLevel())
		    getLevel(level+1).rad_flux_reg.CrseInit(*rad_fluxes[i], i, 0, 0, Radiation::nGroups, flux_crse_scale);
		if (level > 0)
		    getLevel(level).rad_flux_reg.FineAdd(*rad_fluxes[i], i, 0, 0, Radiation::nGroups, flux_fine_scale);
	    }

	}
#endif

    }

    Real cur_time = state[State_Type].curTime();
    set_special_tagging_flag(cur_time);

    if (!(keep_sources_until_end || (do_reflux && update_sources_after_reflux))) {

	amrex::FillNull(old_sources);
	amrex::FillNull(new_sources);
	hydro_source.clear();

    }

    sources_for_hydro.clear();

    amrex::FillNull(prev_state);

    if (!do_ctu) {
      k_mol.clear();
      Sburn.clear();
    }

}



Real
Castro::retry_advance(Real time, Real dt, int amr_iteration, int amr_ncycle)
{

    Real dt_new = 1.e200;
    Real dt_subcycle = 1.e200;

    MultiFab& S_old = get_old_data(State_Type);
    MultiFab& S_new = get_new_data(State_Type);

#ifdef REACTIONS
    MultiFab& R_old = get_old_data(Reactions_Type);
    MultiFab& R_new = get_new_data(Reactions_Type);
#endif

    const Real* dx = geom.CellSize();

#ifdef _OPENMP
#pragma omp parallel reduction(min:dt_subcycle)
#endif
    for (MFIter mfi(S_new, true); mfi.isValid(); ++mfi) {

        const Box& bx = mfi.tilebox();

	const int* lo = bx.loVect();
	const int* hi = bx.hiVect();

	ca_check_timestep(BL_TO_FORTRAN_3D(S_old[mfi]),
			  BL_TO_FORTRAN_3D(S_new[mfi]),
#ifdef REACTIONS
			  BL_TO_FORTRAN_3D(R_old[mfi]),
			  BL_TO_FORTRAN_3D(R_new[mfi]),
#endif
			  ARLIM_3D(lo), ARLIM_3D(hi), ZFILL(dx),
			  &dt, &dt_subcycle);

    }

    if (retry_neg_dens_factor > 0.0) {

        // Negative density criterion
	// Reset so that the desired maximum fractional change in density
	// is not larger than retry_neg_dens_factor.

        ParallelDescriptor::ReduceRealMin(frac_change);

	if (frac_change < 0.0)
	  dt_subcycle = std::min(dt_subcycle, dt * -(retry_neg_dens_factor / frac_change));

    }

    ParallelDescriptor::ReduceRealMin(dt_subcycle);

    if (dt_subcycle < dt) {

	// Do a basic sanity check to make sure we're not about to overflow.

        if (dt_subcycle * INT_MAX < dt) {
	  if (ParallelDescriptor::IOProcessor()) {
	    std::cout << std::endl;
	    std::cout << "  Timestep " << dt << " rejected at level " << level << "." << std::endl;
	    std::cout << "  The retry mechanism requested subcycled timesteps of maximum length dt = " << dt_subcycle << "," << std::endl
                      << "  but this would imply a number of timesteps that overflows an integer." << std::endl;
	    std::cout << "  The code will abort. Consider decreasing the CFL parameter, castro.cfl," << std::endl
                      << "  to avoid unstable timesteps." << std::endl;
	  }
	  amrex::Abort("Error: integer overflow in retry.");
	}

        int sub_ncycle = ceil(dt / dt_subcycle);

	// Abort if we would take more subcycled timesteps than the user has permitted.

	if (retry_max_subcycles > 0 && sub_ncycle > retry_max_subcycles) {
	  if (ParallelDescriptor::IOProcessor()) {
	    std::cout << std::endl;
	    std::cout << "  Timestep " << dt << " rejected at level " << level << "." << std::endl;
	    std::cout << "  The retry mechanism requested " << sub_ncycle << " subcycled timesteps of maximum length dt = " << dt_subcycle << "," << std::endl
                      << "  but this is more than the maximum number of permitted retry substeps, " << retry_max_subcycles << "." << std::endl;
	    std::cout << "  The code will abort. Consider decreasing the CFL parameter, castro.cfl," << std::endl
                      << "  to avoid unstable timesteps, or consider increasing the parameter " << std::endl 
                      << "  castro.retry_max_subcycles to permit more subcycled timesteps." << std::endl;
	  }
	  amrex::Abort("Error: too many retry timesteps.");
	}

	// Abort if our subcycled timestep would be shorter than the minimum permitted timestep.

	if (dt_subcycle < dt_cutoff) {
	  if (ParallelDescriptor::IOProcessor()) {
	    std::cout << std::endl;
	    std::cout << "  Timestep " << dt << " rejected at level " << level << "." << std::endl;
	    std::cout << "  The retry mechanism requested " << sub_ncycle << " subcycled timesteps of maximum length dt = " << dt_subcycle << "," << std::endl
                      << "  but this timestep is shorter than the user-defined minimum, " << std::endl
                      << "  castro.dt_cutoff = " << dt_cutoff << ". Aborting." << std::endl;
	  }
	  amrex::Abort("Error: retry timesteps too short.");
	}

	if (verbose && ParallelDescriptor::IOProcessor()) {
	  std::cout << std::endl;
	  std::cout << "  Timestep " << dt << " rejected at level " << level << "." << std::endl;
	  std::cout << "  Performing a retry, with " << sub_ncycle
		    << " subcycled timesteps of maximum length dt = " << dt_subcycle << std::endl;
	  std::cout << std::endl;
	}

	Real subcycle_time = time;
	int sub_iteration = 1;
	Real dt_advance = dt / sub_ncycle;

	// Restore the original values of the state data.

	for (int k = 0; k < num_state_type; k++) {

	  if (prev_state[k]->hasOldData())
	      state[k].copyOld(*prev_state[k]);

	  if (prev_state[k]->hasNewData())
	      state[k].copyNew(*prev_state[k]);

	  // Anticipate the swapTimeLevels to come.

	  if (k == Source_Type)
	      state[k].swapTimeLevels(0.0);
#ifdef SDC
	  else if (k == SDC_Source_Type)
	      state[k].swapTimeLevels(0.0);
#ifdef REACTIONS
	  else if (k == SDC_React_Type)
	      state[k].swapTimeLevels(0.0);
#endif
#endif

	  state[k].swapTimeLevels(0.0);

	  state[k].setTimeLevel(time, 0.0, 0.0);

	}

	if (track_grid_losses)
	  for (int i = 0; i < n_lost; i++)
	    material_lost_through_boundary_temp[i] = 0.0;

	// Subcycle until we've reached the target time.

	while (subcycle_time < time + dt) {

	    // Shorten the last timestep so that we don't overshoot
	    // the ending time. We want to protect against taking
	    // a very small last timestep due to precision issues,
	    // so subtract a small number from that time.

	    Real eps = 1.0e-10 * dt;

	    if (subcycle_time + dt_advance > time + dt - eps)
	        dt_advance = (time + dt) - subcycle_time;

	    if (verbose && ParallelDescriptor::IOProcessor()) {
	        std::cout << "  Beginning retry subcycle " << sub_iteration << " of " << sub_ncycle
		          << ", starting at time " << subcycle_time
		         << " with dt = " << dt_advance << std::endl << std::endl;
	    }

	    for (int k = 0; k < num_state_type; k++) {

	        if (k == Source_Type)
		    state[k].swapTimeLevels(0.0);
#ifdef SDC
		else if (k == SDC_Source_Type)
		    state[k].swapTimeLevels(0.0);
#ifdef REACTIONS
		else if (k == SDC_React_Type)
		    state[k].swapTimeLevels(0.0);
#endif
#endif

		state[k].swapTimeLevels(dt_advance);

	    }

#ifdef SELF_GRAVITY
	    if (do_grav)
	        gravity->swapTimeLevels(level);
#endif

	    do_advance(subcycle_time,dt_advance,amr_iteration,amr_ncycle,sub_iteration,sub_ncycle);

	    if (verbose && ParallelDescriptor::IOProcessor()) {
	        std::cout << std::endl;
	        std::cout << "  Retry subcycle " << sub_iteration << " of " << sub_ncycle << " completed" << std::endl;
	        std::cout << std::endl;
	    }

	  subcycle_time += dt_advance;
	  sub_iteration += 1;

	}

	// We want to return this subcycled timestep as a suggestion,
	// if it is smaller than what the hydro estimates.

	dt_new = std::min(dt_new, dt_subcycle);

	if (verbose && ParallelDescriptor::IOProcessor())
            std::cout << "  Retry subcycling complete" << std::endl << std::endl;

	// Finally, copy the original data back to the old state
	// data so that externally it appears like we took only
	// a single timestep.

	for (int k = 0; k < num_state_type; k++) {

           if (prev_state[k]->hasOldData())
	      state[k].copyOld(*prev_state[k]);

	   state[k].setTimeLevel(time + dt, dt, 0.0);

	}

    }

    return dt_new;

}<|MERGE_RESOLUTION|>--- conflicted
+++ resolved
@@ -354,10 +354,9 @@
     // but the state data does not carry ghost zones. So we use a FillPatch
     // using the state data to give us Sborder, which does have ghost zones.
 
-<<<<<<< HEAD
     if (do_ctu) {
       // for the CTU unsplit method, we always start with the old state
-      Sborder.define(grids, NUM_STATE, NUM_GROW, Fab_allocate);
+      Sborder.define(grids, dmap, NUM_STATE, NUM_GROW);
       const Real prev_time = state[State_Type].prevTime();
       expand_state(Sborder, prev_time, NUM_GROW);
 
@@ -368,7 +367,7 @@
       if (sub_iteration == 0) {
 
 	// first MOL stage
-	Sborder.define(grids, NUM_STATE, NUM_GROW, Fab_allocate);
+	Sborder.define(grids, dmap, NUM_STATE, NUM_GROW);
 	const Real prev_time = state[State_Type].prevTime();
 	expand_state(Sborder, prev_time, NUM_GROW);
 
@@ -401,18 +400,12 @@
 	for (int i = 0; i < sub_iteration; ++i)
 	  MultiFab::Saxpy(S_new, dt*a_mol[sub_iteration][i], k_mol[i], 0, 0, S_new.nComp(), 0);
 
-	Sborder.define(grids, NUM_STATE, NUM_GROW, Fab_allocate);
+	Sborder.define(grids, dmap, NUM_STATE, NUM_GROW);
 	const Real new_time = state[State_Type].curTime();
 	expand_state(Sborder, new_time, NUM_GROW);
 
       }
     }
-=======
-    Sborder.define(grids, dmap, NUM_STATE, NUM_GROW);
-    const Real prev_time = state[State_Type].prevTime();
-    expand_state(Sborder, prev_time, NUM_GROW);
->>>>>>> 37f47de9
-
 }
 
 
