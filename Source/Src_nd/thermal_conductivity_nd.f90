! This routine fills the thermal conductivity on the edges of a zone
! by calling the cell-centered conductivity routine and averaging to
! the interfaces

subroutine ca_fill_temp_cond(lo,hi, &
                             state,s_lo,s_hi, &
                             coefx,cx_lo,cx_hi, &
                             coefy,cy_lo,cy_hi, &
                             coefz,cz_lo,cz_hi, dx)

  use bl_constants_module
  use network, only: nspec, naux
  use meth_params_module, only : NVAR, URHO, UEDEN, UTEMP, UFS, UFX, diffuse_cutoff_density
  use prob_params_module, only : dg
  use conductivity_module
  use eos_type_module

  implicit none

  integer         , intent(in   ) :: lo(3), hi(3)
  integer         , intent(in   ) :: s_lo(3), s_hi(3)
  integer         , intent(in   ) :: cx_lo(3), cx_hi(3), cy_lo(3), cy_hi(3), cz_lo(3), cz_hi(3)
  real (kind=dp_t), intent(in   ) :: state(s_lo(1):s_hi(1),s_lo(2):s_hi(2),s_lo(3):s_hi(3),NVAR)
  real (kind=dp_t), intent(inout) :: coefx(cx_lo(1):cx_hi(1),cx_lo(2):cx_hi(2),cx_lo(3):cx_hi(3))
  real (kind=dp_t), intent(inout) :: coefy(cy_lo(1):cy_hi(1),cy_lo(2):cy_hi(2),cy_lo(3):cy_hi(3))
  real (kind=dp_t), intent(inout) :: coefz(cz_lo(1):cz_hi(1),cz_lo(2):cz_hi(2),cz_lo(3):cz_hi(3))
  real (kind=dp_t), intent(in   ) :: dx(3)

  ! local variables
  integer          :: i, j, k
  double precision :: coef_cc(lo(1)-1:hi(1)+1,lo(2)-1:hi(2)+1,lo(3)-1:hi(3)+1)

  type (eos_t) :: eos_state
  double precision :: cond

  ! fill the cell-centered conductivity

  do k = lo(3)-1*dg(3),hi(3)+1*dg(3)
     do j = lo(2)-1*dg(2),hi(2)+1*dg(2)
        do i = lo(1)-1*dg(1),hi(1)+1*dg(1)
           eos_state%rho    = state(i,j,k,URHO)
           eos_state%T      = state(i,j,k,UTEMP)
           eos_state%xn(:)  = state(i,j,k,UFS:UFS-1+nspec)
           eos_state%aux(:) = state(i,j,k,UFX:UFX-1+naux)

           if (eos_state%rho > diffuse_cutoff_density) then
              call thermal_conductivity(eos_state, cond)
           else
              cond = ZERO
           endif

           coef_cc(i,j,k) = cond
        enddo
     enddo
  enddo

  ! average to the interfaces
  do k = lo(3),hi(3)
     do j = lo(2),hi(2)
        do i = lo(1),hi(1)+1*dg(1)
           coefx(i,j,k) = 0.5d0 * (coef_cc(i,j,k) + coef_cc(i-1*dg(1),j,k))
        end do
     end do
  enddo

  do k = lo(3),hi(3)
     do j = lo(2),hi(2)+1*dg(2)
        do i = lo(1),hi(1)
           coefy(i,j,k) = 0.5d0 * (coef_cc(i,j,k) + coef_cc(i,j-1*dg(2),k))
        end do
     end do
  enddo

  do k = lo(3),hi(3)+1*dg(3)
     do j = lo(2),hi(2)
        do i = lo(1),hi(1)
           coefz(i,j,k) = 0.5d0 * (coef_cc(i,j,k) + coef_cc(i,j,k-1*dg(3)))
        end do
     end do
  enddo

<<<<<<< HEAD
end subroutine ca_fill_temp_cond

! This routine fills the species conductivity on the edges of a zone
! by calling the cell-centered conductivity routine and averaging to
! the interfaces

subroutine ca_fill_spec_cond(lo,hi, &
                             state,s_lo,s_hi, &
                             coefx,cx_lo,cx_hi, &
                             coefy,cy_lo,cy_hi, &
                             coefz,cz_lo,cz_hi, dx)

  use bl_constants_module
  use network, only: nspec, naux
  use meth_params_module, only : NVAR, URHO, UEDEN, UTEMP, UFS, UFX, diffuse_cutoff_density
  use prob_params_module, only : dg
  use conductivity_module
  use eos_type_module

  implicit none

  integer         , intent(in   ) :: lo(3), hi(3)
  integer         , intent(in   ) :: s_lo(3), s_hi(3)
  integer         , intent(in   ) :: cx_lo(3), cx_hi(3), cy_lo(3), cy_hi(3), cz_lo(3), cz_hi(3)
  real (kind=dp_t), intent(in   ) :: state(s_lo(1):s_hi(1),s_lo(2):s_hi(2),s_lo(3):s_hi(3),NVAR)
  real (kind=dp_t), intent(inout) :: coefx(cx_lo(1):cx_hi(1),cx_lo(2):cx_hi(2),cx_lo(3):cx_hi(3))
  real (kind=dp_t), intent(inout) :: coefy(cy_lo(1):cy_hi(1),cy_lo(2):cy_hi(2),cy_lo(3):cy_hi(3))
  real (kind=dp_t), intent(inout) :: coefz(cz_lo(1):cz_hi(1),cz_lo(2):cz_hi(2),cz_lo(3):cz_hi(3))
  real (kind=dp_t), intent(in   ) :: dx(3)

  ! local variables
  integer          :: i, j, k
  double precision :: coef_cc(lo(1)-1:hi(1)+1,lo(2)-1:hi(2)+1,lo(3)-1:hi(3)+1)

  type (eos_t) :: eos_state
  double precision :: cond

  ! fill the cell-centered conductivity

  do k = lo(3)-1*dg(3),hi(3)+1*dg(3)
     do j = lo(2)-1*dg(2),hi(2)+1*dg(2)
        do i = lo(1)-1*dg(1),hi(1)+1*dg(1)
           eos_state%rho    = state(i,j,k,URHO)
           eos_state%T      = state(i,j,k,UTEMP)
           eos_state%xn(:)  = state(i,j,k,UFS:UFS-1+nspec)
           eos_state%aux(:) = state(i,j,k,UFX:UFX-1+naux)

           if (eos_state%rho > diffuse_cutoff_density) then
              call thermal_conductivity(eos_state, cond)
              cond = cond / eos_state%cp
           else
              cond = ZERO
           endif

           coef_cc(i,j,k) = cond
        enddo
     enddo
  enddo

  ! average to the interfaces
  do k = lo(3),hi(3)
     do j = lo(2),hi(2)
        do i = lo(1),hi(1)+1*dg(1)
           coefx(i,j,k) = 0.5d0 * (coef_cc(i,j,k) + coef_cc(i-1*dg(1),j,k))
        end do
     end do
  enddo

  do k = lo(3),hi(3)
     do j = lo(2),hi(2)+1*dg(2)
        do i = lo(1),hi(1)
           coefy(i,j,k) = 0.5d0 * (coef_cc(i,j,k) + coef_cc(i,j-1*dg(2),k))
        end do
     end do
  enddo

  do k = lo(3),hi(3)+1*dg(3)
     do j = lo(2),hi(2)
        do i = lo(1),hi(1)
           coefz(i,j,k) = 0.5d0 * (coef_cc(i,j,k) + coef_cc(i,j,k-1*dg(3)))
        end do
     end do
  enddo

end subroutine ca_fill_spec_cond
=======
end subroutine ca_fill_temp_cond
>>>>>>> 90ad46e2
<|MERGE_RESOLUTION|>--- conflicted
+++ resolved
@@ -79,92 +79,4 @@
      end do
   enddo
 
-<<<<<<< HEAD
-end subroutine ca_fill_temp_cond
-
-! This routine fills the species conductivity on the edges of a zone
-! by calling the cell-centered conductivity routine and averaging to
-! the interfaces
-
-subroutine ca_fill_spec_cond(lo,hi, &
-                             state,s_lo,s_hi, &
-                             coefx,cx_lo,cx_hi, &
-                             coefy,cy_lo,cy_hi, &
-                             coefz,cz_lo,cz_hi, dx)
-
-  use bl_constants_module
-  use network, only: nspec, naux
-  use meth_params_module, only : NVAR, URHO, UEDEN, UTEMP, UFS, UFX, diffuse_cutoff_density
-  use prob_params_module, only : dg
-  use conductivity_module
-  use eos_type_module
-
-  implicit none
-
-  integer         , intent(in   ) :: lo(3), hi(3)
-  integer         , intent(in   ) :: s_lo(3), s_hi(3)
-  integer         , intent(in   ) :: cx_lo(3), cx_hi(3), cy_lo(3), cy_hi(3), cz_lo(3), cz_hi(3)
-  real (kind=dp_t), intent(in   ) :: state(s_lo(1):s_hi(1),s_lo(2):s_hi(2),s_lo(3):s_hi(3),NVAR)
-  real (kind=dp_t), intent(inout) :: coefx(cx_lo(1):cx_hi(1),cx_lo(2):cx_hi(2),cx_lo(3):cx_hi(3))
-  real (kind=dp_t), intent(inout) :: coefy(cy_lo(1):cy_hi(1),cy_lo(2):cy_hi(2),cy_lo(3):cy_hi(3))
-  real (kind=dp_t), intent(inout) :: coefz(cz_lo(1):cz_hi(1),cz_lo(2):cz_hi(2),cz_lo(3):cz_hi(3))
-  real (kind=dp_t), intent(in   ) :: dx(3)
-
-  ! local variables
-  integer          :: i, j, k
-  double precision :: coef_cc(lo(1)-1:hi(1)+1,lo(2)-1:hi(2)+1,lo(3)-1:hi(3)+1)
-
-  type (eos_t) :: eos_state
-  double precision :: cond
-
-  ! fill the cell-centered conductivity
-
-  do k = lo(3)-1*dg(3),hi(3)+1*dg(3)
-     do j = lo(2)-1*dg(2),hi(2)+1*dg(2)
-        do i = lo(1)-1*dg(1),hi(1)+1*dg(1)
-           eos_state%rho    = state(i,j,k,URHO)
-           eos_state%T      = state(i,j,k,UTEMP)
-           eos_state%xn(:)  = state(i,j,k,UFS:UFS-1+nspec)
-           eos_state%aux(:) = state(i,j,k,UFX:UFX-1+naux)
-
-           if (eos_state%rho > diffuse_cutoff_density) then
-              call thermal_conductivity(eos_state, cond)
-              cond = cond / eos_state%cp
-           else
-              cond = ZERO
-           endif
-
-           coef_cc(i,j,k) = cond
-        enddo
-     enddo
-  enddo
-
-  ! average to the interfaces
-  do k = lo(3),hi(3)
-     do j = lo(2),hi(2)
-        do i = lo(1),hi(1)+1*dg(1)
-           coefx(i,j,k) = 0.5d0 * (coef_cc(i,j,k) + coef_cc(i-1*dg(1),j,k))
-        end do
-     end do
-  enddo
-
-  do k = lo(3),hi(3)
-     do j = lo(2),hi(2)+1*dg(2)
-        do i = lo(1),hi(1)
-           coefy(i,j,k) = 0.5d0 * (coef_cc(i,j,k) + coef_cc(i,j-1*dg(2),k))
-        end do
-     end do
-  enddo
-
-  do k = lo(3),hi(3)+1*dg(3)
-     do j = lo(2),hi(2)
-        do i = lo(1),hi(1)
-           coefz(i,j,k) = 0.5d0 * (coef_cc(i,j,k) + coef_cc(i,j,k-1*dg(3)))
-        end do
-     end do
-  enddo
-
-end subroutine ca_fill_spec_cond
-=======
-end subroutine ca_fill_temp_cond
->>>>>>> 90ad46e2
+end subroutine ca_fill_temp_cond