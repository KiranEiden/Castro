
! This module stores the runtime parameters that define the problem domain.  
! These parameter are initialized in set_problem_params().

module prob_params_module

  implicit none

  ! boundary condition information
  integer, save :: physbc_lo(3)
  integer, save :: physbc_hi(3)
  integer, save :: Interior, Inflow, Outflow, Symmetry, SlipWall, NoSlipWall

  ! geometry information
  integer         , save :: coord_type
  double precision, save :: center(3), problo(3), probhi(3)

  ! dimension information
  integer         , save :: dim

  ! indices that we use for dimension agnostic routines 
  ! to ensure we don't illegally access non-existent ghost cells
  integer         , save :: dg(3)

<<<<<<< HEAD
  !$acc declare create(physbc_lo, physbc_hi, Outflow, Symmetry, SlipWall, NoSlipWall) &
  !$acc create(coord_type, center, problo, probhi, dim, dg)
=======
  ! grid information
  integer         , save              :: max_level
  double precision, save, allocatable :: dx_level(:,:)
  integer         , save, allocatable :: domlo_level(:,:)
  integer         , save, allocatable :: domhi_level(:,:)
>>>>>>> f97eef51
  
end module prob_params_module<|MERGE_RESOLUTION|>--- conflicted
+++ resolved
@@ -22,15 +22,13 @@
   ! to ensure we don't illegally access non-existent ghost cells
   integer         , save :: dg(3)
 
-<<<<<<< HEAD
-  !$acc declare create(physbc_lo, physbc_hi, Outflow, Symmetry, SlipWall, NoSlipWall) &
-  !$acc create(coord_type, center, problo, probhi, dim, dg)
-=======
   ! grid information
   integer         , save              :: max_level
   double precision, save, allocatable :: dx_level(:,:)
   integer         , save, allocatable :: domlo_level(:,:)
   integer         , save, allocatable :: domhi_level(:,:)
->>>>>>> f97eef51
-  
+
+  !$acc declare create(physbc_lo, physbc_hi, Outflow, Symmetry, SlipWall, NoSlipWall) &
+  !$acc create(coord_type, center, problo, probhi, dim, dg)
+
 end module prob_params_module