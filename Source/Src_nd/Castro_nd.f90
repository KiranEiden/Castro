! :::
! ::: ----------------------------------------------------------------
! :::

      subroutine ca_network_init() bind(C)

        use network

        call network_init()

      end subroutine ca_network_init


! :::
! ::: ----------------------------------------------------------------
! :::

      subroutine ca_extern_init(name,namlen) bind(C)

        ! initialize the external runtime parameters in
        ! extern_probin_module

        integer :: namlen
        integer :: name(namlen)

        call runtime_init(name,namlen)

      end subroutine ca_extern_init

! :::
! ::: ----------------------------------------------------------------
! :::

      subroutine get_num_spec(nspec_out) bind(C)

        use network, only : nspec

        implicit none

        integer, intent(out) :: nspec_out

        nspec_out = nspec

      end subroutine get_num_spec

! :::
! ::: ----------------------------------------------------------------
! :::

      subroutine get_num_aux(naux_out) bind(C)

        use network, only : naux

        implicit none

        integer, intent(out) :: naux_out

        naux_out = naux

      end subroutine get_num_aux

! :::
! ::: ----------------------------------------------------------------
! :::

      subroutine get_spec_names(spec_names,ispec,len) bind(C)

        use network, only : nspec, short_spec_names

        implicit none

        integer, intent(in   ) :: ispec
        integer, intent(inout) :: len
        integer, intent(inout) :: spec_names(len)

        ! Local variables
        integer   :: i

        len = len_trim(short_spec_names(ispec+1))

        do i = 1,len
           spec_names(i) = ichar(short_spec_names(ispec+1)(i:i))
        end do

      end subroutine get_spec_names

! :::
! ::: ----------------------------------------------------------------
! :::

      subroutine get_spec_az(ispec,A,Z) bind(C)

        use network, only : nspec, aion, zion

        implicit none

        integer         , intent(in   ) :: ispec
        double precision, intent(inout) :: A, Z

        ! C++ is 0-based indexing, so increment
        A = aion(ispec+1)
        Z = zion(ispec+1)

      end subroutine get_spec_az

! :::
! ::: ----------------------------------------------------------------
! :::

      subroutine get_aux_names(aux_names,iaux,len) bind(C)

        use network, only : naux, short_aux_names

        implicit none

        integer, intent(in   ) :: iaux
        integer, intent(inout) :: len
        integer, intent(inout) :: aux_names(len)

        ! Local variables
        integer   :: i

        len = len_trim(short_aux_names(iaux+1))

        do i = 1,len
           aux_names(i) = ichar(short_aux_names(iaux+1)(i:i))
        end do

      end subroutine get_aux_names

! :::
! ::: ----------------------------------------------------------------
! :::

      subroutine set_amr_info(level_in, iteration_in, ncycle_in, time_in, dt_in) bind(C)

        use amrinfo_module, only: amr_level, amr_iteration, amr_ncycle, amr_time, amr_dt

        implicit none

        integer, intent(in) :: level_in, iteration_in, ncycle_in
        double precision, intent(in) :: time_in, dt_in

        if (level_in .ge. 0) then
           amr_level = level_in
        endif

        if (iteration_in .ge. 0) then
           amr_iteration = iteration_in
        endif

        if (ncycle_in .ge. 0) then
           amr_ncycle = ncycle_in
        endif

        if (time_in .ge. 0.0) then
           amr_time = time_in
        endif

        if (dt_in .ge. 0.0) then
           amr_dt = dt_in
        endif

      end subroutine set_amr_info
      
! :::
! ::: ----------------------------------------------------------------
! :::

      subroutine get_method_params(nGrowHyp) bind(C)

        ! Passing data from f90 back to C++

        use meth_params_module

        implicit none

        integer, intent(out) :: ngrowHyp

        nGrowHyp = NHYP

      end subroutine get_method_params

! :::
! ::: ----------------------------------------------------------------
! :::

      subroutine allocate_outflow_data(np,nc) bind(C)

        use meth_params_module, only: outflow_data_old, outflow_data_new, outflow_data_allocated

        implicit none

        integer, intent(in) :: np,nc

        if (.not. outflow_data_allocated) then
           allocate(outflow_data_old(nc,np))
           allocate(outflow_data_new(nc,np))
        end if

        outflow_data_allocated = .true.

      end subroutine allocate_outflow_data

! :::
! ::: ----------------------------------------------------------------
! :::
      subroutine set_old_outflow_data(radial,time,np,nc) bind(C)

        ! Passing data from C++ to f90

        use meth_params_module, only: outflow_data_old, outflow_data_old_time

        implicit none

        double precision, intent(in) :: radial(nc,np)
        double precision, intent(in) :: time
        integer         , intent(in) :: np,nc

        ! Do this so the routine has the right size
        deallocate(outflow_data_old)
          allocate(outflow_data_old(nc,np))

        outflow_data_old(1:nc,1:np) = radial(1:nc,1:np)

        outflow_data_old_time = time

      end subroutine set_old_outflow_data

! :::
! ::: ----------------------------------------------------------------
! :::
      subroutine set_new_outflow_data(radial,time,np,nc) bind(C)

        ! Passing data from C++ to f90

        use meth_params_module, only: outflow_data_new, outflow_data_new_time

        implicit none

        double precision, intent(in) :: radial(nc,np)
        double precision, intent(in) :: time
        integer         , intent(in) :: np,nc

        ! Do this so the routine has the right size
        deallocate(outflow_data_new)
          allocate(outflow_data_new(nc,np))

        outflow_data_new(1:nc,1:np) = radial(1:nc,1:np)

        outflow_data_new_time = time

      end subroutine set_new_outflow_data

! :::
! ::: ----------------------------------------------------------------
! :::
      subroutine swap_outflow_data() bind(C)

        use meth_params_module, only: outflow_data_new, outflow_data_new_time, &
                                      outflow_data_old, outflow_data_old_time

        implicit none

        integer                       :: np,nc

        nc = size(outflow_data_new,dim=1)
        np = size(outflow_data_new,dim=2)

        if (size(outflow_data_old,dim=2) .ne. size(outflow_data_new,dim=2)) then
           ! Do this so the routine has the right size
           deallocate(outflow_data_old)
             allocate(outflow_data_old(nc,np))
        end if
        
        if (size(outflow_data_old,dim=2) .ne. size(outflow_data_new,dim=2)) then
           print *,'size of old and new dont match in swap_outflow_data '
           call bl_error("Error:: Castro_nd.f90 :: swap_outflow_data")
        end if

        outflow_data_old(1:nc,1:np) = outflow_data_new(1:nc,1:np)

        if (outflow_data_new_time .ge. 0.d0) &
           outflow_data_old_time = outflow_data_new_time
        outflow_data_new_time = -1.d0

      end subroutine swap_outflow_data

! :::
! ::: ----------------------------------------------------------------
! :::

      subroutine set_method_params(dm,Density,Xmom,Eden,Eint,Temp, &
                                   FirstAdv,FirstSpec,FirstAux,numadv, &
                                   gravity_type_in, gravity_type_len, &
                                   get_g_from_phi_in, &
                                   use_sgs, &
                                   diffuse_cutoff_density_in, &
                                   const_grav_in) bind(C)

        ! Passing data from C++ into f90

        use meth_params_module
        use network, only : nspec, naux
        use parallel
        use bl_constants_module, only : ZERO, ONE

        implicit none

        integer, intent(in) :: dm
        integer, intent(in) :: Density, Xmom, Eden, Eint, Temp, &
                               FirstAdv, FirstSpec, FirstAux
        integer, intent(in) :: numadv
        integer, intent(in) :: gravity_type_len
        integer, intent(in) :: get_g_from_phi_in
        integer, intent(in) :: gravity_type_in(gravity_type_len)
        integer, intent(in) :: use_sgs
        double precision, intent(in) :: const_grav_in, diffuse_cutoff_density_in
        integer :: iadv, ispec

        integer             :: QLAST

        integer :: i
        integer :: ioproc

        call parallel_initialize()

        iorder = 2

        !---------------------------------------------------------------------
        ! conserved state components
        !---------------------------------------------------------------------

        ! NTHERM: number of thermodynamic variables (rho, 3 momenta, rho*e, rho*E, T)
        ! NVAR  : number of total variables in initial system
        NTHERM = 7
        if (use_sgs .eq. 1) NTHERM = NTHERM + 1
        NVAR = NTHERM + nspec + naux + numadv

        nadv = numadv

        ! We use these to index into the state "U"
        URHO  = Density   + 1
        UMX   = Xmom      + 1
        UMY   = Xmom      + 2
        UMZ   = Xmom      + 3
        UEDEN = Eden      + 1
        UEINT = Eint      + 1
        if (use_sgs .eq. 1) then
           UESGS = UEINT     + 1
        else
           UESGS = -1
        endif
        UTEMP = Temp      + 1

        if (numadv .ge. 1) then
          UFA   = FirstAdv  + 1
        else
          UFA = 1
        end if

        UFS   = FirstSpec + 1

        if (naux .ge. 1) then
          UFX = FirstAux  + 1
        else
          UFX = 1
        end if


        !---------------------------------------------------------------------
        ! primitive state components
        !---------------------------------------------------------------------

        ! QTHERM: number of primitive variables: rho, game, p, (rho e), T
        !         + 3 velocity components + 1 SGS components (if defined)
        ! QVAR  : number of total variables in primitive form

        QTHERM = NTHERM + 1  ! here the +1 is for QGAME always defined in primitive mode
                             ! the SGS component is accounted for already in NTHERM

        QVAR = QTHERM + nspec + naux + numadv

        ! We use these to index into the state "Q"
        QRHO  = 1

        QU    = 2
        QV    = 3
        QW    = 4

        ! we'll carry this around as an potential alternate to (rho e)
        QGAME   = 5
        QLAST   = QGAME

        QPRES   = QLAST + 1
        QREINT  = QLAST + 2

        if (use_sgs .eq. 1) then
           QESGS   = QLAST + 3
        else
           QESGS = -1
        endif

        QTEMP   = QTHERM

        if (numadv >= 1) then
          QFA = QTHERM + 1
          QFS = QFA + numadv

        else
          QFA = 1   ! density
          QFS = QTHERM + 1

        end if

        if (naux >= 1) then
          QFX = QFS + nspec

        else
          QFX = 1

        end if

        ! easy indexing for the passively advected quantities.  This
        ! lets us loop over all four groups (SGS, advected, species, aux)
        ! in a single loop.
        allocate(qpass_map(QVAR))
        allocate(upass_map(NVAR))

        ! Transverse velocities

        if (dm == 1) then
           upass_map(1) = UMY
           qpass_map(1) = QV

           upass_map(2) = UMZ
           qpass_map(2) = QW

           npassive = 2

        else if (dm == 2) then
           upass_map(1) = UMZ
           qpass_map(1) = QW

           npassive = 1
        else
           npassive = 0
        endif

        if (QESGS > -1) then
           upass_map(npassive + 1) = UESGS
           qpass_map(npassive + 1) = QESGS
           npassive = npassive + 1
        endif

        do iadv = 1, nadv
           upass_map(npassive + iadv) = UFA + iadv - 1
           qpass_map(npassive + iadv) = QFA + iadv - 1
        enddo
        npassive = npassive + nadv

        if (QFS > -1) then
           do ispec = 1, nspec+naux
              upass_map(npassive + ispec) = UFS + ispec - 1
              qpass_map(npassive + ispec) = QFS + ispec - 1
           enddo
           npassive = npassive + nspec + naux
        endif


<<<<<<< HEAD
        !$acc update device(upass_map, qpass_map, npassive)
        !$acc update device(QVAR, NVAR)
         
=======
>>>>>>> f97eef51
        !---------------------------------------------------------------------
        ! other initializations
        !---------------------------------------------------------------------

        call bl_pd_is_ioproc(ioproc)

        allocate(character(len=gravity_type_len) :: gravity_type)

        do i = 1, gravity_type_len
           gravity_type(i:i) = char(gravity_type_in(i))
        enddo

        get_g_from_phi               = get_g_from_phi_in .ne. 0

        diffuse_cutoff_density       = diffuse_cutoff_density_in
        const_grav                   = const_grav_in

        rot_vec = ZERO
        rot_vec(rot_axis) = ONE
        
<<<<<<< HEAD
        call eos_get_small_dens(small_dens)
        call eos_get_small_temp(small_temp)

        !$acc update device(NTHERM, NVAR, URHO, UMX, UMY, UMZ, UEDEN, UEINT, UTEMP, UFA, UFS, UFX) &
        !$acc device(QTHERM, QVAR, QRHO, QU, QV, QW, QPRES, QREINT, QTEMP, QGAMC, QGAME, QFA, QFS, QFX) &
        !$acc device(UESGS, QESGS, nadv, small_dens, small_temp, small_pres, small_ener)
        
        allow_negative_energy        = allow_negative_energy_in
        ppm_type                     = ppm_type_in
        ppm_reference                = ppm_reference_in
        ppm_trace_sources            = ppm_trace_sources_in
        ppm_temp_fix                 = ppm_temp_fix_in
        ppm_tau_in_tracing           = ppm_tau_in_tracing_in
        ppm_predict_gammae           = ppm_predict_gammae_in
        ppm_reference_edge_limit     = ppm_reference_edge_limit_in
        ppm_flatten_before_integrals = ppm_flatten_before_integrals_in

        ppm_reference_eigenvectors   = ppm_reference_eigenvectors_in
        hybrid_riemann               = hybrid_riemann_in
        use_colglaz                  = use_colglaz_in
        use_flattening               = use_flattening_in
        transverse_use_eos           = transverse_use_eos_in
        transverse_reset_density     = transverse_reset_density_in
        transverse_reset_rhoe        = transverse_reset_rhoe_in

        cg_tol                       = cg_tol_in
        cg_maxiter                   = cg_maxiter_in
        use_pslope                   = use_pslope_in
        do_grav                      = do_grav_in
        grav_source_type             = grav_source_type_in
        do_sponge                    = do_sponge_in
        normalize_species            = normalize_species_in
        fix_mass_flux                = fix_mass_flux_in
        burning_timestep_factor      = burning_timestep_factor_in
        do_rotation                  = do_rotation_in
        rot_period                   = rot_period_in
        rot_period_dot               = rot_period_dot_in
        rot_source_type              = rot_source_type_in
        rot_axis                     = rot_axis_in
        const_grav                   = const_grav_in
        deterministic                = deterministic_in .ne. 0
        do_acc                       = do_acc_in
=======
      end subroutine set_method_params
>>>>>>> f97eef51


<<<<<<< HEAD
        !$acc update device(allow_negative_energy, do_acc, ppm_type, ppm_reference, ppm_trace_sources) &
        !$acc device(ppm_temp_fix, ppm_tau_in_tracing, ppm_predict_gammae, ppm_reference_edge_limit) &
        !$acc device(ppm_flatten_before_integrals, ppm_reference_eigenvectors, hybrid_riemann, use_colglaz) &
        !$acc device(use_flattening, transverse_use_eos, transverse_reset_density, transverse_reset_rhoe) &
        !$acc device(burning_timestep_factor, cg_maxiter, cg_tol, use_pslope, do_grav, grav_source_type) &
        !$acc device(do_sponge, normalize_species, fix_mass_flux, numpts_1d) &
        !$acc device(dual_energy_eta1, dual_energy_eta2, dual_energy_eta3, dual_energy_update_E_from_e) &
        !$acc device(outflow_data_old, outflow_data_new, outflow_data_old_time, outflow_data_new_time, outflow_data_allocated) &
        !$acc device(max_dist, do_rotation, rot_period, rot_period_dot, rot_source_type, rot_axis, const_grav)
        
      end subroutine set_method_params
=======
      subroutine init_godunov_indices() bind(C)

        use meth_params_module, only : GDRHO, GDU, GDV, GDW, GDPRES, GDGAME, ngdnv, &
                                       QU, QV, QW

        implicit none
>>>>>>> f97eef51

        ngdnv = 6
        GDRHO = 1
        GDU = 2
        GDV = 3
        GDW = 4
        GDPRES = 5
        GDGAME = 6

        ! sanity check
        if ((QU /= GDU) .or. (QV /= GDV) .or. (QW /= GDW)) then
           call bl_error("ERROR: velocity components for godunov and primitive state are not aligned")
        endif

      end subroutine init_godunov_indices

! :::
! ::: ----------------------------------------------------------------
! :::

      subroutine set_problem_params(dm,physbc_lo_in,physbc_hi_in,&
                                    Interior_in, Inflow_in, Outflow_in, &
                                    Symmetry_in, SlipWall_in, NoSlipWall_in, &
                                    coord_type_in, &
                                    problo_in, probhi_in, center_in) bind(C)

        ! Passing data from C++ into f90

        use bl_constants_module, only: ZERO
        use prob_params_module

        implicit none

        integer, intent(in) :: dm
        integer, intent(in) :: physbc_lo_in(dm),physbc_hi_in(dm)
        integer, intent(in) :: Interior_in, Inflow_in, Outflow_in, Symmetry_in, SlipWall_in, NoSlipWall_in
        integer, intent(in) :: coord_type_in
        double precision, intent(in) :: problo_in(dm), probhi_in(dm), center_in(dm)

        dim = dm

        physbc_lo(1:dm) = physbc_lo_in(1:dm)
        physbc_hi(1:dm) = physbc_hi_in(1:dm)

        Interior   = Interior_in
        Inflow     = Inflow_in
        Outflow    = Outflow_in
        Symmetry   = Symmetry_in
        SlipWall   = SlipWall_in
        NoSlipWall = NoSlipWall_in

        coord_type = coord_type_in

        problo = ZERO
        probhi = ZERO
        center = ZERO

        problo(1:dm) = problo_in(1:dm)
        probhi(1:dm) = probhi_in(1:dm)
        center(1:dm) = center_in(1:dm)

        dg(:) = 1

        if (dim .lt. 2) then
           dg(2) = 0
        endif

        if (dim .lt. 3) then
           dg(3) = 0
        endif

        !$acc update device(physbc_lo, physbc_hi, Outflow, Symmetry, SlipWall, NoSlipWall) &
        !$acc device(coord_type, center, problo, probhi, dim, dg)

      end subroutine set_problem_params

! :::
! ::: ----------------------------------------------------------------
! :::

      subroutine set_grid_info(max_level_in, dx_level_in, domlo_in, domhi_in) bind(C)

        use prob_params_module

        implicit none

        integer,          intent(in) :: max_level_in
        double precision, intent(in) :: dx_level_in(3*(max_level_in+1))
        integer,          intent(in) :: domlo_in(3*(max_level_in+1)), domhi_in(3*(max_level_in+1))

        integer :: lev, dir

        max_level = max_level_in

        allocate(dx_level(1:3, 0:max_level))
        allocate(domlo_level(1:3, 0:max_level))
        allocate(domhi_level(1:3, 0:max_level))
        
        do lev = 0, max_level
           do dir = 1, 3
              dx_level(dir,lev) = dx_level_in(3*lev + dir)
              domlo_level(dir,lev) = domlo_in(3*lev + dir)
              domhi_level(dir,lev) = domhi_in(3*lev + dir)
           enddo
        enddo

      end subroutine set_grid_info

! :::
! ::: ----------------------------------------------------------------
! :::

      subroutine ca_set_special_tagging_flag(dummy,flag) bind(C)
      double precision :: dummy
      integer          :: flag
      end subroutine ca_set_special_tagging_flag

! :::
! ::: ----------------------------------------------------------------
! :::

      subroutine get_tagging_params(name, namlen) bind(C)

        use tagging_module

        ! Initialize the tagging parameters

        integer :: namlen
        integer :: name(namlen)

        integer :: un, i, status

        integer, parameter :: maxlen = 256
        character (len=maxlen) :: probin

        namelist /tagging/ &
           denerr,     dengrad,   max_denerr_lev,   max_dengrad_lev, &
           enterr,     entgrad,   max_enterr_lev,   max_entgrad_lev, &
           velerr,     velgrad,   max_velerr_lev,   max_velgrad_lev, &
           presserr, pressgrad, max_presserr_lev, max_pressgrad_lev, &
           temperr,   tempgrad,  max_temperr_lev,  max_tempgrad_lev, &
           raderr,     radgrad,   max_raderr_lev,   max_radgrad_lev

        ! Set namelist defaults
        denerr = 1.d20
        dengrad = 1.d20
        max_denerr_lev = 10
        max_dengrad_lev = 10

        enterr = 1.d20
        entgrad = 1.d20
        max_enterr_lev = -1
        max_entgrad_lev = -1

        presserr = 1.d20
        pressgrad = 1.d20
        max_presserr_lev = -1
        max_pressgrad_lev = -1

        velerr  = 1.d20
        velgrad = 1.d20
        max_velerr_lev = -1
        max_velgrad_lev = -1

        temperr  = 1.d20
        tempgrad = 1.d20
        max_temperr_lev = -1
        max_tempgrad_lev = -1

        raderr  = 1.d20
        radgrad = 1.d20
        max_raderr_lev = -1
        max_radgrad_lev = -1

        ! create the filename
        if (namlen > maxlen) then
           call bl_error('probin file name too long')
        endif

        do i = 1, namlen
           probin(i:i) = char(name(i))
        end do

        ! read in the namelist
        un = 9
        open (unit=un, file=probin(1:namlen), form='formatted', status='old')
        read (unit=un, nml=tagging, iostat=status)

        if (status < 0) then
           ! the namelist does not exist, so we just go with the defaults
           continue

        else if (status > 0) then
           ! some problem in the namelist
           call bl_error('ERROR: problem in the tagging namelist')
        endif

        close (unit=un)

      end subroutine get_tagging_params



! :::
! ::: ----------------------------------------------------------------
! :::

      subroutine get_sponge_params(name, namlen) bind(C)

        use sponge_module

        ! Initialize the sponge parameters

        integer :: namlen
        integer :: name(namlen)

        integer :: un, i, status

        integer, parameter :: maxlen = 256
        character (len=maxlen) :: probin

        namelist /sponge/ &
             sponge_lower_radius, sponge_upper_radius, &
             sponge_lower_density, sponge_upper_density, &
             sponge_timescale

        ! Set namelist defaults

        sponge_lower_radius = -1.d0
        sponge_upper_radius = -1.d0

        sponge_lower_density = -1.d0
        sponge_upper_density = -1.d0

        sponge_timescale    = -1.d0

        ! create the filename
        if (namlen > maxlen) then
           call bl_error('probin file name too long')
        endif

        do i = 1, namlen
           probin(i:i) = char(name(i))
        end do

        ! read in the namelist
        un = 9
        open (unit=un, file=probin(1:namlen), form='formatted', status='old')
        read (unit=un, nml=sponge, iostat=status)

        if (status < 0) then
           ! the namelist does not exist, so we just go with the defaults
           continue

        else if (status > 0) then
           ! some problem in the namelist
           call bl_error('ERROR: problem in the sponge namelist')
        endif

        close (unit=un)

      end subroutine get_sponge_params<|MERGE_RESOLUTION|>--- conflicted
+++ resolved
@@ -468,12 +468,6 @@
         endif
 
 
-<<<<<<< HEAD
-        !$acc update device(upass_map, qpass_map, npassive)
-        !$acc update device(QVAR, NVAR)
-         
-=======
->>>>>>> f97eef51
         !---------------------------------------------------------------------
         ! other initializations
         !---------------------------------------------------------------------
@@ -493,57 +487,14 @@
 
         rot_vec = ZERO
         rot_vec(rot_axis) = ONE
-        
-<<<<<<< HEAD
-        call eos_get_small_dens(small_dens)
-        call eos_get_small_temp(small_temp)
-
-        !$acc update device(NTHERM, NVAR, URHO, UMX, UMY, UMZ, UEDEN, UEINT, UTEMP, UFA, UFS, UFX) &
+
+        !$acc update &
+        !$acc device(upass_map, qpass_map, npassive) &
+        !$acc device(QVAR, NVAR) &
+        !$acc device(NTHERM, NVAR, URHO, UMX, UMY, UMZ, UEDEN, UEINT, UTEMP, UFA, UFS, UFX) &
         !$acc device(QTHERM, QVAR, QRHO, QU, QV, QW, QPRES, QREINT, QTEMP, QGAMC, QGAME, QFA, QFS, QFX) &
-        !$acc device(UESGS, QESGS, nadv, small_dens, small_temp, small_pres, small_ener)
-        
-        allow_negative_energy        = allow_negative_energy_in
-        ppm_type                     = ppm_type_in
-        ppm_reference                = ppm_reference_in
-        ppm_trace_sources            = ppm_trace_sources_in
-        ppm_temp_fix                 = ppm_temp_fix_in
-        ppm_tau_in_tracing           = ppm_tau_in_tracing_in
-        ppm_predict_gammae           = ppm_predict_gammae_in
-        ppm_reference_edge_limit     = ppm_reference_edge_limit_in
-        ppm_flatten_before_integrals = ppm_flatten_before_integrals_in
-
-        ppm_reference_eigenvectors   = ppm_reference_eigenvectors_in
-        hybrid_riemann               = hybrid_riemann_in
-        use_colglaz                  = use_colglaz_in
-        use_flattening               = use_flattening_in
-        transverse_use_eos           = transverse_use_eos_in
-        transverse_reset_density     = transverse_reset_density_in
-        transverse_reset_rhoe        = transverse_reset_rhoe_in
-
-        cg_tol                       = cg_tol_in
-        cg_maxiter                   = cg_maxiter_in
-        use_pslope                   = use_pslope_in
-        do_grav                      = do_grav_in
-        grav_source_type             = grav_source_type_in
-        do_sponge                    = do_sponge_in
-        normalize_species            = normalize_species_in
-        fix_mass_flux                = fix_mass_flux_in
-        burning_timestep_factor      = burning_timestep_factor_in
-        do_rotation                  = do_rotation_in
-        rot_period                   = rot_period_in
-        rot_period_dot               = rot_period_dot_in
-        rot_source_type              = rot_source_type_in
-        rot_axis                     = rot_axis_in
-        const_grav                   = const_grav_in
-        deterministic                = deterministic_in .ne. 0
-        do_acc                       = do_acc_in
-=======
-      end subroutine set_method_params
->>>>>>> f97eef51
-
-
-<<<<<<< HEAD
-        !$acc update device(allow_negative_energy, do_acc, ppm_type, ppm_reference, ppm_trace_sources) &
+        !$acc device(UESGS, QESGS, nadv, small_dens, small_temp, small_pres, small_ener) &
+        !$acc device(allow_negative_energy, do_acc, ppm_type, ppm_reference, ppm_trace_sources) &
         !$acc device(ppm_temp_fix, ppm_tau_in_tracing, ppm_predict_gammae, ppm_reference_edge_limit) &
         !$acc device(ppm_flatten_before_integrals, ppm_reference_eigenvectors, hybrid_riemann, use_colglaz) &
         !$acc device(use_flattening, transverse_use_eos, transverse_reset_density, transverse_reset_rhoe) &
@@ -552,16 +503,15 @@
         !$acc device(dual_energy_eta1, dual_energy_eta2, dual_energy_eta3, dual_energy_update_E_from_e) &
         !$acc device(outflow_data_old, outflow_data_new, outflow_data_old_time, outflow_data_new_time, outflow_data_allocated) &
         !$acc device(max_dist, do_rotation, rot_period, rot_period_dot, rot_source_type, rot_axis, const_grav)
-        
+
       end subroutine set_method_params
-=======
+
       subroutine init_godunov_indices() bind(C)
 
         use meth_params_module, only : GDRHO, GDU, GDV, GDW, GDPRES, GDGAME, ngdnv, &
                                        QU, QV, QW
 
         implicit none
->>>>>>> f97eef51
 
         ngdnv = 6
         GDRHO = 1
