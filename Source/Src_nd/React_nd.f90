--- conflicted
+++ resolved
@@ -89,11 +89,7 @@
                   
                   reactions(i,j,k,1:nspec) = delta_x
                   reactions(i,j,k,nspec+1) = delta_e
-<<<<<<< HEAD
-                  reactions(i,j,k,nspec+1) = delta_rho_e
-=======
                   reactions(i,j,k,nspec+2) = delta_rho_e
->>>>>>> e6a72ed6
 
                endif               
                
