module reactions_module

  implicit none

  public

contains

  subroutine ca_react_state(lo,hi, &
                            state,s_lo,s_hi, &
                            reactions,r_lo,r_hi, &
                            mask,m_lo,m_hi, &
                            time,dt_react) bind(C, name="ca_react_state")

    use network           , only : nspec, naux
    use meth_params_module, only : NVAR, URHO, UMX, UMZ, UEDEN, UEINT, UTEMP, &
<<<<<<< HEAD
                                   UFS, dual_energy_eta3
#if naux > 0
    use meth_params_module, only : UFX
#endif
#ifdef SHOCK_VAR
    use meth_params_module, only : USHK
#endif
#ifdef ACC
    use meth_params_module, only : do_acc
#endif
=======
         UFS, UFX, dual_energy_eta3
#ifdef SHOCK_VAR
    use meth_params_module, only : USHK
#endif
    use prob_params_module, only : dx_level, dim
    use amrinfo_module, only : amr_level
>>>>>>> 71319c5f
    use burner_module
    use burn_type_module
    use bl_constants_module

    implicit none

    integer          :: lo(3), hi(3)
    integer          :: s_lo(3), s_hi(3)
    integer          :: r_lo(3), r_hi(3)
    integer          :: m_lo(3), m_hi(3)
    double precision :: state(s_lo(1):s_hi(1),s_lo(2):s_hi(2),s_lo(3):s_hi(3),NVAR)
    double precision :: reactions(r_lo(1):r_hi(1),r_lo(2):r_hi(2),r_lo(3):r_hi(3),nspec+2)
    integer          :: mask(m_lo(1):m_hi(1),m_lo(2):m_hi(2),m_lo(3):m_hi(3))
    double precision :: time, dt_react

    integer          :: i, j, k, n
    double precision :: rhoInv, rho_e_K, delta_e, delta_rho_e, dx_min

    type (burn_t) :: burn_state_in, burn_state_out
    type (eos_t) :: eos_state_in, eos_state_out

<<<<<<< HEAD
    !$acc data &
    !$acc copyin(lo, hi, r_lo, r_hi, s_lo, s_hi, m_lo, m_hi, dt_react, time) &
    !$acc copyin(mask) &
    !$acc copy(state, reactions) if(do_acc == 1)

    !$acc parallel if(do_acc == 1)

    !$acc loop gang vector collapse(3) &
    !$acc private(rhoInv, rho_e_K, delta_e, delta_rho_e) &
    !$acc private(eos_state_in, eos_state_out, burn_state_in, burn_state_out) &
    !$acc private(i,j,k)
=======
    ! Minimum zone width

    dx_min = minval(dx_level(1:dim, amr_level))

>>>>>>> 71319c5f
    do k = lo(3), hi(3)
       do j = lo(2), hi(2)
          do i = lo(1), hi(1)

             ! Don't burn on zones that we are intentionally masking out.

             if (mask(i,j,k) /= 1) cycle

             rhoInv = ONE / state(i,j,k,URHO)

             burn_state_in % rho = state(i,j,k,URHO)
             burn_state_in % T   = state(i,j,k,UTEMP)

             rho_e_K = state(i,j,k,UEDEN) - HALF * rhoInv * sum(state(i,j,k,UMX:UMZ)**2)

             ! Dual energy formalism: switch between e and (E - K) depending on (E - K) / E.

             if ( rho_e_K / state(i,j,k,UEDEN) .gt. dual_energy_eta3 .and. rho_e_K .gt. ZERO ) then
                burn_state_in % e = rho_E_K * rhoInv
             else
                burn_state_in % e = state(i,j,k,UEINT) * rhoInv
             endif

             do n = 1, nspec
                burn_state_in % xn(n) = state(i,j,k,UFS+n-1) * rhoInv
             enddo

#if naux > 0
             do n = 1, naux
                burn_state_in % aux(n) = state(i,j,k,UFX+n-1) * rhoInv
             enddo
#endif

             ! Ensure that the temperature going in is consistent with the internal energy.

             call burn_to_eos(burn_state_in, eos_state_in)
             call eos(eos_input_re, eos_state_in)
             call eos_to_burn(eos_state_in, burn_state_in)

             if (i >= lo(1) .and. i <= hi(1)) then
                burn_state_in % i = i
             else
                burn_state_in % i = -1
             endif

             if (j >= lo(2) .and. j <= hi(2)) then 
                burn_state_in % j = j
             else
                burn_state_in % j = -1
             endif

             if (k >= lo(3) .and. k <= hi(3)) then
                burn_state_in % k = k
             else
                burn_state_in % k = -1
             endif

             burn_state_in % dx = dx_min

             ! Now reset the internal energy to zero for the burn state.

             burn_state_in % e = ZERO

             burn_state_in % shock = .false.

#ifdef SHOCK_VAR
             if (state(i,j,k,USHK) > ZERO) then
                burn_state_in % shock = .true.
             endif
#endif

             call burner(burn_state_in, burn_state_out, dt_react, time)

             ! Note that we want to update the total energy by taking the difference of the old
             ! rho*e and the new rho*e. If the user wants to ensure that rho * E = rho * e + rho * K,
             ! this reset should be enforced through an appropriate choice for the dual energy 
             ! formalism parameter dual_energy_eta2 in reset_internal_energy.

             delta_e     = burn_state_out % e - burn_state_in % e
             delta_rho_e = burn_state_out % rho * delta_e

             state(i,j,k,UEINT) = state(i,j,k,UEINT) + delta_rho_e
             state(i,j,k,UEDEN) = state(i,j,k,UEDEN) + delta_rho_e

             do n = 1, nspec
                state(i,j,k,UFS+n-1) = state(i,j,k,URHO) * burn_state_out % xn(n)
             enddo

#if naux > 0
             do n = 1, naux
                state(i,j,k,UFX+n-1)  = state(i,j,k,URHO) * burn_state_out % aux(n)
             enddo
#endif

             ! Do an EOS call to get a temperature consistent with the new energy.
             ! Note that the burn state only contains the energy released during the burn,
             ! so we need to add to it the initial zone energy.

             call burn_to_eos(burn_state_out, eos_state_out)
             eos_state_out % e = eos_state_in % e + delta_e
             call eos(eos_input_re, eos_state_out)
             call eos_to_burn(eos_state_out, burn_state_out)
             
             state(i,j,k,UTEMP) = burn_state_out % T

             ! Add burning rates to reactions MultiFab, but be
             ! careful because the reactions and state MFs may
             ! not have the same number of ghost cells.

             if ( i .ge. r_lo(1) .and. i .le. r_hi(1) .and. &
                  j .ge. r_lo(2) .and. j .le. r_hi(2) .and. &
                  k .ge. r_lo(3) .and. k .le. r_hi(3) ) then

                do n = 1, nspec
                   reactions(i,j,k,n) = (burn_state_out % xn(n) - burn_state_in % xn(n)) / dt_react
                enddo
                reactions(i,j,k,nspec+1) = delta_e / dt_react
                reactions(i,j,k,nspec+2) = delta_rho_e / dt_react

             endif


          enddo
       enddo
    enddo

    !$acc end parallel

    !$acc end data

  end subroutine ca_react_state

end module reactions_module<|MERGE_RESOLUTION|>--- conflicted
+++ resolved
@@ -14,7 +14,6 @@
 
     use network           , only : nspec, naux
     use meth_params_module, only : NVAR, URHO, UMX, UMZ, UEDEN, UEINT, UTEMP, &
-<<<<<<< HEAD
                                    UFS, dual_energy_eta3
 #if naux > 0
     use meth_params_module, only : UFX
@@ -25,14 +24,8 @@
 #ifdef ACC
     use meth_params_module, only : do_acc
 #endif
-=======
-         UFS, UFX, dual_energy_eta3
-#ifdef SHOCK_VAR
-    use meth_params_module, only : USHK
-#endif
     use prob_params_module, only : dx_level, dim
     use amrinfo_module, only : amr_level
->>>>>>> 71319c5f
     use burner_module
     use burn_type_module
     use bl_constants_module
@@ -54,7 +47,6 @@
     type (burn_t) :: burn_state_in, burn_state_out
     type (eos_t) :: eos_state_in, eos_state_out
 
-<<<<<<< HEAD
     !$acc data &
     !$acc copyin(lo, hi, r_lo, r_hi, s_lo, s_hi, m_lo, m_hi, dt_react, time) &
     !$acc copyin(mask) &
@@ -66,12 +58,11 @@
     !$acc private(rhoInv, rho_e_K, delta_e, delta_rho_e) &
     !$acc private(eos_state_in, eos_state_out, burn_state_in, burn_state_out) &
     !$acc private(i,j,k)
-=======
+
     ! Minimum zone width
 
     dx_min = minval(dx_level(1:dim, amr_level))
 
->>>>>>> 71319c5f
     do k = lo(3), hi(3)
        do j = lo(2), hi(2)
           do i = lo(1), hi(1)
