--- conflicted
+++ resolved
@@ -687,7 +687,7 @@
         if (allocated(domhi_level)) then
            deallocate(domhi_level)
         endif
-<<<<<<< HEAD
+
         if (allocated(ref_ratio)) then
            deallocate(ref_ratio)
         endif
@@ -697,8 +697,6 @@
         if (allocated(blocking_factor)) then
            deallocate(blocking_factor)
         endif
-=======
->>>>>>> 58465395
 
         max_level = max_level_in
 
