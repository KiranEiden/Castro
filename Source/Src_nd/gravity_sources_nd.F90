--- conflicted
+++ resolved
@@ -178,13 +178,8 @@
                          source,sr_lo,sr_hi, &
                          dx,dt,time) bind(C, name="ca_corrgsrc")
 
-<<<<<<< HEAD
     use amrex_fort_module, only: rt => amrex_real
-    use bl_constants_module, only: ZERO, FOURTH, HALF, ONE
-=======
-    use bl_fort_module, only: rt => c_real
     use bl_constants_module, only: ZERO, HALF, ONE, TWO
->>>>>>> fdaf8b7c
     use mempool_module, only: bl_allocate, bl_deallocate
     use meth_params_module, only: NVAR, URHO, UMX, UMZ, UEDEN, &
                                   grav_source_type, gravity_type, get_g_from_phi
