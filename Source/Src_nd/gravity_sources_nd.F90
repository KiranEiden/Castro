--- conflicted
+++ resolved
@@ -505,75 +505,6 @@
 
   end subroutine ca_corrgsrc
 
-<<<<<<< HEAD
-=======
-  ! :::
-  ! ::: ------------------------------------------------------------------
-  ! :::
-
-  subroutine ca_syncgsrc(lo,hi, &
-                         gphi,gphi_lo,gphi_hi, &
-                         gdphi,gdphi_lo,gdphi_hi, &
-                         state,state_lo,state_hi, &
-                         dstate,dstate_lo,dstate_hi, &
-                         sync_src,src_lo,src_hi,ncomp,dt) bind(C, name="ca_syncgsrc")
-
-    use meth_params_module, only : NVAR, URHO, UMX, UMZ
-    use bl_constants_module
-#ifdef HYBRID_MOMENTUM
-    use prob_params_module, only : center
-    use castro_util_module, only : position
-    use hybrid_advection_module, only : add_hybrid_momentum_source
-#endif
-
-    implicit none
-
-    integer          :: lo(3), hi(3)
-    integer          :: gphi_lo(3), gphi_hi(3)
-    integer          :: gdphi_lo(3), gdphi_hi(3)
-    integer          :: state_lo(3), state_hi(3)
-    integer          :: dstate_lo(3), dstate_hi(3)
-    integer          :: src_lo(3), src_hi(3), ncomp
-    double precision :: gphi(gphi_lo(1):gphi_hi(1),gphi_lo(2):gphi_hi(2),gphi_lo(3):gphi_hi(3),3)
-    double precision :: gdphi(gdphi_lo(1):gdphi_hi(1),gdphi_lo(2):gdphi_hi(2),gdphi_lo(3):gdphi_hi(3),3)
-    double precision :: state(state_lo(1):state_hi(1),state_lo(2):state_hi(2),state_lo(3):state_hi(3),NVAR)
-    double precision :: dstate(dstate_lo(1):dstate_hi(1),dstate_lo(2):dstate_hi(2),dstate_lo(3):dstate_hi(3),3+1)
-    double precision :: sync_src(src_lo(1):src_hi(1),src_lo(2):src_hi(2),src_lo(3):src_hi(3),ncomp)
-    double precision :: dt
-
-    !    Note that dstate is drho and drhoU, state is the entire state, and src
-    !    is S_rhoU and S_rhoE, plus the source for the hybrid momentum if applicable
-
-    integer          :: i, j, k
-    double precision :: rho_pre, rhoU_pre(3)
-    double precision :: grav(3), dgrav(3), Sr(3), SrE
-
-    do k = lo(3), hi(3)
-       do j = lo(2), hi(2)
-          do i = lo(1), hi(1)
-
-             rho_pre  = state(i,j,k,URHO) - dstate(i,j,k,1)
-             rhoU_pre = state(i,j,k,UMX:UMZ)  - dstate(i,j,k,2:4)
-
-             grav = gphi(i,j,k,:)
-             dgrav = gdphi(i,j,k,:)
-
-             Sr = dstate(i,j,k,1) * grav + rho_pre * dgrav
-             SrE = ( dot_product(Sr, rhoU_pre) + HALF * dt * dot_product(Sr,Sr) ) / rho_pre
-
-             sync_src(i,j,k,1:3) = Sr
-             sync_src(i,j,k,4) = SrE
-
-#ifdef HYBRID_MOMENTUM
-             sync_src(i,j,k,5:7) = ZERO
-             call add_hybrid_momentum_source(position(i,j,k) - center, sync_src(i,j,k,5:7), Sr)
-#endif
-
-          enddo
-       enddo
-    enddo
-
-  end subroutine ca_syncgsrc
 #else
 
   subroutine ca_gsrc(lo,hi,domlo,domhi,uold,uold_lo,uold_hi, &
@@ -914,5 +845,4 @@
   end subroutine ca_corrgsrc
 #endif
 
->>>>>>> 1e5eed9b
 end module gravity_sources_module