--- conflicted
+++ resolved
@@ -81,9 +81,6 @@
   ! the device update is then done in Castro_nd.f90
 
 #ifdef CUDA
-<<<<<<< HEAD
-  integer, device :: NVAR_d, URHO_d, UMX_d, UMY_d, UMZ_d, UEDEN_d, UEINT_d
-=======
   integer, device :: NTHERM_d, NVAR_d
   integer, device :: URHO_d, UMX_d, UMY_d, UMZ_d, UMR_d, UML_d, UMP_d, UEDEN_d, UEINT_d, UTEMP_d, UFA_d, UFS_d, UFX_d
   integer, device :: USHK_d
@@ -96,7 +93,6 @@
   integer, device :: QFA_d, QFS_d, QFX_d
   integer, device :: NQ_d
   real(rt), device :: small_dens_d, small_temp_d
->>>>>>> 47b0c643
 #endif
 
   !$acc declare &
