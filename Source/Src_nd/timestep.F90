--- conflicted
+++ resolved
@@ -13,14 +13,9 @@
   subroutine ca_estdt(lo,hi,u,u_lo,u_hi,dx,dt) bind(C, name="ca_estdt")
 
     use network, only: nspec, naux
-<<<<<<< HEAD
-    use eos_module
     use meth_params_module, only: NVAR, URHO, UMX, UMY, UMZ, UEINT, UTEMP, UFS, UFX, do_ctu
-=======
     use eos_module, only: eos
     use eos_type_module, only: eos_t, eos_input_re
-    use meth_params_module, only: NVAR, URHO, UMX, UMY, UMZ, UEINT, UTEMP, UFS, UFX
->>>>>>> 958bd73c
     use prob_params_module, only: dim
     use bl_constants_module
 #ifdef ROTATION
