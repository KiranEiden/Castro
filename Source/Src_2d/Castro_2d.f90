! ::: 
! ::: ------------------------------------------------------------------
! ::: 

      subroutine ca_umdrv(is_finest_level,time,lo,hi,domlo,domhi, &
                          uin,uin_l1,uin_l2,uin_h1,uin_h2, &
                          uout,uout_l1,uout_l2,uout_h1,uout_h2, &
                          ugdx,ugdx_l1,ugdx_l2,ugdx_h1,ugdx_h2, &
                          ugdy,ugdy_l1,ugdy_l2,ugdy_h1,ugdy_h2, &
                          src,src_l1,src_l2,src_h1,src_h2, &
                          grav,gv_lo,gv_hi, &
                          rot,rt_lo,rt_hi, &
                          delta,dt, &
                          flux1,flux1_l1,flux1_l2,flux1_h1,flux1_h2, &
                          flux2,flux2_l1,flux2_l2,flux2_h1,flux2_h2, &
                          area1,area1_l1,area1_l2,area1_h1,area1_h2, &
                          area2,area2_l1,area2_l2,area2_h1,area2_h2, &
                          dloga,dloga_l1,dloga_l2,dloga_h1,dloga_h2, &
                          vol,vol_l1,vol_l2,vol_h1,vol_h2,&
                          courno,verbose,mass_added,eint_added,eden_added,&
                          xmom_added_flux, ymom_added_flux, &
<<<<<<< HEAD
                          E_added_flux)

      use meth_params_module, only : QVAR, NVAR, NHYP, &
                                     normalize_species
=======
                          xmom_added_grav, ymom_added_grav, &
                          xmom_added_rot,  ymom_added_rot,  &
                          xmom_added_sponge, ymom_added_sponge, &
                          E_added_rot,E_added_flux,E_added_grav,E_added_sponge)

      use meth_params_module, only : QVAR, NVAR, NHYP, &
                                     do_sponge, normalize_species, &
                                     do_grav, do_rotation
>>>>>>> 3f1b2746
      use advection_module, only : umeth2d, ctoprim, divu, consup, enforce_minimum_density, &
           normalize_new_species

      implicit none

      integer is_finest_level
      integer lo(2),hi(2),verbose
      integer domlo(2),domhi(2)
      integer uin_l1,uin_l2,uin_h1,uin_h2
      integer uout_l1,uout_l2,uout_h1,uout_h2
      integer ugdx_l1,ugdx_l2,ugdx_h1,ugdx_h2
      integer ugdy_l1,ugdy_l2,ugdy_h1,ugdy_h2
      integer flux1_l1,flux1_l2,flux1_h1,flux1_h2
      integer flux2_l1,flux2_l2,flux2_h1,flux2_h2
      integer area1_l1,area1_l2,area1_h1,area1_h2
      integer area2_l1,area2_l2,area2_h1,area2_h2
      integer dloga_l1,dloga_l2,dloga_h1,dloga_h2
      integer vol_l1,vol_l2,vol_h1,vol_h2
      integer src_l1,src_l2,src_h1,src_h2
      integer gv_lo(3),gv_hi(3)
      integer rt_lo(3),rt_hi(3)

      double precision uin(uin_l1:uin_h1,uin_l2:uin_h2,NVAR)
      double precision uout(uout_l1:uout_h1,uout_l2:uout_h2,NVAR)
      double precision ugdx(ugdx_l1:ugdx_h1,ugdx_l2:ugdx_h2)
      double precision ugdy(ugdy_l1:ugdy_h1,ugdy_l2:ugdy_h2)
      double precision src(src_l1:src_h1,src_l2:src_h2,NVAR)
      double precision grav(gv_lo(1):gv_hi(1),gv_lo(2):gv_hi(2),gv_lo(3):gv_hi(3),3)
      double precision  rot(rt_lo(1):rt_hi(1),rt_lo(2):rt_hi(2),rt_lo(3):rt_hi(3),3)
      double precision flux1(flux1_l1:flux1_h1,flux1_l2:flux1_h2,NVAR)
      double precision flux2(flux2_l1:flux2_h1,flux2_l2:flux2_h2,NVAR)
      double precision area1(area1_l1:area1_h1,area1_l2:area1_h2)
      double precision area2(area2_l1:area2_h1,area2_l2:area2_h2)
      double precision dloga(dloga_l1:dloga_h1,dloga_l2:dloga_h2)
      double precision vol(vol_l1:vol_h1,vol_l2:vol_h2)
      double precision delta(2),dt,time,courno
      double precision E_added_flux
      double precision xmom_added_flux, ymom_added_flux
      double precision mass_added,eint_added,eden_added

!     Automatic arrays for workspace
      double precision, allocatable:: q(:,:,:)
      double precision, allocatable:: gamc(:,:)
      double precision, allocatable:: flatn(:,:)
      double precision, allocatable:: c(:,:)
      double precision, allocatable:: csml(:,:)
      double precision, allocatable:: div(:,:)
      double precision, allocatable:: pgdx(:,:)
      double precision, allocatable:: pgdy(:,:)
      double precision, allocatable:: srcQ(:,:,:)
      double precision, allocatable:: pdivu(:,:)

      integer ngq,ngf
!     integer i_c,j_c

      double precision dx,dy

      integer q_l1, q_l2, q_h1, q_h2

      ngq = NHYP
      ngf = 1

      q_l1 = lo(1)-NHYP
      q_l2 = lo(2)-NHYP
      q_h1 = hi(1)+NHYP
      q_h2 = hi(2)+NHYP

      allocate(     q(q_l1:q_h1,q_l2:q_h2,QVAR))
      allocate(  gamc(q_l1:q_h1,q_l2:q_h2))
      allocate( flatn(q_l1:q_h1,q_l2:q_h2))
      allocate(     c(q_l1:q_h1,q_l2:q_h2))
      allocate(  csml(q_l1:q_h1,q_l2:q_h2))

      allocate(  srcQ(lo(1)-1:hi(1)+1,lo(2)-1:hi(2)+1,QVAR))

      allocate(   div(lo(1)  :hi(1)+1,lo(2)  :hi(2)+1))
      allocate( pdivu(lo(1)  :hi(1)  ,lo(2)  :hi(2)))
      allocate(  pgdx(lo(1)  :hi(1)+1,lo(2)-1:hi(2)+1))
      allocate(  pgdy(lo(1)-1:hi(1)+1,lo(2)  :hi(2)+1))

      dx = delta(1)
      dy = delta(2)

!     Translate to primitive variables, compute sound speeds
!     Note that (q,c,gamc,csml,flatn) are all dimensioned the same
!       and set to correspond to coordinates of (lo:hi)
      call ctoprim(lo,hi,uin,uin_l1,uin_l2,uin_h1,uin_h2, &
                   q,c,gamc,csml,flatn,q_l1,q_l2,q_h1,q_h2, &
                   src,src_l1,src_l2,src_h1,src_h2, &
                   srcQ,lo(1)-1,lo(2)-1,hi(1)+1,hi(2)+1, &
                   courno,dx,dy,dt,ngq,ngf)

!     Compute hyperbolic fluxes using unsplit Godunov
      call umeth2d(q,c,gamc,csml,flatn,q_l1,q_l2,q_h1,q_h2, &
                   srcQ, lo(1)-1,lo(2)-1,hi(1)+1,hi(2)+1, &
                   grav,gv_lo(1),gv_lo(2),gv_lo(3),gv_hi(1),gv_hi(2),gv_hi(3), &
                   rot, rt_lo(1),rt_lo(2),rt_lo(3),rt_hi(1),rt_hi(2),rt_hi(3), &
                   lo(1),lo(2),hi(1),hi(2),dx,dy,dt, &
                   flux1,flux1_l1,flux1_l2,flux1_h1,flux1_h2, &
                   flux2,flux2_l1,flux2_l2,flux2_h1,flux2_h2, &
                   pgdx, lo(1), lo(2)-1, hi(1)+1, hi(2)+1, &
                   pgdy, lo(1)-1, lo(2), hi(1)+1, hi(2)+1, &
                   ugdx,ugdx_l1,ugdx_l2,ugdx_h1,ugdx_h2, &
                   ugdy,ugdy_l1,ugdy_l2,ugdy_h1,ugdy_h2, &
                   area1, area1_l1, area1_l2, area1_h1, area1_h2, &
                   area2, area2_l1, area2_l2, area2_h1, area2_h2, &
                   pdivu, vol, vol_l1, vol_l2, vol_h1, vol_h2, &
                   dloga,dloga_l1,dloga_l2,dloga_h1,dloga_h2, &
                   domlo, domhi)

      ! Compute divergence of velocity field (on surroundingNodes(lo,hi))
      ! this is used for the artifical viscosity
      call divu(lo,hi,q,q_l1,q_l2,q_h1,q_h2, &
                delta,div,lo(1),lo(2),hi(1)+1,hi(2)+1)

!     Conservative update
      call consup(uin,    uin_l1,  uin_l2,  uin_h1,  uin_h2, &
                  uout,  uout_l1, uout_l2, uout_h1, uout_h2, &
                  pgdx,  lo(1), lo(2)-1, hi(1)+1, hi(2)+1, &
                  pgdy,lo(1)-1,   lo(2), hi(1)+1, hi(2)+1, &
                  src,    src_l1,  src_l2,  src_h1,  src_h2, &
                  flux1,flux1_l1,flux1_l2,flux1_h1,flux1_h2, &
                  flux2,flux2_l1,flux2_l2,flux2_h1,flux2_h2, &
                  area1,area1_l1,area1_l2,area1_h1,area1_h2, &
                  area2,area2_l1,area2_l2,area2_h1,area2_h2, &
                  vol,    vol_l1,  vol_l2,  vol_h1,  vol_h2, &
                  div,pdivu,lo,hi,dx,dy,dt,E_added_flux,&
                  xmom_added_flux,ymom_added_flux)

      ! Enforce the density >= small_dens.
      call enforce_minimum_density( uin, uin_l1, uin_l2, uin_h1, uin_h2, &
                                   uout,uout_l1,uout_l2,uout_h1,uout_h2,&
                                   lo,hi,mass_added,eint_added,eden_added,verbose)

      ! Enforce the species >= 0
      call ca_enforce_nonnegative_species(uout,uout_l1,uout_l2,uout_h1,uout_h2,lo,hi)

      ! Normalize the species 
      if (normalize_species .eq. 1) &
         call normalize_new_species(uout,uout_l1,uout_l2,uout_h1,uout_h2,lo,hi)

      deallocate(q,gamc,flatn,c,csml,div,pgdx,pgdy,srcQ,pdivu)

      end subroutine ca_umdrv

! ::: 
! ::: ------------------------------------------------------------------
! ::: 

      subroutine ca_check_initial_species(lo,hi,&
                             state,state_l1,state_l2,state_h1,state_h2)

      use network           , only : nspec
      use meth_params_module, only : NVAR, URHO, UFS
      use bl_constants_module

      implicit none

      integer          :: lo(2), hi(2)
      integer          :: state_l1,state_l2,state_h1,state_h2
      double precision :: state(state_l1:state_h1,state_l2:state_h2,NVAR)

      ! Local variables
      integer          :: i,j,n
      double precision :: sum

      do j = lo(2), hi(2)
      do i = lo(1), hi(1)

         sum = ZERO
         do n = 1, nspec
             sum = sum + state(i,j,UFS+n-1)
         end do
         if (abs(state(i,j,URHO)-sum).gt. 1.d-8 * state(i,j,URHO)) then
            print *,'Sum of (rho X)_i vs rho at (i,j): ',i,j,sum,state(i,j,URHO)
            call bl_error("Error:: Failed check of initial species summing to 1")
         end if

      enddo
      enddo

      end subroutine ca_check_initial_species

! :: ----------------------------------------------------------
! :: Volume-weight average the fine grid data onto the coarse
! :: grid.  Overlap is given in coarse grid coordinates.
! ::
! :: INPUTS / OUTPUTS:
! ::  crse      <=  coarse grid data
! ::  nvar	 => number of components in arrays
! ::  fine       => fine grid data
! ::  lo,hi      => index limits of overlap (crse grid)
! ::  lrat       => refinement ratio
! ::
! :: NOTE:
! ::  Assumes all data cell centered
! :: ----------------------------------------------------------
! ::
      subroutine ca_avgdown(crse,c_l1,c_l2,c_h1,c_h2,nvar, &
                            cv,cv_l1,cv_l2,cv_h1,cv_h2, &
                            fine,f_l1,f_l2,f_h1,f_h2, &
                            fv,fv_l1,fv_l2,fv_h1,fv_h2,lo,hi,lrat)

      use bl_constants_module

      implicit none

      integer c_l1,c_l2,c_h1,c_h2
      integer cv_l1,cv_l2,cv_h1,cv_h2
      integer f_l1,f_l2,f_h1,f_h2
      integer fv_l1,fv_l2,fv_h1,fv_h2
      integer lo(2), hi(2)
      integer nvar, lrat(2)
      double precision crse(c_l1:c_h1,c_l2:c_h2,nvar)
      double precision cv(cv_l1:cv_h1,cv_l2:cv_h2)
      double precision fine(f_l1:f_h1,f_l2:f_h2,nvar)
      double precision fv(fv_l1:fv_h1,fv_l2:fv_h2)

      integer i, j, n, ic, jc, ioff, joff

      do n = 1, nvar
 
!           Set coarse grid to zero on overlap
         do jc = lo(2), hi(2)
            do ic = lo(1), hi(1)
               crse(ic,jc,n) = ZERO
            enddo
         enddo

!           Sum fine data
         do joff = 0, lrat(2)-1
            do jc = lo(2), hi(2)
               j = jc*lrat(2) + joff
               do ioff = 0, lrat(1)-1
                  do ic = lo(1), hi(1)
                     i = ic*lrat(1) + ioff
                     crse(ic,jc,n) = crse(ic,jc,n) + fv(i,j) * fine(i,j,n)
                  enddo
               enddo
            enddo
         enddo
         
!           Divide out by volume weight
         do jc = lo(2), hi(2)
            do ic = lo(1), hi(1)
               crse(ic,jc,n) = crse(ic,jc,n) / cv(ic,jc)
            enddo
         enddo
         
      enddo

      end subroutine ca_avgdown

! ::
! :: ----------------------------------------------------------
! ::

      subroutine ca_compute_avgstate (lo,hi,dx,dr,nc,&
                                      state,s_l1,s_l2,s_h1,s_h2,radial_state, &
                                      vol,v_l1,v_l2,v_h1,v_h2,radial_vol, &
                                      problo,numpts_1d)

      use meth_params_module, only: URHO, UMX, UMY
      use prob_params_module, only: center
      use bl_constants_module

      implicit none

      integer          :: lo(2),hi(2),nc
      double precision :: dx(2),dr,problo(2)

      integer          :: numpts_1d
      double precision :: radial_vol(0:numpts_1d-1)
      double precision :: radial_state(nc,0:numpts_1d-1)

      integer          :: s_l1,s_l2,s_h1,s_h2
      double precision :: state(s_l1:s_h1,s_l2:s_h2,nc)

      integer          :: v_l1,v_l2,v_h1,v_h2
      double precision :: vol(v_l1:v_h1,v_l2:v_h2)

      integer          :: i,j,n,index
      double precision :: x,y,r
      double precision :: x_mom,y_mom,radial_mom

      do j = lo(2), hi(2)
         y = problo(2) + (dble(j)+HALF) * dx(2) - center(2)
         do i = lo(1), hi(1)
            x = problo(1) + (dble(i)+HALF) * dx(1) - center(1)
            r = sqrt(x**2  + y**2)
            index = int(r/dr)
            if (index .gt. numpts_1d-1) then
              print *,'COMPUTE_AVGSTATE:INDEX TOO BIG ',index,' > ',numpts_1d-1
              print *,'AT (i,j) ',i,j
              print *,'R / DR IS ',r,dr
              call bl_error("Error:: Castro_2d.f90 :: ca_compute_avgstate")
            end if

            ! Store the radial component of the momentum in both the UMX and UMY components for now.
            x_mom = state(i,j,UMX)
            y_mom = state(i,j,UMY)
            radial_mom = x_mom * (x/r) + y_mom * (y/r)
            radial_state(UMX,index) = radial_state(UMX,index) + vol(i,j)*radial_mom
            radial_state(UMY,index) = radial_state(UMY,index) + vol(i,j)*radial_mom
           
            ! Store all the other variables as themselves
            radial_state(URHO,index) = radial_state(URHO,index) + vol(i,j)*state(i,j,URHO)
            do n = UMY+1,nc
               radial_state(n,index) = radial_state(n,index) + vol(i,j)*state(i,j,n)
            end do
            radial_vol(index) = radial_vol(index) + vol(i,j)
         enddo
      enddo

      end subroutine ca_compute_avgstate

! ::: 
! ::: ------------------------------------------------------------------
! ::: 

      subroutine ca_enforce_nonnegative_species(uout,uout_l1,uout_l2,uout_h1,uout_h2,lo,hi)

      use network, only : nspec
      use meth_params_module, only : NVAR, URHO, UFS
      use bl_constants_module

      implicit none

      integer          :: lo(2), hi(2)
      integer          :: uout_l1,uout_l2,uout_h1,uout_h2
      double precision :: uout(uout_l1:uout_h1,uout_l2:uout_h2,NVAR)

      ! Local variables
      integer          :: i,j,n
      integer          :: int_dom_spec
      logical          :: any_negative
      double precision :: dom_spec,x,eps

      eps = -1.0d-16

      do j = lo(2),hi(2)
      do i = lo(1),hi(1)

         any_negative = .false.

         ! First deal with tiny undershoots by just setting them to zero
         do n = UFS, UFS+nspec-1
           if (uout(i,j,n) .lt. ZERO) then
              x = uout(i,j,n)/uout(i,j,URHO)
              if (x .gt. eps) then
                 uout(i,j,n) = ZERO
              else
                 any_negative = .true.
              end if
           end if
         end do

         ! We know there are one or more undershoots needing correction 
         if (any_negative) then

            ! Find the dominant species
            int_dom_spec  = UFS
            dom_spec      = uout(i,j,int_dom_spec)

            do n = UFS,UFS+nspec-1
              if (uout(i,j,n) .gt. dom_spec) then
                dom_spec = uout(i,j,n)
                int_dom_spec = n
              end if
            end do

           ! Now take care of undershoots greater in magnitude than 1e-16.
           do n = UFS, UFS+nspec-1

              if (uout(i,j,n) .lt. ZERO) then

                 x = uout(i,j,n)/uout(i,j,URHO)

                 ! Here we only print the bigger negative values
                 if (x .lt. -1.d-2) then
                    print *,'At cell (i,j) = ',i,j
                    print *,'... Fixing negative species ',n-UFS+1           ,' with X = ',x
                    print *,'...   from dominant species ',int_dom_spec-UFS+1,' with X = ',&
                             uout(i,j,int_dom_spec) / uout(i,j,URHO)
                 end if

                 ! Take enough from the dominant species to fill the negative one.
                 uout(i,j,int_dom_spec) = uout(i,j,int_dom_spec) + uout(i,j,n)
   
                 ! Test that we didn't make the dominant species negative
                 if (uout(i,j,int_dom_spec) .lt. ZERO) then 
                    print *,'Just made dominant species negative ',int_dom_spec-UFS+1,' at ',i,j
                    print *,'... We were fixing species ',n-UFS+1,' which had value ',x
                    print *,'... Dominant species became ',uout(i,j,int_dom_spec) / uout(i,j,URHO)
                    call bl_error("Error:: Castro_2d.f90 :: ca_enforce_nonnegative_species")
                 end if

                 ! Now the negative species to zero
                 uout(i,j,n) = ZERO

              end if

           enddo
         end if

      enddo
      enddo

      end subroutine ca_enforce_nonnegative_species

! :::
! ::: ----------------------------------------------------------------
! :::

      subroutine get_center(center_out)

        use prob_params_module, only : center

        implicit none

        double precision :: center_out(2)

        center_out(1:2) = center(1:2)

      end subroutine get_center

! :::
! ::: ----------------------------------------------------------------
! :::

      subroutine set_center(center_in)

        use prob_params_module, only : center

        implicit none

        double precision :: center_in(2)

        center(1:2) = center_in(1:2)

      end subroutine set_center

! :::
! ::: ----------------------------------------------------------------
! :::

      subroutine find_center(data,new_center,icen,dx,problo)

        use bl_constants_module

        implicit none

        double precision :: data(-1:1,-1:1)
        double precision :: new_center(2)
        double precision :: dx(2),problo(2)
        double precision :: a,b,x,y,cen
        integer          :: icen(2)
        integer          :: i,j

        ! We do this to take care of precision issues
        cen = data(0,0)
        do j = -1,1
        do i = -1,1
           data(i,j) = data(i,j) - cen 
        end do
        end do

!       This puts the center at the cell center
        new_center(1) = problo(1) +  (icen(1)+HALF) * dx(1)
        new_center(2) = problo(2) +  (icen(2)+HALF) * dx(2)
   
        ! Fit parabola y = a x^2  + b x + c through three points
        ! a = 1/2 ( y_1 + y_-1)
        ! b = 1/2 ( y_1 - y_-1)
        ! x_vertex = -b / 2a

        ! ... in x-direction
        a = HALF * (data(1,0) + data(-1,0)) - data(0,0)
        b = HALF * (data(1,0) - data(-1,0)) - data(0,0)
        x = -b / (TWO*a)
        new_center(1) = new_center(1) +  x*dx(1)

        ! ... in y-direction
        a = HALF * (data(0,1) + data(0,-1)) - data(0,0)
        b = HALF * (data(0,1) - data(0,-1)) - data(0,0)
        y = -b / (TWO*a)
        new_center(2) = new_center(2) +  y*dx(2)

      end subroutine find_center
<|MERGE_RESOLUTION|>--- conflicted
+++ resolved
@@ -19,21 +19,9 @@
                           vol,vol_l1,vol_l2,vol_h1,vol_h2,&
                           courno,verbose,mass_added,eint_added,eden_added,&
                           xmom_added_flux, ymom_added_flux, &
-<<<<<<< HEAD
                           E_added_flux)
 
-      use meth_params_module, only : QVAR, NVAR, NHYP, &
-                                     normalize_species
-=======
-                          xmom_added_grav, ymom_added_grav, &
-                          xmom_added_rot,  ymom_added_rot,  &
-                          xmom_added_sponge, ymom_added_sponge, &
-                          E_added_rot,E_added_flux,E_added_grav,E_added_sponge)
-
-      use meth_params_module, only : QVAR, NVAR, NHYP, &
-                                     do_sponge, normalize_species, &
-                                     do_grav, do_rotation
->>>>>>> 3f1b2746
+      use meth_params_module, only : QVAR, NVAR, NHYP, normalize_species
       use advection_module, only : umeth2d, ctoprim, divu, consup, enforce_minimum_density, &
            normalize_new_species
 
