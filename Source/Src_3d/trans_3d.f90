module transverse_module

  use bl_constants_module

  use network, only : nspec, naux
  use meth_params_module, only : QVAR, NVAR, QRHO, QU, QV, QW, &
                                 QPRES, QREINT, QGAME, QESGS, QFS, &
                                 URHO, UMX, UMY, UMZ, UEDEN, UEINT, UESGS, UFS, &
                                 NGDNV, GDPRES, GDU, GDV, GDW, GDGAME, &
                                 small_pres, small_temp, &
                                 npassive, upass_map, qpass_map, &
                                 ppm_predict_gammae, ppm_trace_sources, ppm_type, &
                                 transverse_use_eos, transverse_reset_density, transverse_reset_rhoe
  use eos_module

  implicit none

  private
  public :: transx1, transx2, transy1, transy2, transz, transxy, transyz, transxz

contains

  !===========================================================================
  ! transx1
  !===========================================================================
  subroutine transx1(qym,qymo,qyp,qypo,qd_lo,qd_hi, &
                     fx,fx_lo,fx_hi, &
                     qx,qx_lo,qx_hi, &
                     gamc,gd_lo,gd_hi, &
                     cdtdx,ilo,ihi,jlo,jhi,kc,k3d)

<<<<<<< HEAD
    !$acc routine vector
    
=======
>>>>>>> f97eef51
    ! Note that what we call ilo here is ilo = lo(1)
    ! Note that what we call ihi here is ihi = hi(1)
    ! Note that what we call jlo here is jlo = lo(2) - 1
    ! Note that what we call jhi here is jhi = hi(2) + 1

    integer :: qd_lo(3),qd_hi(3)
    integer :: fx_lo(3),fx_hi(3)
    integer :: qx_lo(3),qx_hi(3)
    integer :: gd_lo(3),gd_hi(3)
    integer ilo,ihi,jlo,jhi,kc,k3d

    double precision  qym(qd_lo(1):qd_hi(1),qd_lo(2):qd_hi(2),qd_lo(3):qd_hi(3),QVAR)
    double precision  qyp(qd_lo(1):qd_hi(1),qd_lo(2):qd_hi(2),qd_lo(3):qd_hi(3),QVAR)
    double precision qymo(qd_lo(1):qd_hi(1),qd_lo(2):qd_hi(2),qd_lo(3):qd_hi(3),QVAR)
    double precision qypo(qd_lo(1):qd_hi(1),qd_lo(2):qd_hi(2),qd_lo(3):qd_hi(3),QVAR)
    double precision fx(fx_lo(1):fx_hi(1),fx_lo(2):fx_hi(2),fx_lo(3):fx_hi(3),NVAR)
    double precision qx(qx_lo(1):qx_hi(1),qx_lo(2):qx_hi(2),qx_lo(3):qx_hi(3),NGDNV)
    double precision gamc(gd_lo(1):gd_hi(1),gd_lo(2):gd_hi(2),gd_lo(3):gd_hi(3))
    double precision cdtdx

    integer i, j, n, nq, ipassive

    double precision rhoinv
    double precision rrnew, rr
    double precision rrry, rrly
    double precision rury, ruly
    double precision rvry, rvly
    double precision rwry, rwly
    double precision ekenry, ekenly
    double precision rery, rely
    double precision rrnewry, rrnewly
    double precision runewry, runewly
    double precision rvnewry, rvnewly
    double precision rwnewry, rwnewly
    double precision renewry, renewly
    double precision pnewry, pnewly
    double precision rhoekenry, rhoekenly
    double precision compn, compu
    double precision pgp, pgm, ugp, ugm, gegp, gegm, dup, pav, du, dge, uav, geav

    logical :: reset

    type (eos_t) :: eos_state

<<<<<<< HEAD
    !$acc data present(fx, qym, qyp, qymo, qypo, upass_map, qpass_map)
=======
    ! It is possible that in the trans routines, we'll call the EOS with states 
    ! that dip under the small density or small temperature; we don't want to
    ! crash in that case, and instead we will allow the reset routines to deal 
    ! with that later.

    eos_state % check_small = .false.
>>>>>>> f97eef51

    !-------------------------------------------------------------------------
    ! update all of the passively-advected quantities with the
    ! transverse term and convert back to the primitive quantity
    !-------------------------------------------------------------------------

<<<<<<< HEAD
    !$acc loop vector
    do ipassive = 1,npassive
=======
    do ipassive = 1, npassive
>>>>>>> f97eef51
       n  = upass_map(ipassive)
       nq = qpass_map(ipassive)
       do j = jlo, jhi
          !DIR$ vector always
          do i = ilo, ihi

             compn = cdtdx*(fx(i+1,j,kc,n) - fx(i,j,kc,n))

             if (j.ge.jlo+1) then
                rr = qyp(i,j,kc,QRHO)
                rrnew = rr - cdtdx*(fx(i+1,j,kc,URHO) - fx(i,j,kc,URHO))
                compu = rr*qyp(i,j,kc,nq) - compn
                qypo(i,j,kc,nq) = compu/rrnew
             end if

             if (j.le.jhi-1) then
                rr = qym(i,j+1,kc,QRHO)
                rrnew = rr - cdtdx*(fx(i+1,j,kc,URHO) - fx(i,j,kc,URHO))
                compu = rr*qym(i,j+1,kc,nq) - compn
                qymo(i,j+1,kc,nq) = compu/rrnew
             end if

          enddo
       enddo
    enddo
    !$acc end loop

<<<<<<< HEAD
    !$acc loop vector private(eos_state)
    do j = jlo, jhi 
=======
    do j = jlo, jhi
>>>>>>> f97eef51
       !DIR$ vector always
       do i = ilo, ihi

          !-------------------------------------------------------------------
          ! add the transverse flux difference in the x-direction to y-states
          ! for the fluid variables
          !-------------------------------------------------------------------

          pgp  = qx(i+1,j,kc,GDPRES)
          pgm  = qx(i  ,j,kc,GDPRES)
          ugp  = qx(i+1,j,kc,GDU   )
          ugm  = qx(i  ,j,kc,GDU   )
          gegp = qx(i+1,j,kc,GDGAME)
          gegm = qx(i  ,j,kc,GDGAME)

          ! we need to augment our conserved system with either a p
          ! equation or gammae (if we have ppm_predict_gammae = 1) to
          ! be able to deal with the general EOS

          dup = pgp*ugp - pgm*ugm
          pav = HALF*(pgp+pgm)
          uav = HALF*(ugp+ugm)
          geav = HALF*(gegp+gegm)
          du = ugp-ugm
          dge = gegp-gegm

          !-------------------------------------------------------------------
          ! qypo state
          !-------------------------------------------------------------------

          if (j.ge.jlo+1) then

             ! Convert to conservation form
             rrry = qyp(i,j,kc,QRHO)
             rury = rrry*qyp(i,j,kc,QU)
             rvry = rrry*qyp(i,j,kc,QV)
             rwry = rrry*qyp(i,j,kc,QW)
             ekenry = HALF*rrry* &
                  (qyp(i,j,kc,QU)**2 + qyp(i,j,kc,QV)**2 + qyp(i,j,kc,QW)**2)
             rery = qyp(i,j,kc,QREINT) + ekenry

             ! Add transverse predictor
             rrnewry = rrry - cdtdx*(fx(i+1,j,kc,URHO) - fx(i,j,kc,URHO))
             runewry = rury - cdtdx*(fx(i+1,j,kc,UMX) - fx(i,j,kc,UMX))
             rvnewry = rvry - cdtdx*(fx(i+1,j,kc,UMY) - fx(i,j,kc,UMY))
             rwnewry = rwry - cdtdx*(fx(i+1,j,kc,UMZ) - fx(i,j,kc,UMZ))
             renewry = rery - cdtdx*(fx(i+1,j,kc,UEDEN) - fx(i,j,kc,UEDEN))

             ! Reset to original value if adding transverse terms made density negative
             if (transverse_reset_density == 1) then
                if (rrnewry .lt. ZERO) then
                   rrnewry = rrry
                   runewry = rury
                   rvnewry = rvry
                   rwnewry = rwry
                   renewry = rery
                endif
             endif

             qypo(i,j,kc,QRHO) = rrnewry
             rhoinv = ONE/rrnewry
             qypo(i,j,kc,QU) = runewry*rhoinv
             qypo(i,j,kc,QV) = rvnewry*rhoinv
             qypo(i,j,kc,QW) = rwnewry*rhoinv

             ! note: we run the risk of (rho e) being negative here
             rhoekenry = HALF*(runewry**2 + rvnewry**2 + rwnewry**2)*rhoinv
             qypo(i,j,kc,QREINT) = renewry - rhoekenry

             if (transverse_reset_rhoe .eq. 1 .and. qypo(i,j,kc,QREINT) .le. ZERO) then
                ! If it is negative, reset the internal energy by
                ! using the discretized expression for updating (rho e).
                qypo(i,j,kc,QREINT) = qyp(i,j,kc,QREINT) - &
                     cdtdx*(fx(i+1,j,kc,UEINT) - fx(i,j,kc,UEINT) + pav*du)
             end if

             ! Pretend QREINT has been fixed and transverse_use_eos .ne. 1.
             ! If we are wrong, we will fix it later

             if (ppm_predict_gammae == 0) then
                ! add the transverse term to the p evolution eq here
                pnewry = qyp(i,j,kc,QPRES) - cdtdx*(dup + pav*du*(gamc(i,j,k3d)-ONE))
                qypo(i,j,kc,QPRES) = max(pnewry,small_pres)
             else
                ! Update gammae with its transverse terms
                qypo(i,j,kc,QGAME) = qyp(i,j,kc,QGAME) + &
                     cdtdx*( (geav-ONE)*(geav-gamc(i,j,k3d))*du - uav*dge )

                ! and compute the p edge state from this and (rho e)
                qypo(i,j,kc,QPRES) = qypo(i,j,kc,QREINT)*(qypo(i,j,kc,QGAME)-ONE)
                qypo(i,j,kc,QPRES) = max(qypo(i,j,kc,QPRES),small_pres)
             end if
          end if

          !-------------------------------------------------------------------
          ! qymo state
          !-------------------------------------------------------------------

          if (j.le.jhi-1) then

             ! Convert to conservation form
             rrly = qym(i,j+1,kc,QRHO)
             ruly = rrly*qym(i,j+1,kc,QU)
             rvly = rrly*qym(i,j+1,kc,QV)
             rwly = rrly*qym(i,j+1,kc,QW)
             ekenly = HALF*rrly* &
                  (qym(i,j+1,kc,QU)**2 + qym(i,j+1,kc,QV)**2 + qym(i,j+1,kc,QW)**2)
             rely = qym(i,j+1,kc,QREINT) + ekenly

             ! Add transverse predictor
             rrnewly = rrly - cdtdx*(fx(i+1,j,kc,URHO) - fx(i,j,kc,URHO))
             runewly = ruly - cdtdx*(fx(i+1,j,kc,UMX) - fx(i,j,kc,UMX))
             rvnewly = rvly - cdtdx*(fx(i+1,j,kc,UMY) - fx(i,j,kc,UMY))
             rwnewly = rwly - cdtdx*(fx(i+1,j,kc,UMZ) - fx(i,j,kc,UMZ))
             renewly = rely - cdtdx*(fx(i+1,j,kc,UEDEN) - fx(i,j,kc,UEDEN))

             ! Reset to original value if adding transverse terms made density negative
             if (transverse_reset_density == 1) then
                if (rrnewly .lt. ZERO) then
                   rrnewly = rrly
                   runewly = ruly
                   rvnewly = rvly
                   rwnewly = rwly
                   renewly = rely
                endif
             endif

             qymo(i,j+1,kc,QRHO) = rrnewly
             rhoinv = ONE/rrnewly
             qymo(i,j+1,kc,QU) = runewly*rhoinv
             qymo(i,j+1,kc,QV) = rvnewly*rhoinv
             qymo(i,j+1,kc,QW) = rwnewly*rhoinv

             ! note: we run the risk of (rho e) being negative here
             rhoekenly = HALF*(runewly**2 + rvnewly**2 + rwnewly**2)*rhoinv
             qymo(i,j+1,kc,QREINT) = renewly - rhoekenly

             if (transverse_reset_rhoe == 1 .and. qymo(i,j+1,kc,QREINT) .le. ZERO) then
                ! If it is negative, reset the internal energy by using the discretized
                ! expression for updating (rho e).
                qymo(i,j+1,kc,QREINT) = qym(i,j+1,kc,QREINT) - &
                     cdtdx*(fx(i+1,j,kc,UEINT) - fx(i,j,kc,UEINT) + pav*du)
             end if

             ! Pretend QREINT has been fixed and transverse_use_eos .ne. 1.
             ! If we are wrong, we will fix it later

             if (ppm_predict_gammae == 0) then
                ! add the transverse term to the p evolution eq here
                pnewly = qym(i,j+1,kc,QPRES) - cdtdx*(dup + pav*du*(gamc(i,j,k3d)-ONE))
                qymo(i,j+1,kc,QPRES) = max(pnewly,small_pres)
             else
                ! Update gammae with its transverse terms
                qymo(i,j+1,kc,QGAME) = qym(i,j+1,kc,QGAME) + &
                     cdtdx*( (geav-ONE)*(geav-gamc(i,j,k3d))*du - uav*dge )

                ! and compute the p edge state from this and (rho e)
                qymo(i,j+1,kc,QPRES) = qymo(i,j+1,kc,QREINT)*(qymo(i,j+1,kc,QGAME)-ONE)
                qymo(i,j+1,kc,QPRES) = max(qymo(i,j+1,kc,QPRES), small_pres)
             end if
          endif
       enddo

       !----------------------------------------------------------------
       ! qypo state
       !----------------------------------------------------------------

       if (j.ge.jlo+1) then
          reset = .false.
          if (transverse_reset_rhoe == 1) then
             do i = ilo, ihi
                ! if we are still negative, then we need to reset
                if (qypo(i,j,kc,QREINT) < ZERO) then
                   reset = .true.

                   eos_state % rho = qypo(i,j,kc,QRHO)
                   eos_state % T = small_temp
                   eos_state % xn(:) = qypo(i,j,kc,QFS:QFS-1+nspec)

                   call eos(eos_input_rt, eos_state)

                   qypo(i,j,kc,QREINT) = qypo(i,j,kc,QRHO)*eos_state % e
                   qypo(i,j,kc,QPRES) = eos_state % p
                endif
             end do
          end if

          if (ppm_predict_gammae == 0 ) then
             if (transverse_use_eos .eq. 1) then
                do i = ilo, ihi
                   eos_state % rho = qypo(i,j,kc,QRHO)
                   eos_state % e   = qypo(i,j,kc,QREINT) / qypo(i,j,kc,QRHO)
                   eos_state % T   = small_temp
                   eos_state % xn  = qypo(i,j,kc,QFS:QFS+nspec-1)

                   call eos(eos_input_re, eos_state)

                   qypo(i,j,kc,QREINT) = eos_state % e * eos_state % rho
                   qypo(i,j,kc,QPRES) = max(eos_state % p ,small_pres)
                end do
             end if
          else
             if (reset) then
                !DIR$ vector always
                do i = ilo, ihi
                   ! and compute the p edge state from this and (rho e)
                   qypo(i,j,kc,QPRES) = qypo(i,j,kc,QREINT)*(qypo(i,j,kc,QGAME)-ONE)
                   qypo(i,j,kc,QPRES) = max(qypo(i,j,kc,QPRES),small_pres)
                end do
             end if
          end if
       end if

       !----------------------------------------------------------------
       ! qmpo state
       !----------------------------------------------------------------

       if (j.le.jhi-1) then
          reset = .false.
          if (transverse_reset_rhoe == 1) then
             do i = ilo, ihi
                ! if we are still negative, then we need to reset
                if (qymo(i,j+1,kc,QREINT) < ZERO) then
                   reset = .true.

                   eos_state % rho = qymo(i,j+1,kc,QRHO)
                   eos_state % T = small_temp
                   eos_state % xn(:) = qymo(i,j+1,kc,QFS:QFS-1+nspec)

                   call eos(eos_input_rt, eos_state)

                   qymo(i,j+1,kc,QREINT) = qymo(i,j+1,kc,QRHO)*eos_state % e
                   qymo(i,j+1,kc,QPRES) = eos_state % p
                endif
             end do
          endif

          if (ppm_predict_gammae == 0) then
             if (transverse_use_eos .eq. 1) then
                do i = ilo, ihi
                   eos_state % rho = qymo(i,j+1,kc,QRHO)
                   eos_state % e   = qymo(i,j+1,kc,QREINT) / qymo(i,j+1,kc,QRHO)
                   eos_state % T   = small_temp
                   eos_state % xn  = qymo(i,j+1,kc,QFS:QFS+nspec-1)

                   call eos(eos_input_re, eos_state)

                   qymo(i,j+1,kc,QREINT) = eos_state % e * eos_state % rho
                   qymo(i,j+1,kc,QPRES) = max(eos_state % p, small_pres)
                end do
             end if
          else
             if (reset) then
                !DIR$ vector always
                do i = ilo, ihi
                   ! and compute the p edge state from this and (rho e)
                   qymo(i,j+1,kc,QPRES) = qymo(i,j+1,kc,QREINT)*(qymo(i,j+1,kc,QGAME)-ONE)
                   qymo(i,j+1,kc,QPRES) = max(qymo(i,j+1,kc,QPRES), small_pres)
                end do
             end if
          end if
       end if
    enddo
    !$acc end loop

    !$acc end data

  end subroutine transx1


  !===========================================================================
  ! transx2
  !===========================================================================
  subroutine transx2(qzm,qzmo,qzp,qzpo,qd_lo,qd_hi, &
                     fx,fx_lo,fx_hi, &
                     qx,qx_lo,qx_hi, &
                     gamc,gd_lo,gd_hi, &
                     cdtdx,ilo,ihi,jlo,jhi,kc,km,k3d)

<<<<<<< HEAD
    !$acc routine vector
    
    use network, only : nspec, naux
    use meth_params_module, only : QVAR, NVAR, QRHO, QU, QV, QW, &
                                   QPRES, QREINT, QGAME, QESGS, QFS, &
                                   URHO, UMX, UMY, UMZ, UEDEN, UEINT, UESGS, UFS, &
                                   small_pres, small_temp, &
                                   npassive, upass_map, qpass_map, &
                                   ppm_predict_gammae, &
                                   transverse_use_eos, transverse_reset_density, transverse_reset_rhoe
    use eos_module

    implicit none

    integer qd_l1,qd_l2,qd_l3,qd_h1,qd_h2,qd_h3
    integer fx_l1,fx_l2,fx_l3,fx_h1,fx_h2,fx_h3
    integer pgdx_l1,pgdx_l2,pgdx_l3,pgdx_h1,pgdx_h2,pgdx_h3
    integer gd_l1,gd_l2,gd_l3,gd_h1,gd_h2,gd_h3
=======
    integer :: qd_lo(3),qd_hi(3)
    integer :: fx_lo(3),fx_hi(3)
    integer :: qx_lo(3),qx_hi(3)
    integer :: gd_lo(3),gd_hi(3)
>>>>>>> f97eef51
    integer ilo,ihi,jlo,jhi,kc,km,k3d

    double precision  qzm(qd_lo(1):qd_hi(1),qd_lo(2):qd_hi(2),qd_lo(3):qd_hi(3),QVAR)
    double precision  qzp(qd_lo(1):qd_hi(1),qd_lo(2):qd_hi(2),qd_lo(3):qd_hi(3),QVAR)
    double precision qzmo(qd_lo(1):qd_hi(1),qd_lo(2):qd_hi(2),qd_lo(3):qd_hi(3),QVAR)
    double precision qzpo(qd_lo(1):qd_hi(1),qd_lo(2):qd_hi(2),qd_lo(3):qd_hi(3),QVAR)
    double precision fx(fx_lo(1):fx_hi(1),fx_lo(2):fx_hi(2),fx_lo(3):fx_hi(3),NVAR)
    double precision qx(qx_lo(1):qx_hi(1),qx_lo(2):qx_hi(2),qx_lo(3):qx_hi(3),NGDNV)
    double precision gamc(gd_lo(1):gd_hi(1),gd_lo(2):gd_hi(2),gd_lo(3):gd_hi(3))
    double precision cdtdx

    integer i, j, n, nq, ipassive

    double precision rhoinv
    double precision rrnew, rr
    double precision rrrz, rrlz
    double precision rurz, rulz
    double precision rvrz, rvlz
    double precision rwrz, rwlz
    double precision ekenrz, ekenlz
    double precision rerz, relz
    double precision rrnewrz, rrnewlz
    double precision runewrz, runewlz
    double precision rvnewrz, rvnewlz
    double precision rwnewrz, rwnewlz
    double precision renewrz, renewlz
    double precision pnewrz, pnewlz
    double precision rhoekenrz, rhoekenlz
    double precision compn, compu
    double precision pgp, pgm, ugp, ugm, gegp, gegm, dup, pav, du, dge, uav, geav

    logical :: reset

    type (eos_t) :: eos_state

<<<<<<< HEAD
    !$acc data present(fx, qzm, qzp, qzmo, qzpo, upass_map, qpass_map)
=======
    eos_state % check_small = .false.
>>>>>>> f97eef51

    !-------------------------------------------------------------------------
    ! update all of the passively-advected quantities with the
    ! transerse term and convert back to the primitive quantity
    !-------------------------------------------------------------------------

<<<<<<< HEAD
    !$acc loop vector
    do ipassive = 1,npassive
=======
    do ipassive = 1, npassive
>>>>>>> f97eef51
       n  = upass_map(ipassive)
       nq = qpass_map(ipassive)
       do j = jlo, jhi
          !DIR$ vector always
          do i = ilo, ihi

             compn = cdtdx*(fx(i+1,j,kc,n) - fx(i,j,kc,n))

             rr = qzp(i,j,kc,QRHO)
             rrnew = rr - cdtdx*(fx(i+1,j,kc,URHO) - fx(i,j,kc,URHO))
             compu = rr*qzp(i,j,kc,nq) - compn
             qzpo(i,j,kc,nq) = compu/rrnew

             compn = cdtdx*(fx(i+1,j,km,n) - fx(i,j,km,n))

             rr = qzm(i,j,kc,QRHO)
             rrnew = rr - cdtdx*(fx(i+1,j,km,URHO) - fx(i,j,km,URHO))
             compu = rr*qzm(i,j,kc,nq) - compn
             qzmo(i,j,kc,nq) = compu/rrnew

          enddo
       enddo
    enddo
    !$acc end loop

<<<<<<< HEAD
    !$acc loop vector private(eos_state)
    do j = jlo, jhi 
=======
    do j = jlo, jhi
>>>>>>> f97eef51
       !DIR$ vector always
       do i = ilo, ihi

          !-------------------------------------------------------------------
          ! add the transverse flux difference in the x-direction to z-states
          ! for the fluid variables
          !-------------------------------------------------------------------

          !-------------------------------------------------------------------
          ! qzpo state
          !-------------------------------------------------------------------

          pgp  = qx(i+1,j,kc,GDPRES)
          pgm  = qx(i  ,j,kc,GDPRES)
          ugp  = qx(i+1,j,kc,GDU   )
          ugm  = qx(i  ,j,kc,GDU   )
          gegp = qx(i+1,j,kc,GDGAME)
          gegm = qx(i  ,j,kc,GDGAME)

          ! we need to augment our conserved system with either a p
          ! equation or gammae (if we have ppm_predict_gammae = 1) to
          ! be able to deal with the general EOS

          dup = pgp*ugp - pgm*ugm
          pav = HALF*(pgp+pgm)
          uav = HALF*(ugp+ugm)
          geav = HALF*(gegp+gegm)
          du = ugp-ugm
          dge = gegp-gegm

          ! Convert to conservation form
          rrrz = qzp(i,j,kc,QRHO)
          rurz = rrrz*qzp(i,j,kc,QU)
          rvrz = rrrz*qzp(i,j,kc,QV)
          rwrz = rrrz*qzp(i,j,kc,QW)
          ekenrz = HALF*rrrz*(qzp(i,j,kc,QU)**2 + qzp(i,j,kc,QV)**2 + qzp(i,j,kc,QW)**2)
          rerz = qzp(i,j,kc,QREINT) + ekenrz

          ! Add transverse predictor
          rrnewrz = rrrz - cdtdx*(fx(i+1,j,kc,URHO) - fx(i,j,kc,URHO))
          runewrz = rurz - cdtdx*(fx(i+1,j,kc,UMX) - fx(i,j,kc,UMX))
          rvnewrz = rvrz - cdtdx*(fx(i+1,j,kc,UMY) - fx(i,j,kc,UMY))
          rwnewrz = rwrz - cdtdx*(fx(i+1,j,kc,UMZ) - fx(i,j,kc,UMZ))
          renewrz = rerz - cdtdx*(fx(i+1,j,kc,UEDEN) - fx(i,j,kc,UEDEN))

          ! Reset to original value if adding transverse terms made density negative
          if (transverse_reset_density == 1 .and. rrnewrz .lt. ZERO) then
             rrnewrz = rrrz
             runewrz = rurz
             rvnewrz = rvrz
             rwnewrz = rwrz
             renewrz = rerz
          endif

          ! Convert back to primitive form
          qzpo(i,j,kc,QRHO) = rrnewrz
          rhoinv = ONE/rrnewrz
          qzpo(i,j,kc,QU) = runewrz*rhoinv
          qzpo(i,j,kc,QV) = rvnewrz*rhoinv
          qzpo(i,j,kc,QW) = rwnewrz*rhoinv

          ! note: we run the risk of (rho e) being negative here
          rhoekenrz = HALF*(runewrz**2 + rvnewrz**2 + rwnewrz**2)*rhoinv
          qzpo(i,j,kc,QREINT) = renewrz - rhoekenrz

          if (transverse_reset_rhoe == 1 .and. qzpo(i,j,kc,QREINT) .le. ZERO) then
             ! If it is negative, reset the internal energy by using the discretized
             ! expression for updating (rho e).
             qzpo(i,j,kc,QREINT) = qzp(i,j,kc,QREINT) - &
                  cdtdx*(fx(i+1,j,kc,UEINT) - fx(i,j,kc,UEINT) + pav*du)
          end if

          ! Pretend QREINT has been fixed and transverse_use_eos .ne. 1.
          ! If we are wrong, we will fix it later

          if (ppm_predict_gammae == 0) then
             ! add the transverse term to the p evolution eq here
             pnewrz = qzp(i,j,kc,QPRES) - cdtdx*(dup + pav*du*(gamc(i,j,k3d)-ONE))
             qzpo(i,j,kc,QPRES) = max(pnewrz,small_pres)
          else
             ! Update gammae with its transverse terms
             qzpo(i,j,kc,QGAME) = qzp(i,j,kc,QGAME) + &
                  cdtdx*( (geav-ONE)*(geav-gamc(i,j,k3d))*du - uav*dge )

             ! and compute the p edge state from this and (rho e)
             qzpo(i,j,kc,QPRES) = qzpo(i,j,kc,QREINT)*(qzpo(i,j,kc,QGAME)-ONE)
             qzpo(i,j,kc,QPRES) = max(qzpo(i,j,kc,QPRES), small_pres)
          endif


          !-------------------------------------------------------------------
          ! qzmo state
          !-------------------------------------------------------------------

          pgp  = qx(i+1,j,km,GDPRES)
          pgm  = qx(i  ,j,km,GDPRES)
          ugp  = qx(i+1,j,km,GDU   )
          ugm  = qx(i  ,j,km,GDU   )
          gegp = qx(i+1,j,km,GDGAME)
          gegm = qx(i  ,j,km,GDGAME)

          ! we need to augment our conserved system with either a p
          ! equation or gammae (if we have ppm_predict_gammae = 1) to
          ! be able to deal with the general EOS

          dup = pgp*ugp - pgm*ugm
          pav = HALF*(pgp+pgm)
          uav = HALF*(ugp+ugm)
          geav = HALF*(gegp+gegm)
          du = ugp-ugm
          dge = gegp-gegm

          ! Convert to conservation form
          rrlz = qzm(i,j,kc,QRHO)
          rulz = rrlz*qzm(i,j,kc,QU)
          rvlz = rrlz*qzm(i,j,kc,QV)
          rwlz = rrlz*qzm(i,j,kc,QW)
          ekenlz = HALF*rrlz*(qzm(i,j,kc,QU)**2 + qzm(i,j,kc,QV)**2 + qzm(i,j,kc,QW)**2)
          relz = qzm(i,j,kc,QREINT) + ekenlz

          ! Add transverse predictor
          rrnewlz = rrlz - cdtdx*(fx(i+1,j,km,URHO) - fx(i,j,km,URHO))
          runewlz = rulz - cdtdx*(fx(i+1,j,km,UMX) - fx(i,j,km,UMX))
          rvnewlz = rvlz - cdtdx*(fx(i+1,j,km,UMY) - fx(i,j,km,UMY))
          rwnewlz = rwlz - cdtdx*(fx(i+1,j,km,UMZ) - fx(i,j,km,UMZ))
          renewlz = relz - cdtdx*(fx(i+1,j,km,UEDEN) - fx(i,j,km,UEDEN))

          ! Reset to original value if adding transverse terms made density negative
          if (transverse_reset_density == 1 .and. rrnewlz .lt. ZERO) then
             rrnewlz = rrlz
             runewlz = rulz
             rvnewlz = rvlz
             rwnewlz = rwlz
             renewlz = relz
          endif

          ! Convert back to primitive form
          qzmo(i,j,kc,QRHO) = rrnewlz
          rhoinv = ONE/rrnewlz
          qzmo(i,j,kc,QU) = runewlz*rhoinv
          qzmo(i,j,kc,QV) = rvnewlz*rhoinv
          qzmo(i,j,kc,QW) = rwnewlz*rhoinv

          ! note: we run the risk of (rho e) being negative here
          rhoekenlz = HALF*(runewlz**2 + rvnewlz**2 + rwnewlz**2)*rhoinv
          qzmo(i,j,kc,QREINT) = renewlz - rhoekenlz

          if (transverse_reset_rhoe == 1 .and. qzmo(i,j,kc,QREINT) .le. ZERO) then
             ! If it is negative, reset the internal energy by using the discretized
             ! expression for updating (rho e).
             qzmo(i,j,kc,QREINT) = qzm(i,j,kc,QREINT) - &
                  cdtdx*(fx(i+1,j,km,UEINT) - fx(i,j,km,UEINT) + pav*du)
          endif

          ! Pretend QREINT has been fixed and transverse_use_eos .ne. 1.
          ! If we are wrong, we will fix it later

          if (ppm_predict_gammae == 0) then
             pnewlz = qzm(i,j,kc,QPRES) - cdtdx*(dup + pav*du*(gamc(i,j,k3d-1)-ONE))
             qzmo(i,j,kc,QPRES) = max(pnewlz,small_pres)
          else
             ! Update gammae with its transverse terms
             qzmo(i,j,kc,QGAME) = qzm(i,j,kc,QGAME) + &
                  cdtdx*( (geav-ONE)*(geav-gamc(i,j,k3d-1))*du - uav*dge )

             ! and compute the p edge state from this and (rho e)
             qzmo(i,j,kc,QPRES) = qzmo(i,j,kc,QREINT)*(qzmo(i,j,kc,QGAME)-ONE)
             qzmo(i,j,kc,QPRES) = max(qzmo(i,j,kc,QPRES), small_pres)
          endif

       enddo

       !-------------------------------------------------------------------
       ! qzpo state
       !-------------------------------------------------------------------

       reset = .false.
       if (transverse_reset_rhoe == 1) then
          do i = ilo, ihi
             ! if we are still negative, then we need to reset
             if (qzpo(i,j,kc,QREINT) < ZERO) then
                reset = .true.

                eos_state % rho = qzpo(i,j,kc,QRHO)
                eos_state % T = small_temp
                eos_state % xn(:) = qzpo(i,j,kc,QFS:QFS-1+nspec)

                call eos(eos_input_rt, eos_state)

                qzpo(i,j,kc,QREINT) = qzpo(i,j,kc,QRHO)*eos_state % e
                qzpo(i,j,kc,QPRES) = eos_state % p
             endif
          end do
       end if

       if (ppm_predict_gammae == 0) then
          if (transverse_use_eos .eq. 1) then
             do i = ilo, ihi
                eos_state % rho = qzpo(i,j,kc,QRHO)
                eos_state % e   = qzpo(i,j,kc,QREINT) / qzpo(i,j,kc,QRHO)
                eos_state % T   = small_temp
                eos_state % xn  = qzpo(i,j,kc,QFS:QFS+nspec-1)

                call eos(eos_input_re, eos_state)

                qzpo(i,j,kc,QREINT) = eos_state % e * eos_state % rho
                qzpo(i,j,kc,QPRES) = max(eos_state % p ,small_pres)
             end do
          end if
       else
          if (reset) then
             !DIR$ vector always
             do i = ilo, ihi
                ! and compute the p edge state from this and (rho e)
                qzpo(i,j,kc,QPRES) = qzpo(i,j,kc,QREINT)*(qzpo(i,j,kc,QGAME)-ONE)
                qzpo(i,j,kc,QPRES) = max(qzpo(i,j,kc,QPRES), small_pres)
             end do
          end if
       end if

       !-------------------------------------------------------------------
       ! qzmo state
       !-------------------------------------------------------------------

       reset = .false.
       if (transverse_reset_rhoe == 1) then
          do i = ilo, ihi
             ! if we are still negative, then we need to reset
             if (qzmo(i,j,kc,QREINT) < ZERO) then
                reset = .true.
                eos_state % rho = qzmo(i,j,kc,QRHO)
                eos_state % T = small_temp
                eos_state % xn(:) = qzmo(i,j,kc,QFS:QFS-1+nspec)

                call eos(eos_input_rt, eos_state)

                qzmo(i,j,kc,QREINT) = qzmo(i,j,kc,QRHO)*eos_state % e
                qzmo(i,j,kc,QPRES) = eos_state % p
             endif
          end do
       end if

       if (ppm_predict_gammae == 0) then
          if (transverse_use_eos .eq. 1) then
             do i = ilo, ihi
                eos_state % rho = qzmo(i,j,kc,QRHO)
                eos_state % e   = qzmo(i,j,kc,QREINT) / qzmo(i,j,kc,QRHO)
                eos_state % T   = small_temp
                eos_state % xn  = qzmo(i,j,kc,QFS:QFS+nspec-1)

                call eos(eos_input_re, eos_state)

                qzmo(i,j,kc,QREINT) = eos_state % e * eos_state % rho
                qzmo(i,j,kc,QPRES) = max(eos_state % p, small_pres)
             end do
          end if
       else
          if (reset) then
             !DIR$ vector always
             do i = ilo, ihi
                ! and compute the p edge state from this and (rho e)
                qzmo(i,j,kc,QPRES) = qzmo(i,j,kc,QREINT)*(qzmo(i,j,kc,QGAME)-ONE)
                qzmo(i,j,kc,QPRES) = max(qzmo(i,j,kc,QPRES), small_pres)
             end do
          end if
       end if
    enddo
    !$acc end loop

    !$acc end data

  end subroutine transx2


  !===========================================================================
  ! transy1
  !===========================================================================
  subroutine transy1(qxm,qxmo,qxp,qxpo,qd_lo,qd_hi, &
                     fy,fy_lo,fy_hi, &
                     qy,qy_lo,qy_hi, &
                     gamc,gd_lo,gd_hi, &
                     cdtdy,ilo,ihi,jlo,jhi,kc,k3d)

<<<<<<< HEAD
    !$acc routine vector    

    use network, only : nspec, naux
    use meth_params_module, only : QVAR, NVAR, QRHO, QU, QV, QW, &
                                   QPRES, QREINT, QGAME, QESGS, QFS, &
                                   URHO, UMX, UMY, UMZ, UEDEN, UEINT, UESGS, UFS, &
                                   small_pres, small_temp, &
                                   npassive, upass_map, qpass_map, &
                                   ppm_predict_gammae, &
                                   transverse_use_eos, transverse_reset_density, transverse_reset_rhoe
    use eos_module

    implicit none
      
    integer qd_l1,qd_l2,qd_l3,qd_h1,qd_h2,qd_h3
    integer fy_l1,fy_l2,fy_l3,fy_h1,fy_h2,fy_h3
    integer pgdy_l1,pgdy_l2,pgdy_l3,pgdy_h1,pgdy_h2,pgdy_h3
    integer gd_l1,gd_l2,gd_l3,gd_h1,gd_h2,gd_h3
=======
    integer :: qd_lo(3),qd_hi(3)
    integer :: fy_lo(3),fy_hi(3)
    integer :: qy_lo(3),qy_hi(3)
    integer :: gd_lo(3),gd_hi(3)
>>>>>>> f97eef51
    integer ilo,ihi,jlo,jhi,kc,k3d

    double precision  qxm(qd_lo(1):qd_hi(1),qd_lo(2):qd_hi(2),qd_lo(3):qd_hi(3),QVAR)
    double precision  qxp(qd_lo(1):qd_hi(1),qd_lo(2):qd_hi(2),qd_lo(3):qd_hi(3),QVAR)
    double precision qxmo(qd_lo(1):qd_hi(1),qd_lo(2):qd_hi(2),qd_lo(3):qd_hi(3),QVAR)
    double precision qxpo(qd_lo(1):qd_hi(1),qd_lo(2):qd_hi(2),qd_lo(3):qd_hi(3),QVAR)
    double precision fy(fy_lo(1):fy_hi(1),fy_lo(2):fy_hi(2),fy_lo(3):fy_hi(3),NVAR)
    double precision qy(qy_lo(1):qy_hi(1),qy_lo(2):qy_hi(2),qy_lo(3):qy_hi(3),NGDNV)
    double precision gamc(gd_lo(1):gd_hi(1),gd_lo(2):gd_hi(2),gd_lo(3):gd_hi(3))
    double precision cdtdy

    integer i, j, n, nq, ipassive

    double precision rhoinv
    double precision rrnew, rr
    double precision compn, compu
    double precision rrrx, rrlx
    double precision rurx, rulx
    double precision rvrx, rvlx
    double precision rwrx, rwlx
    double precision ekenrx, ekenlx
    double precision rerx, relx
    double precision rrnewrx, rrnewlx
    double precision runewrx, runewlx
    double precision rvnewrx, rvnewlx
    double precision rwnewrx, rwnewlx
    double precision renewrx, renewlx
    double precision pnewrx, pnewlx
    double precision rhoekenrx, rhoekenlx
    double precision pgp, pgm, ugp, ugm, gegp, gegm, dup, pav, du, dge, uav, geav

    logical :: reset

    type (eos_t) :: eos_state

<<<<<<< HEAD
    !$acc data present(fy, qxm, qxp, qxmo, qxpo, upass_map, qpass_map)

    !-------------------------------------------------------------------------    
=======
    eos_state % check_small = .false.

    !-------------------------------------------------------------------------
>>>>>>> f97eef51
    ! update all of the passively-advected quantities with the
    ! transerse term and convert back to the primitive quantity
    !-------------------------------------------------------------------------

    !$acc loop vector
    do ipassive = 1,npassive
       n  = upass_map(ipassive)
       nq = qpass_map(ipassive)
       do j = jlo, jhi
          !DIR$ vector always
          do i = ilo, ihi
             compn = cdtdy*(fy(i,j+1,kc,n) - fy(i,j,kc,n))

             if (i.ge.ilo+1) then
                rr = qxp(i,j,kc,QRHO)
                rrnew = rr - cdtdy*(fy(i,j+1,kc,URHO) - fy(i,j,kc,URHO))
                compu = rr*qxp(i,j,kc,nq) - compn
                qxpo(i,j,kc,nq) = compu/rrnew
             end if

             if (i.le.ihi-1) then
                rr = qxm(i+1,j,kc,QRHO)
                rrnew = rr - cdtdy*(fy(i,j+1,kc,URHO) - fy(i,j,kc,URHO))
                compu = rr*qxm(i+1,j,kc,nq) - compn
                qxmo(i+1,j,kc,nq) = compu/rrnew
             end if

          enddo
       enddo
    enddo
    !$acc end loop

    !$acc loop vector private(eos_state)
    do j = jlo, jhi
       !DIR$ vector always
       do i = ilo, ihi

          !-------------------------------------------------------------------
          ! add the transverse flux difference in the y-direction to x-states
          ! for the fluid variables
          !-------------------------------------------------------------------

          pgp  = qy(i,j+1,kc,GDPRES)
          pgm  = qy(i,j  ,kc,GDPRES)
          ugp  = qy(i,j+1,kc,GDV   )
          ugm  = qy(i,j  ,kc,GDV   )
          gegp = qy(i,j+1,kc,GDGAME)
          gegm = qy(i,j  ,kc,GDGAME)

          ! we need to augment our conserved system with either a p
          ! equation or gammae (if we have ppm_predict_gammae = 1) to
          ! be able to deal with the general EOS

          dup = pgp*ugp - pgm*ugm
          pav = HALF*(pgp+pgm)
          uav = HALF*(ugp+ugm)
          geav = HALF*(gegp+gegm)
          du = ugp-ugm
          dge = gegp-gegm

          !-------------------------------------------------------------------
          ! qxpo state
          !-------------------------------------------------------------------

          if (i.ge.ilo+1) then
             ! Convert to conservation form
             rrrx = qxp(i,j,kc,QRHO)
             rurx = rrrx*qxp(i,j,kc,QU)
             rvrx = rrrx*qxp(i,j,kc,QV)
             rwrx = rrrx*qxp(i,j,kc,QW)
             ekenrx = HALF*rrrx*(qxp(i,j,kc,QU)**2 + qxp(i,j,kc,QV)**2 &
                  + qxp(i,j,kc,QW)**2)
             rerx = qxp(i,j,kc,QREINT) + ekenrx

             ! Add transverse predictor
             rrnewrx = rrrx - cdtdy*(fy(i,j+1,kc,URHO) - fy(i,j,kc,URHO))
             runewrx = rurx - cdtdy*(fy(i,j+1,kc,UMX) - fy(i,j,kc,UMX))
             rvnewrx = rvrx - cdtdy*(fy(i,j+1,kc,UMY) - fy(i,j,kc,UMY))
             rwnewrx = rwrx - cdtdy*(fy(i,j+1,kc,UMZ) - fy(i,j,kc,UMZ))
             renewrx = rerx - cdtdy*(fy(i,j+1,kc,UEDEN) - fy(i,j,kc,UEDEN))

             ! Reset to original value if adding transverse terms made density negative
             if (transverse_reset_density == 1) then
                if (rrnewrx .lt. ZERO) then
                   rrnewrx = rrrx
                   runewrx = rurx
                   rvnewrx = rvrx
                   rwnewrx = rwrx
                   renewrx = rerx
                endif
             endif

             qxpo(i,j,kc,QRHO) = rrnewrx
             rhoinv = ONE/rrnewrx
             qxpo(i,j,kc,QU) = runewrx*rhoinv
             qxpo(i,j,kc,QV) = rvnewrx*rhoinv
             qxpo(i,j,kc,QW) = rwnewrx*rhoinv

             ! note: we run the risk of (rho e) being negative here
             rhoekenrx = HALF*(runewrx**2 + rvnewrx**2 + rwnewrx**2)*rhoinv
             qxpo(i,j,kc,QREINT) = renewrx - rhoekenrx

             if (transverse_reset_rhoe == 1 .and. qxpo(i,j,kc,QREINT) .le. ZERO) then
                ! If it is negative, reset the internal energy by
                ! using the discretized expression for updating (rho e).
                qxpo(i,j,kc,QREINT) = qxp(i,j,kc,QREINT) - &
                     cdtdy*(fy(i,j+1,kc,UEINT) - fy(i,j,kc,UEINT) + pav*du)
             endif

             ! Pretend QREINT has been fixed and transverse_use_eos .ne. 1.
             ! If we are wrong, we will fix it later

             if (ppm_predict_gammae == 0) then
                ! add the transverse term to the p evolution eq here
                pnewrx = qxp(i,j,kc,QPRES) - cdtdy*(dup + pav*du*(gamc(i,j,k3d) - ONE))
                qxpo(i,j,kc,QPRES) = max(pnewrx,small_pres)
             else
                ! Update gammae with its transverse terms
                qxpo(i,j,kc,QGAME) = qxp(i,j,kc,QGAME) + &
                     cdtdy*( (geav-ONE)*(geav-gamc(i,j,k3d))*du - uav*dge )

                ! and compute the p edge state from this and (rho e)
                qxpo(i,j,kc,QPRES) = qxpo(i,j,kc,QREINT)*(qxpo(i,j,kc,QGAME)-ONE)
                qxpo(i,j,kc,QPRES) = max(qxpo(i,j,kc,QPRES), small_pres)
             endif

          end if

          !-------------------------------------------------------------------
          ! qxmo state
          !-------------------------------------------------------------------

          if (i.le.ihi-1) then
             ! Convert to conservation form
             rrlx = qxm(i+1,j,kc,QRHO)
             rulx = rrlx*qxm(i+1,j,kc,QU)
             rvlx = rrlx*qxm(i+1,j,kc,QV)
             rwlx = rrlx*qxm(i+1,j,kc,QW)
             ekenlx = HALF*rrlx*(qxm(i+1,j,kc,QU)**2 + qxm(i+1,j,kc,QV)**2 &
                  + qxm(i+1,j,kc,QW)**2)
             relx = qxm(i+1,j,kc,QREINT) + ekenlx

             ! Add transverse predictor
             rrnewlx = rrlx - cdtdy*(fy(i,j+1,kc,URHO) - fy(i,j,kc,URHO))
             runewlx = rulx - cdtdy*(fy(i,j+1,kc,UMX) - fy(i,j,kc,UMX))
             rvnewlx = rvlx - cdtdy*(fy(i,j+1,kc,UMY) - fy(i,j,kc,UMY))
             rwnewlx = rwlx - cdtdy*(fy(i,j+1,kc,UMZ) - fy(i,j,kc,UMZ))
             renewlx = relx - cdtdy*(fy(i,j+1,kc,UEDEN)- fy(i,j,kc,UEDEN))

             ! Reset to original value if adding transverse terms made density negative
             if (transverse_reset_density == 1) then
                if (rrnewlx .lt. ZERO) then
                   rrnewlx = rrlx
                   runewlx = rulx
                   rvnewlx = rvlx
                   rwnewlx = rwlx
                   renewlx = relx
                endif
             endif

             qxmo(i+1,j,kc,QRHO) = rrnewlx
             rhoinv = ONE/rrnewlx
             qxmo(i+1,j,kc,QU) = runewlx*rhoinv
             qxmo(i+1,j,kc,QV) = rvnewlx*rhoinv
             qxmo(i+1,j,kc,QW) = rwnewlx*rhoinv

             ! note: we run the risk of (rho e) being negative here
             rhoekenlx = HALF*(runewlx**2 + rvnewlx**2 + rwnewlx**2)*rhoinv
             qxmo(i+1,j,kc,QREINT) = renewlx - rhoekenlx

             if (transverse_reset_rhoe == 1 .and. qxmo(i+1,j,kc,QREINT) .le. ZERO) then
                ! If it is negative, reset the internal energy by using the discretized
                ! expression for updating (rho e).
                qxmo(i+1,j,kc,QREINT) = qxm(i+1,j,kc,QREINT) - &
                     cdtdy*(fy(i,j+1,kc,UEINT) - fy(i,j,kc,UEINT) + pav*du)
             endif

             ! Pretend QREINT has been fixed and transverse_use_eos .ne. 1.
             ! If we are wrong, we will fix it later

             if (ppm_predict_gammae == 0) then
                ! add the transverse term to the p evolution eq here
                pnewlx = qxm(i+1,j,kc,QPRES) - cdtdy*(dup + pav*du*(gamc(i,j,k3d) - ONE))
                qxmo(i+1,j,kc,QPRES) = max(pnewlx,small_pres)
             else
                ! Update gammae with its transverse terms
                qxmo(i+1,j,kc,QGAME) = qxm(i+1,j,kc,QGAME) + &
                     cdtdy*( (geav-ONE)*(geav-gamc(i,j,k3d))*du - uav*dge )

                ! and compute the p edge state from this and (rho e)
                qxmo(i+1,j,kc,QPRES) = qxmo(i+1,j,kc,QREINT)*(qxmo(i+1,j,kc,QGAME)-ONE)
                qxmo(i+1,j,kc,QPRES) = max(qxmo(i+1,j,kc,QPRES), small_pres)
             endif

          endif

       enddo

       !-------------------------------------------------------------------
       ! qxpo state
       !-------------------------------------------------------------------

       reset = .false.
       if (transverse_reset_rhoe == 1) then
          do i = ilo+1, ihi
             ! if we are still negative, then we need to reset
             if (qxpo(i,j,kc,QREINT) < ZERO) then
                reset = .true.

                eos_state % rho = qxpo(i,j,kc,QRHO)
                eos_state % T = small_temp
                eos_state % xn(:) = qxpo(i,j,kc,QFS:QFS-1+nspec)

                call eos(eos_input_rt, eos_state)

                qxpo(i,j,kc,QREINT) = qxpo(i,j,kc,QRHO) * eos_state % e
                qxpo(i,j,kc,QPRES) = eos_state % p
             endif
          end do
       end if

       if (ppm_predict_gammae == 0) then
          if (transverse_use_eos .eq. 1) then
             do i = ilo+1, ihi
                eos_state % rho = qxpo(i,j,kc,QRHO)
                eos_state % e   = qxpo(i,j,kc,QREINT) / qxpo(i,j,kc,QRHO)
                eos_state % T   = small_temp
                eos_state % xn  = qxpo(i,j,kc,QFS:QFS+nspec-1)

                call eos(eos_input_re, eos_state)

                qxpo(i,j,kc,QREINT) = eos_state % e * eos_state % rho
                qxpo(i,j,kc,QPRES) = max(eos_state % p, small_pres)
              end do
          end if
       else
          if (reset) then
             !DIR$ vector always
             do i = ilo+1, ihi
                ! and compute the p edge state from this and (rho e)
                qxpo(i,j,kc,QPRES) = qxpo(i,j,kc,QREINT)*(qxpo(i,j,kc,QGAME)-ONE)
                qxpo(i,j,kc,QPRES) = max(qxpo(i,j,kc,QPRES), small_pres)
             end do
          end if
       end if

       !-------------------------------------------------------------------
       ! qxmo state
       !-------------------------------------------------------------------

       reset = .false.
       if (transverse_reset_rhoe == 1) then
          do i = ilo, ihi-1
             ! if we are still negative, then we need to reset
             if (qxmo(i+1,j,kc,QREINT) < ZERO) then
                reset = .true.
                eos_state % rho = qxmo(i+1,j,kc,QRHO)
                eos_state % T = small_temp
                eos_state % xn(:) = qxmo(i+1,j,kc,QFS:QFS-1+nspec)

                call eos(eos_input_rt, eos_state)

                qxmo(i+1,j,kc,QREINT) = qxmo(i+1,j,kc,QRHO)*eos_state % e
                qxmo(i+1,j,kc,QPRES) = eos_state % p
             endif
          end do
       end if

       if (ppm_predict_gammae == 0) then
          if (transverse_use_eos .eq. 1) then
             do i = ilo, ihi-1
                eos_state % rho = qxmo(i+1,j,kc,QRHO)
                eos_state % e   = qxmo(i+1,j,kc,QREINT) / qxmo(i+1,j,kc,QRHO)
                eos_state % T   = small_temp
                eos_state % xn  = qxmo(i+1,j,kc,QFS:QFS+nspec-1)

                call eos(eos_input_re, eos_state)

                qxmo(i+1,j,kc,QREINT) = eos_state % e * eos_state % rho
                qxmo(i+1,j,kc,QPRES) = max(eos_state % p ,small_pres)
             end do
          end if
       else
          if (reset) then
             !DIR$ vector always
             do i = ilo, ihi-1
                ! and compute the p edge state from this and (rho e)
                qxmo(i+1,j,kc,QPRES) = qxmo(i+1,j,kc,QREINT)*(qxmo(i+1,j,kc,QGAME)-ONE)
                qxmo(i+1,j,kc,QPRES) = max(qxmo(i+1,j,kc,QPRES), small_pres)
             end do
          end if
       end if

    enddo
    !$acc end loop

<<<<<<< HEAD
    !$acc end data

=======
>>>>>>> f97eef51
  end subroutine transy1


  !===========================================================================
  ! transy2
  !===========================================================================
  subroutine transy2(qzm,qzmo,qzp,qzpo,qd_lo,qd_hi, &
                     fy,fy_lo,fy_hi, &
                     qy,qy_lo,qy_hi, &
                     gamc,gd_lo,gd_hi, &
                     cdtdy,ilo,ihi,jlo,jhi,kc,km,k3d)

<<<<<<< HEAD
    !$acc routine vector
    
    use network, only : nspec, naux
    use meth_params_module, only : QVAR, NVAR, QRHO, QU, QV, QW, &
                                   QPRES, QREINT, QGAME, QESGS, QFS, &
                                   URHO, UMX, UMY, UMZ, UEDEN, UEINT, UESGS, UFS, &
                                   small_pres, small_temp, &
                                   npassive, upass_map, qpass_map, &
                                   ppm_predict_gammae, &
                                   transverse_use_eos, transverse_reset_density, transverse_reset_rhoe
    use eos_module

    implicit none
    
    integer qd_l1,qd_l2,qd_l3,qd_h1,qd_h2,qd_h3
    integer fy_l1,fy_l2,fy_l3,fy_h1,fy_h2,fy_h3
    integer pgdy_l1,pgdy_l2,pgdy_l3,pgdy_h1,pgdy_h2,pgdy_h3
    integer gd_l1,gd_l2,gd_l3,gd_h1,gd_h2,gd_h3
=======
    integer :: qd_lo(3),qd_hi(3)
    integer :: fy_lo(3),fy_hi(3)
    integer :: qy_lo(3),qy_hi(3)
    integer :: gd_lo(3),gd_hi(3)
>>>>>>> f97eef51
    integer ilo,ihi,jlo,jhi,kc,km,k3d

    double precision  qzm(qd_lo(1):qd_hi(1),qd_lo(2):qd_hi(2),qd_lo(3):qd_hi(3),QVAR)
    double precision  qzp(qd_lo(1):qd_hi(1),qd_lo(2):qd_hi(2),qd_lo(3):qd_hi(3),QVAR)
    double precision qzmo(qd_lo(1):qd_hi(1),qd_lo(2):qd_hi(2),qd_lo(3):qd_hi(3),QVAR)
    double precision qzpo(qd_lo(1):qd_hi(1),qd_lo(2):qd_hi(2),qd_lo(3):qd_hi(3),QVAR)
    double precision fy(fy_lo(1):fy_hi(1),fy_lo(2):fy_hi(2),fy_lo(3):fy_hi(3),NVAR)
    double precision qy(qy_lo(1):qy_hi(1),qy_lo(2):qy_hi(2),qy_lo(3):qy_hi(3),NGDNV)
    double precision gamc(gd_lo(1):gd_hi(1),gd_lo(2):gd_hi(2),gd_lo(3):gd_hi(3))
    double precision cdtdy

    integer i, j, n, nq, ipassive

    double precision rhoinv
    double precision rrnew, rr
    double precision compn, compu
    double precision rrrz, rrlz
    double precision rurz, rulz
    double precision rvrz, rvlz
    double precision rwrz, rwlz
    double precision ekenrz, ekenlz
    double precision rerz, relz
    double precision rrnewrz, rrnewlz
    double precision runewrz, runewlz
    double precision rvnewrz, rvnewlz
    double precision rwnewrz, rwnewlz
    double precision renewrz, renewlz
    double precision pnewrz, pnewlz
    double precision rhoekenrz, rhoekenlz
    double precision pgp, pgm, ugp, ugm, gegp, gegm, dup, pav, du, dge, uav, geav

    logical :: reset

    type (eos_t) :: eos_state

<<<<<<< HEAD
    !$acc data present(fy, qzm, qzp, qzmo, qzpo, upass_map, qpass_map)
=======
    eos_state % check_small = .false.
>>>>>>> f97eef51

    !-------------------------------------------------------------------------
    ! update all of the passively-advected quantities with the
    ! transerse term and convert back to the primitive quantity
    !-------------------------------------------------------------------------

    !$acc loop vector
    do ipassive = 1,npassive
       n  = upass_map(ipassive)
       nq = qpass_map(ipassive)
       do j = jlo, jhi
          !DIR$ vector always
          do i = ilo, ihi

             compn = cdtdy*(fy(i,j+1,kc,n) - fy(i,j,kc,n))

             rr = qzp(i,j,kc,QRHO)
             rrnew = rr - cdtdy*(fy(i,j+1,kc,URHO) - fy(i,j,kc,URHO))
             compu = rr*qzp(i,j,kc,nq) - compn
             qzpo(i,j,kc,nq) = compu/rrnew

             compn = cdtdy*(fy(i,j+1,km,n) - fy(i,j,km,n))

             rr = qzm(i,j,kc,QRHO)
             rrnew = rr - cdtdy*(fy(i,j+1,km,URHO) - fy(i,j,km,URHO))
             compu = rr*qzm(i,j,kc,nq) - compn
             qzmo(i,j,kc,nq) = compu/rrnew

          enddo
       enddo
    enddo
    !$acc end loop

    !$acc loop vector private(eos_state)
    do j = jlo, jhi
       !DIR$ vector always
       do i = ilo, ihi

          !-------------------------------------------------------------------
          ! add the transverse flux difference in the y-direction to z-states
          ! for the fluid variables
          !-------------------------------------------------------------------

          !-------------------------------------------------------------------
          ! qzpo states
          !-------------------------------------------------------------------

          pgp  = qy(i,j+1,kc,GDPRES)
          pgm  = qy(i,j  ,kc,GDPRES)
          ugp  = qy(i,j+1,kc,GDV   )
          ugm  = qy(i,j  ,kc,GDV   )
          gegp = qy(i,j+1,kc,GDGAME)
          gegm = qy(i,j  ,kc,GDGAME)

          ! we need to augment our conserved system with either a p
          ! equation or gammae (if we have ppm_predict_gammae = 1) to
          ! be able to deal with the general EOS

          dup = pgp*ugp - pgm*ugm
          pav = HALF*(pgp+pgm)
          uav = HALF*(ugp+ugm)
          geav = HALF*(gegp+gegm)
          du = ugp-ugm
          dge = gegp-gegm

          ! Convert to conservation form
          rrrz = qzp(i,j,kc,QRHO)
          rurz = rrrz*qzp(i,j,kc,QU)
          rvrz = rrrz*qzp(i,j,kc,QV)
          rwrz = rrrz*qzp(i,j,kc,QW)
          ekenrz = HALF*rrrz*(qzp(i,j,kc,QU)**2 + qzp(i,j,kc,QV)**2 &
               + qzp(i,j,kc,QW)**2)
          rerz = qzp(i,j,kc,QREINT) + ekenrz

          ! Add transverse predictor
          rrnewrz = rrrz - cdtdy*(fy(i,j+1,kc,URHO) - fy(i,j,kc,URHO))
          runewrz = rurz - cdtdy*(fy(i,j+1,kc,UMX) - fy(i,j,kc,UMX))
          rvnewrz = rvrz - cdtdy*(fy(i,j+1,kc,UMY) - fy(i,j,kc,UMY))
          rwnewrz = rwrz - cdtdy*(fy(i,j+1,kc,UMZ) - fy(i,j,kc,UMZ))
          renewrz = rerz - cdtdy*(fy(i,j+1,kc,UEDEN) - fy(i,j,kc,UEDEN))

          ! Reset to original value if adding transverse terms made density negative
          if (transverse_reset_density == 1 .and. rrnewrz .lt. ZERO) then
             rrnewrz = rrrz
             runewrz = rurz
             rvnewrz = rvrz
             rwnewrz = rwrz
             renewrz = rerz
          endif

          ! Convert back to primitive form
          qzpo(i,j,kc,QRHO) = rrnewrz
          rhoinv = ONE/rrnewrz
          qzpo(i,j,kc,QU) = runewrz*rhoinv
          qzpo(i,j,kc,QV) = rvnewrz*rhoinv
          qzpo(i,j,kc,QW) = rwnewrz*rhoinv

          ! note: we run the risk of (rho e) being negative here
          rhoekenrz = HALF*(runewrz**2 + rvnewrz**2 + rwnewrz**2)*rhoinv
          qzpo(i,j,kc,QREINT) = renewrz - rhoekenrz

          if (transverse_reset_rhoe == 1 .and. qzpo(i,j,kc,QREINT) .le. ZERO) then
             ! If it is negative, reset the internal energy by using the discretized
             ! expression for updating (rho e).
             qzpo(i,j,kc,QREINT) = qzp(i,j,kc,QREINT) - &
                  cdtdy*(fy(i,j+1,kc,UEINT) - fy(i,j,kc,UEINT) + pav*du)
          endif

          ! Pretend QREINT has been fixed and transverse_use_eos .ne. 1.
          ! If we are wrong, we will fix it later

          if (ppm_predict_gammae == 0) then
             ! add the transverse term to the p evolution eq here
             pnewrz = qzp(i,j,kc,QPRES) - cdtdy*(dup + pav*du*(gamc(i,j,k3d) - ONE))
             qzpo(i,j,kc,QPRES) = max(pnewrz,small_pres)
          else
             ! Update gammae with its transverse terms
             qzpo(i,j,kc,QGAME) = qzp(i,j,kc,QGAME) + &
                  cdtdy*( (geav-ONE)*(geav-gamc(i,j,k3d))*du - uav*dge )

             ! and compute the p edge state from this and (rho e)
             qzpo(i,j,kc,QPRES) = qzpo(i,j,kc,QREINT)*(qzpo(i,j,kc,QGAME)-ONE)
             qzpo(i,j,kc,QPRES) = max(qzpo(i,j,kc,QPRES), small_pres)
          endif


          !-------------------------------------------------------------------
          ! qzmo states
          !-------------------------------------------------------------------

          pgp  = qy(i,j+1,km,GDPRES)
          pgm  = qy(i,j  ,km,GDPRES)
          ugp  = qy(i,j+1,km,GDV   )
          ugm  = qy(i,j  ,km,GDV   )
          gegp = qy(i,j+1,km,GDGAME)
          gegm = qy(i,j  ,km,GDGAME)

          ! we need to augment our conserved system with either a p
          ! equation or gammae (if we have ppm_predict_gammae = 1) to
          ! be able to deal with the general EOS

          dup = pgp*ugp - pgm*ugm
          pav = HALF*(pgp+pgm)
          uav = HALF*(ugp+ugm)
          geav = HALF*(gegp+gegm)
          du = ugp-ugm
          dge = gegp-gegm

          ! Convert to conservation form
          rrlz = qzm(i,j,kc,QRHO)
          rulz = rrlz*qzm(i,j,kc,QU)
          rvlz = rrlz*qzm(i,j,kc,QV)
          rwlz = rrlz*qzm(i,j,kc,QW)
          ekenlz = HALF*rrlz*(qzm(i,j,kc,QU)**2 + qzm(i,j,kc,QV)**2 &
               + qzm(i,j,kc,QW)**2)
          relz = qzm(i,j,kc,QREINT) + ekenlz

          ! Add transverse predictor
          rrnewlz = rrlz - cdtdy*(fy(i,j+1,km,URHO) - fy(i,j,km,URHO))
          runewlz = rulz - cdtdy*(fy(i,j+1,km,UMX) - fy(i,j,km,UMX))
          rvnewlz = rvlz - cdtdy*(fy(i,j+1,km,UMY) - fy(i,j,km,UMY))
          rwnewlz = rwlz - cdtdy*(fy(i,j+1,km,UMZ) - fy(i,j,km,UMZ))
          renewlz = relz - cdtdy*(fy(i,j+1,km,UEDEN)- fy(i,j,km,UEDEN))

          ! Reset to original value if adding transverse terms made density negative
          if (transverse_reset_density == 1 .and. rrnewlz .lt. ZERO) then
             rrnewlz = rrlz
             runewlz = rulz
             rvnewlz = rvlz
             rwnewlz = rwlz
             renewlz = relz
          endif

          ! Convert back to primitive form
          qzmo(i,j,kc,QRHO) = rrnewlz
          rhoinv = ONE/rrnewlz
          qzmo(i,j,kc,QU) = runewlz*rhoinv
          qzmo(i,j,kc,QV) = rvnewlz*rhoinv
          qzmo(i,j,kc,QW) = rwnewlz*rhoinv

          ! note: we run the risk of (rho e) being negative here
          rhoekenlz = HALF*(runewlz**2 + rvnewlz**2 + rwnewlz**2)*rhoinv
          qzmo(i,j,kc,QREINT) = renewlz - rhoekenlz

          if (transverse_reset_rhoe == 1 .and. qzmo(i,j,kc,QREINT) .le. ZERO) then
             ! If it is negative, reset the internal energy by using the discretized
             ! expression for updating (rho e).
             qzmo(i,j,kc,QREINT) = qzm(i,j,kc,QREINT) - &
                  cdtdy*(fy(i,j+1,km,UEINT) - fy(i,j,km,UEINT) + pav*du)
          endif

          ! Pretend QREINT has been fixed and transverse_use_eos .ne. 1.
          ! If we are wrong, we will fix it later

          if (ppm_predict_gammae == 0) then
             ! add the transverse term to the p evolution eq here
             pnewlz = qzm(i,j,kc,QPRES) - cdtdy*(dup + pav*du*(gamc(i,j,k3d-1) - ONE))
             qzmo(i,j,kc,QPRES) = max(pnewlz,small_pres)
          else
             ! Update gammae with its transverse terms
             qzmo(i,j,kc,QGAME) = qzm(i,j,kc,QGAME) + &
                  cdtdy*( (geav-ONE)*(geav-gamc(i,j,k3d-1))*du - uav*dge )

             ! and compute the p edge state from this and (rho e)
             qzmo(i,j,kc,QPRES) = qzmo(i,j,kc,QREINT)*(qzmo(i,j,kc,QGAME)-ONE)
             qzmo(i,j,kc,QPRES) = max(qzmo(i,j,kc,QPRES), small_pres)
          endif

       enddo

       !-------------------------------------------------------------------
       ! qzpo states
       !-------------------------------------------------------------------

       reset = .false.
       if (transverse_reset_rhoe == 1) then
          do i = ilo, ihi
             ! if we are still negative, then we need to reset
             if (qzpo(i,j,kc,QREINT) < ZERO) then
                reset = .true.

                eos_state % rho = qzpo(i,j,kc,QRHO)
                eos_state % T = small_temp
                eos_state % xn(:) = qzpo(i,j,kc,QFS:QFS-1+nspec)

                call eos(eos_input_rt, eos_state)

                qzpo(i,j,kc,QREINT) = qzpo(i,j,kc,QRHO)*eos_state % e
                qzpo(i,j,kc,QPRES) = eos_state % p
             endif
          end do
       end if

       if (ppm_predict_gammae == 0) then
          if (transverse_use_eos .eq. 1) then
             do i = ilo, ihi
                eos_state % rho = qzpo(i,j,kc,QRHO)
                eos_state % e   = qzpo(i,j,kc,QREINT) / qzpo(i,j,kc,QRHO)
                eos_state % T   = small_temp
                eos_state % xn  = qzpo(i,j,kc,QFS:QFS+nspec-1)

                call eos(eos_input_re, eos_state)

                qzpo(i,j,kc,QREINT) = eos_state % e * eos_state % rho
                qzpo(i,j,kc,QPRES) = max(eos_state % p, small_pres)
             end do
          end if
       else
          if (reset) then
             !DIR$ vector always
             do i = ilo, ihi
                ! and compute the p edge state from this and (rho e)
                qzpo(i,j,kc,QPRES) = qzpo(i,j,kc,QREINT)*(qzpo(i,j,kc,QGAME)-ONE)
                qzpo(i,j,kc,QPRES) = max(qzpo(i,j,kc,QPRES), small_pres)
             end do
          end if
       end if

       !-------------------------------------------------------------------
       ! qzmo states
       !-------------------------------------------------------------------

       reset = .false.
       if (transverse_reset_rhoe == 1) then
          do i = ilo, ihi
             ! if we are still negative, then we need to reset
             if (qzmo(i,j,kc,QREINT) < ZERO) then
                reset = .true.
                eos_state % rho = qzmo(i,j,kc,QRHO)
                eos_state % T = small_temp
                eos_state % xn(:) = qzmo(i,j,kc,QFS:QFS-1+nspec)

                call eos(eos_input_rt, eos_state)

                qzmo(i,j,kc,QREINT) = qzmo(i,j,kc,QRHO)*eos_state % e
                qzmo(i,j,kc,QPRES) = eos_state % p
             endif
          end do
       end if

       if (ppm_predict_gammae == 0) then
          if (transverse_use_eos .eq. 1) then
             do i = ilo, ihi
                eos_state % rho = qzmo(i,j,kc,QRHO)
                eos_state % e   = qzmo(i,j,kc,QREINT) / qzmo(i,j,kc,QRHO)
                eos_state % T   = small_temp
                eos_state % xn  = qzmo(i,j,kc,QFS:QFS+nspec-1)

                call eos(eos_input_re, eos_state)

                qzmo(i,j,kc,QREINT) = eos_state % e * eos_state % rho
                qzmo(i,j,kc,QPRES) = max(eos_state % p, small_pres)
             end do
          end if
       else
          if (reset) then
             !DIR$ vector always
             do i = ilo, ihi
                ! and compute the p edge state from this and (rho e)
                qzmo(i,j,kc,QPRES) = qzmo(i,j,kc,QREINT)*(qzmo(i,j,kc,QGAME)-ONE)
                qzmo(i,j,kc,QPRES) = max(qzmo(i,j,kc,QPRES), small_pres)
             end do
          end if
       end if

    enddo
    !$acc end loop

    !$acc end data

  end subroutine transy2


  !===========================================================================
  ! transz
  !===========================================================================
  subroutine transz(qxm,qxmo,qxp,qxpo,qym,qymo,qyp,qypo,qd_lo,qd_hi, &
                    fz,fz_lo,fz_hi, &
                    qz,qz_lo,qz_hi, &
                    gamc,gd_lo,gd_hi, &
                    cdtdz,ilo,ihi,jlo,jhi,km,kc,k3d)

<<<<<<< HEAD
    !$acc routine vector

    use network, only : nspec, naux
    use meth_params_module, only : QVAR, NVAR, QRHO, QU, QV, QW, &
                                   QPRES, QREINT, QGAME, QESGS, QFS, &
                                   URHO, UMX, UMY, UMZ, UEDEN, UEINT, UESGS, UFS, &
                                   small_pres, small_temp, &
                                   npassive, upass_map, qpass_map, &
                                   ppm_predict_gammae, &
                                   transverse_use_eos, transverse_reset_density, transverse_reset_rhoe
    use eos_module

    implicit none

    integer qd_l1,qd_l2,qd_l3,qd_h1,qd_h2,qd_h3
    integer fz_l1,fz_l2,fz_l3,fz_h1,fz_h2,fz_h3
    integer pgdz_l1,pgdz_l2,pgdz_l3,pgdz_h1,pgdz_h2,pgdz_h3
    integer gd_l1,gd_l2,gd_l3,gd_h1,gd_h2,gd_h3
=======
    integer :: qd_lo(3),qd_hi(3)
    integer :: fz_lo(3),fz_hi(3)
    integer :: qz_lo(3),qz_hi(3)
    integer :: gd_lo(3),gd_hi(3)
>>>>>>> f97eef51
    integer ilo,ihi,jlo,jhi,km,kc,k3d

    double precision  qxm(qd_lo(1):qd_hi(1),qd_lo(2):qd_hi(2),qd_lo(3):qd_hi(3),QVAR)
    double precision  qxp(qd_lo(1):qd_hi(1),qd_lo(2):qd_hi(2),qd_lo(3):qd_hi(3),QVAR)
    double precision  qym(qd_lo(1):qd_hi(1),qd_lo(2):qd_hi(2),qd_lo(3):qd_hi(3),QVAR)
    double precision  qyp(qd_lo(1):qd_hi(1),qd_lo(2):qd_hi(2),qd_lo(3):qd_hi(3),QVAR)
    double precision qxmo(qd_lo(1):qd_hi(1),qd_lo(2):qd_hi(2),qd_lo(3):qd_hi(3),QVAR)
    double precision qxpo(qd_lo(1):qd_hi(1),qd_lo(2):qd_hi(2),qd_lo(3):qd_hi(3),QVAR)
    double precision qymo(qd_lo(1):qd_hi(1),qd_lo(2):qd_hi(2),qd_lo(3):qd_hi(3),QVAR)
    double precision qypo(qd_lo(1):qd_hi(1),qd_lo(2):qd_hi(2),qd_lo(3):qd_hi(3),QVAR)
    double precision fz(fz_lo(1):fz_hi(1),fz_lo(2):fz_hi(2),fz_lo(3):fz_hi(3),NVAR)
    double precision qz(qz_lo(1):qz_hi(1),qz_lo(2):qz_hi(2),qz_lo(3):qz_hi(3),NGDNV)
    double precision gamc(gd_lo(1):gd_hi(1),gd_lo(2):gd_hi(2),gd_lo(3):gd_hi(3))
    double precision cdtdz

    integer n, nq, i, j, ipassive

    double precision rrnew, rr
    double precision compn, compu
    double precision rrrx, rrry, rrlx, rrly
    double precision rurx, rury, rulx, ruly
    double precision rvrx, rvry, rvlx, rvly
    double precision rwrx, rwry, rwlx, rwly
    double precision ekenrx, ekenry, ekenlx, ekenly
    double precision rerx, rery, relx, rely
    double precision rrnewrx, rrnewry, rrnewlx, rrnewly
    double precision runewrx, runewry, runewlx, runewly
    double precision rvnewrx, rvnewry, rvnewlx, rvnewly
    double precision rwnewrx, rwnewry, rwnewlx, rwnewly
    double precision renewrx, renewry, renewlx, renewly
    double precision pnewrx, pnewry, pnewlx, pnewly
    double precision rhoekenrx, rhoekenry, rhoekenlx, rhoekenly
    double precision pgp, pgm, ugp, ugm, gegp, gegm, dup, pav, du, dge, uav, geav

    logical :: reset

    type (eos_t) :: eos_state

<<<<<<< HEAD
    !$acc data present(fz, qxm, qxp, qxpo, qypo, qym, qyp, qymo, qypo, upass_map, qpass_map)

    !-------------------------------------------------------------------------    
=======
    eos_state % check_small = .false.

    !-------------------------------------------------------------------------
>>>>>>> f97eef51
    ! update all of the passively-advected quantities with the
    ! transerse term and convert back to the primitive quantity
    !-------------------------------------------------------------------------

    !$acc loop vector
    do ipassive = 1,npassive
       n  = upass_map(ipassive)
       nq = qpass_map(ipassive)
       do j = jlo, jhi
          !DIR$ vector always
          do i = ilo, ihi

             compn = cdtdz*(fz(i,j,kc,n) - fz(i,j,km,n))

             if (i.ge.ilo+1) then
                rr = qxp(i,j,km,QRHO)
                rrnew = rr - cdtdz*(fz(i,j,kc,URHO) - fz(i,j,km,URHO))
                compu = rr*qxp(i,j,km,nq) - compn
                qxpo(i,j,km,nq) = compu/rrnew
             end if

             if (j.ge.jlo+1) then
                rr = qyp(i,j,km,QRHO)
                rrnew = rr - cdtdz*(fz(i,j,kc,URHO) - fz(i,j,km,URHO))
                compu = rr*qyp(i,j,km,nq) - compn
                qypo(i,j,km,nq) = compu/rrnew
             end if

             if (i.le.ihi-1) then
                rr = qxm(i+1,j,km,QRHO)
                rrnew = rr - cdtdz*(fz(i,j,kc,URHO) - fz(i,j,km,URHO))
                compu = rr*qxm(i+1,j,km,nq) - compn
                qxmo(i+1,j,km,nq) = compu/rrnew
             end if

             if (j.le.jhi-1) then
                rr = qym(i,j+1,km,QRHO)
                rrnew = rr - cdtdz*(fz(i,j,kc,URHO) - fz(i,j,km,URHO))
                compu = rr*qym(i,j+1,km,nq) - compn
                qymo(i,j+1,km,nq) = compu/rrnew
             end if

          enddo
       enddo
    enddo
    !$acc end loop

<<<<<<< HEAD
    !$acc loop vector private(eos_state)
    do j = jlo, jhi 
=======
    do j = jlo, jhi
>>>>>>> f97eef51
       !DIR$ vector always
       do i = ilo, ihi

          !-------------------------------------------------------------------
          ! add transverse flux difference in the z-direction to the x- and
          ! y-states for the fluid variables
          !-------------------------------------------------------------------

          pgp  = qz(i,j,kc,GDPRES)
          pgm  = qz(i,j,km,GDPRES)
          ugp  = qz(i,j,kc,GDW   )
          ugm  = qz(i,j,km,GDW   )
          gegp = qz(i,j,kc,GDGAME)
          gegm = qz(i,j,km,GDGAME)

          dup = pgp*ugp - pgm*ugm
          pav = HALF*(pgp+pgm)
          uav = HALF*(ugp+ugm)
          geav = HALF*(gegp+gegm)
          du = ugp-ugm
          dge = gegp-gegm

          !-------------------------------------------------------------------
          ! qxpo state
          !-------------------------------------------------------------------

          if (i.ge.ilo+1) then
             ! Convert to conservation form
             rrrx = qxp(i,j,km,QRHO)
             rurx = rrrx*qxp(i,j,km,QU)
             rvrx = rrrx*qxp(i,j,km,QV)
             rwrx = rrrx*qxp(i,j,km,QW)
             ekenrx = HALF*rrrx*(qxp(i,j,km,QU)**2 + qxp(i,j,km,QV)**2 &
                  + qxp(i,j,km,QW)**2)
             rerx = qxp(i,j,km,QREINT) + ekenrx

             ! Add transverse predictor
             rrnewrx = rrrx - cdtdz*(fz(i,j,kc,URHO) - fz(i,j,km,URHO))
             runewrx = rurx - cdtdz*(fz(i,j,kc,UMX) - fz(i,j,km,UMX))
             rvnewrx = rvrx - cdtdz*(fz(i,j,kc,UMY) - fz(i,j,km,UMY))
             rwnewrx = rwrx - cdtdz*(fz(i,j,kc,UMZ) - fz(i,j,km,UMZ))
             renewrx = rerx - cdtdz*(fz(i,j,kc,UEDEN) - fz(i,j,km,UEDEN))

             ! Reset to original value if adding transverse terms made density negative
             if (transverse_reset_density == 1) then
                if (rrnewrx .lt. ZERO) then
                   rrnewrx = rrrx
                   runewrx = rurx
                   rvnewrx = rvrx
                   rwnewrx = rwrx
                   renewrx = rerx
                endif
             end if

             qxpo(i,j,km,QRHO) = rrnewrx
             qxpo(i,j,km,QU) = runewrx/qxpo(i,j,km,QRHO)
             qxpo(i,j,km,QV) = rvnewrx/qxpo(i,j,km,QRHO)
             qxpo(i,j,km,QW) = rwnewrx/qxpo(i,j,km,QRHO)

             ! note: we run the risk of (rho e) being negative here
             rhoekenrx = HALF*(runewrx**2 + rvnewrx**2 + rwnewrx**2)/qxpo(i,j,km,QRHO)
             qxpo(i,j,km,QREINT) = renewrx - rhoekenrx

             if (transverse_reset_rhoe == 1 .and. qxpo(i,j,km,QREINT) .le. ZERO) then
                ! If it is negative, reset the internal energy by using the discretized
                ! expression for updating (rho e).
                qxpo(i,j,km,QREINT) = qxp(i,j,km,QREINT) - &
                     cdtdz*(fz(i,j,kc,UEINT) - fz(i,j,km,UEINT) + pav*du)
             endif

             ! Pretend QREINT has been fixed and transverse_use_eos .ne. 1.
             ! If we are wrong, we will fix it later

             if (ppm_predict_gammae == 0) then
                ! add the transverse term to the p evolution eq here
                pnewrx = qxp(i,j,km,QPRES) - cdtdz*(dup + pav*du*(gamc(i,j,k3d-1) - ONE))
                qxpo(i,j,km,QPRES) = max(pnewrx,small_pres)
             else
                ! Update gammae with its transverse terms
                qxpo(i,j,km,QGAME) = qxp(i,j,km,QGAME) + &
                     cdtdz*( (geav-ONE)*(geav-gamc(i,j,k3d-1))*du - uav*dge )

                ! and compute the p edge state from this and (rho e)
                qxpo(i,j,km,QPRES) = qxpo(i,j,km,QREINT)*(qxpo(i,j,km,QGAME)-ONE)
                qxpo(i,j,km,QPRES) = max(qxpo(i,j,km,QPRES), small_pres)
             endif

          end if

          !-------------------------------------------------------------------
          ! qypo state
          !-------------------------------------------------------------------

          if (j.ge.jlo+1) then
             ! Convert to conservation form
             rrry = qyp(i,j,km,QRHO)
             rury = rrry*qyp(i,j,km,QU)
             rvry = rrry*qyp(i,j,km,QV)
             rwry = rrry*qyp(i,j,km,QW)
             ekenry = HALF*rrry*(qyp(i,j,km,QU)**2 + qyp(i,j,km,QV)**2 &
                  + qyp(i,j,km,QW)**2)
             rery = qyp(i,j,km,QREINT) + ekenry

             ! Add transverse predictor
             rrnewry = rrry - cdtdz*(fz(i,j,kc,URHO) - fz(i,j,km,URHO))
             runewry = rury - cdtdz*(fz(i,j,kc,UMX) - fz(i,j,km,UMX))
             rvnewry = rvry - cdtdz*(fz(i,j,kc,UMY) - fz(i,j,km,UMY))
             rwnewry = rwry - cdtdz*(fz(i,j,kc,UMZ) - fz(i,j,km,UMZ))
             renewry = rery - cdtdz*(fz(i,j,kc,UEDEN) - fz(i,j,km,UEDEN))

             ! Reset to original value if adding transverse terms made density negative
             if (transverse_reset_density == 1) then
                if (rrnewry .lt. ZERO) then
                   rrnewry = rrry
                   runewry = rury
                   rvnewry = rvry
                   rwnewry = rwry
                   renewry = rery
                endif
             end if

             qypo(i,j,km,QRHO) = rrnewry
             qypo(i,j,km,QU) = runewry/qypo(i,j,km,QRHO)
             qypo(i,j,km,QV) = rvnewry/qypo(i,j,km,QRHO)
             qypo(i,j,km,QW) = rwnewry/qypo(i,j,km,QRHO)

             ! note: we run the risk of (rho e) being negative here
             rhoekenry = HALF*(runewry**2 + rvnewry**2 + rwnewry**2)/qypo(i,j,km,QRHO)
             qypo(i,j,km,QREINT) = renewry - rhoekenry

             if (transverse_reset_rhoe == 1 .and. qypo(i,j,km,QREINT) .le. ZERO) then
                ! If it is negative, reset the internal energy by using the discretized
                ! expression for updating (rho e).
                qypo(i,j,km,QREINT) = qyp(i,j,km,QREINT) - &
                     cdtdz*(fz(i,j,kc,UEINT) - fz(i,j,km,UEINT) + pav*du)
             endif

             ! Pretend QREINT has been fixed and transverse_use_eos .ne. 1.
             ! If we are wrong, we will fix it later

             if (ppm_predict_gammae == 0) then
                ! add the transverse term to the p evolution eq here
                pnewry = qyp(i,j,km,QPRES) - cdtdz*(dup + pav*du*(gamc(i,j,k3d-1) - ONE))
                qypo(i,j,km,QPRES) = max(pnewry,small_pres)
             else
                ! Update gammae with its transverse terms
                qypo(i,j,km,QGAME) = qyp(i,j,km,QGAME) + &
                     cdtdz*( (geav-ONE)*(geav-gamc(i,j,k3d-1))*du - uav*dge )

                ! and compute the p edge state from this and (rho e)
                qypo(i,j,km,QPRES) = qypo(i,j,km,QREINT)*(qypo(i,j,km,QGAME)-ONE)
                qypo(i,j,km,QPRES) = max(qypo(i,j,km,QPRES), small_pres)
             endif

          end if

          !-------------------------------------------------------------------
          ! qxmo state
          !-------------------------------------------------------------------

          if (i.le.ihi-1) then

             ! Convert to conservation form
             rrlx = qxm(i+1,j,km,QRHO)
             rulx = rrlx*qxm(i+1,j,km,QU)
             rvlx = rrlx*qxm(i+1,j,km,QV)
             rwlx = rrlx*qxm(i+1,j,km,QW)
             ekenlx = HALF*rrlx*(qxm(i+1,j,km,QU)**2 + qxm(i+1,j,km,QV)**2 &
                  + qxm(i+1,j,km,QW)**2)
             relx = qxm(i+1,j,km,QREINT) + ekenlx

             ! Add transverse predictor
             rrnewlx = rrlx - cdtdz*(fz(i,j,kc,URHO) - fz(i,j,km,URHO))
             runewlx = rulx - cdtdz*(fz(i,j,kc,UMX) - fz(i,j,km,UMX))
             rvnewlx = rvlx - cdtdz*(fz(i,j,kc,UMY) - fz(i,j,km,UMY))
             rwnewlx = rwlx - cdtdz*(fz(i,j,kc,UMZ) - fz(i,j,km,UMZ))
             renewlx = relx - cdtdz*(fz(i,j,kc,UEDEN) - fz(i,j,km,UEDEN))

             ! Reset to original value if adding transverse terms made density negative
             if (transverse_reset_density == 1) then
                if (rrnewlx .lt. ZERO) then
                   rrnewlx = rrlx
                   runewlx = rulx
                   rvnewlx = rvlx
                   rwnewlx = rwlx
                   renewlx = relx
                endif
             end if

             qxmo(i+1,j,km,QRHO) = rrnewlx
             qxmo(i+1,j,km,QU) = runewlx/qxmo(i+1,j,km,QRHO)
             qxmo(i+1,j,km,QV) = rvnewlx/qxmo(i+1,j,km,QRHO)
             qxmo(i+1,j,km,QW) = rwnewlx/qxmo(i+1,j,km,QRHO)

             ! note: we run the risk of (rho e) being negative here
             rhoekenlx = HALF*(runewlx**2 + rvnewlx**2 + rwnewlx**2)/qxmo(i+1,j,km,QRHO)
             qxmo(i+1,j,km,QREINT) = renewlx - rhoekenlx

             if (transverse_reset_rhoe == 1 .and. qxmo(i+1,j,km,QREINT) .le. ZERO) then
                ! If it is negative, reset the internal energy by using the discretized
                ! expression for updating (rho e).
                qxmo(i+1,j,km,QREINT) = qxm(i+1,j,km,QREINT) - &
                     cdtdz*(fz(i,j,kc,UEINT) - fz(i,j,km,UEINT) + pav*du)
             endif

             ! Pretend QREINT has been fixed and transverse_use_eos .ne. 1.
             ! If we are wrong, we will fix it later

             if (ppm_predict_gammae == 0) then
                ! add the transverse term to the p evolution eq here
                pnewlx = qxm(i+1,j,km,QPRES) - cdtdz*(dup + pav*du*(gamc(i,j,k3d-1) - ONE))
                qxmo(i+1,j,km,QPRES) = max(pnewlx,small_pres)
             else
                ! Update gammae with its transverse terms
                qxmo(i+1,j,km,QGAME) = qxm(i+1,j,km,QGAME) + &
                     cdtdz*( (geav-ONE)*(geav-gamc(i,j,k3d-1))*du - uav*dge )

                ! and compute the p edge state from this and (rho e)
                qxmo(i+1,j,km,QPRES) = qxmo(i+1,j,km,QREINT)*(qxmo(i+1,j,km,QGAME)-ONE)
                qxmo(i+1,j,km,QPRES) = max(qxmo(i+1,j,km,QPRES), small_pres)
             end if

          endif


          !-------------------------------------------------------------------
          ! qymo state
          !-------------------------------------------------------------------

          if (j.le.jhi-1) then
             ! Convert to conservation form
             rrly = qym(i,j+1,km,QRHO)
             ruly = rrly*qym(i,j+1,km,QU)
             rvly = rrly*qym(i,j+1,km,QV)
             rwly = rrly*qym(i,j+1,km,QW)
             ekenly = HALF*rrly*(qym(i,j+1,km,QU)**2 + qym(i,j+1,km,QV)**2 &
                  + qym(i,j+1,km,QW)**2)
             rely = qym(i,j+1,km,QREINT) + ekenly

             ! Add transverse predictor
             rrnewly = rrly - cdtdz*(fz(i,j,kc,URHO) - fz(i,j,km,URHO))
             runewly = ruly - cdtdz*(fz(i,j,kc,UMX) - fz(i,j,km,UMX))
             rvnewly = rvly - cdtdz*(fz(i,j,kc,UMY) - fz(i,j,km,UMY))
             rwnewly = rwly - cdtdz*(fz(i,j,kc,UMZ) - fz(i,j,km,UMZ))
             renewly = rely - cdtdz*(fz(i,j,kc,UEDEN) - fz(i,j,km,UEDEN))

             ! Reset to original value if adding transverse terms made density negative
             if (transverse_reset_density == 1) then
                if (rrnewly .lt. ZERO) then
                   rrnewly = rrly
                   runewly = ruly
                   rvnewly = rvly
                   rwnewly = rwly
                   renewly = rely
                endif
             endif

             qymo(i,j+1,km,QRHO) = rrnewly
             qymo(i,j+1,km,QU) = runewly/qymo(i,j+1,km,QRHO)
             qymo(i,j+1,km,QV) = rvnewly/qymo(i,j+1,km,QRHO)
             qymo(i,j+1,km,QW) = rwnewly/qymo(i,j+1,km,QRHO)

             ! note: we run the risk of (rho e) being negative here
             rhoekenly = HALF*(runewly**2 + rvnewly**2 + rwnewly**2)/qymo(i,j+1,km,QRHO)
             qymo(i,j+1,km,QREINT) = renewly - rhoekenly

             if (transverse_reset_rhoe == 1 .and. qymo(i,j+1,km,QREINT) .le. ZERO) then
                ! If it is negative, reset the internal energy by using the discretized
                ! expression for updating (rho e).
                qymo(i,j+1,km,QREINT) = qym(i,j+1,km,QREINT) - &
                     cdtdz*(fz(i,j,kc,UEINT) - fz(i,j,km,UEINT) + pav*du)
             endif

             ! Pretend QREINT has been fixed and transverse_use_eos .ne. 1.
             ! If we are wrong, we will fix it later

             if (ppm_predict_gammae == 0) then
                ! add the transverse term to the p evolution eq here
                pnewly = qym(i,j+1,km,QPRES) - cdtdz*(dup + pav*du*(gamc(i,j,k3d-1) - ONE))
                qymo(i,j+1,km,QPRES) = max(pnewly,small_pres)
             else
                ! Update gammae with its transverse terms
                qymo(i,j+1,km,QGAME) = qym(i,j+1,km,QGAME) + &
                     cdtdz*( (geav-ONE)*(geav-gamc(i,j,k3d-1))*du - uav*dge )

                ! and compute the p edge state from this and (rho e)
                qymo(i,j+1,km,QPRES) = qymo(i,j+1,km,QREINT)*(qymo(i,j+1,km,QGAME)-ONE)
                qymo(i,j+1,km,QPRES) = max(qymo(i,j+1,km,QPRES), small_pres)
             endif

          endif

       enddo

       !-------------------------------------------------------------------
       ! qxpo state
       !-------------------------------------------------------------------

       reset = .false.
       if (transverse_reset_rhoe == 1) then
          do i = ilo+1, ihi
             ! if we are still negative, then we need to reset
             if (qxpo(i,j,km,QREINT) < ZERO) then
                reset = .true.

                eos_state % rho = qxpo(i,j,km,QRHO)
                eos_state % T = small_temp
                eos_state % xn(:) = qxpo(i,j,km,QFS:QFS-1+nspec)

                call eos(eos_input_rt, eos_state)

                qxpo(i,j,km,QREINT) = qxpo(i,j,km,QRHO)*eos_state % e
                qxpo(i,j,km,QPRES) = eos_state % p
             endif
          end do
       end if

       if (ppm_predict_gammae == 0) then
          if (transverse_use_eos .eq. 1) then
             do i = ilo+1, ihi
                eos_state % rho = qxpo(i,j,km,QRHO)
                eos_state % e   = qxpo(i,j,km,QREINT) / qxpo(i,j,km,QRHO)
                eos_state % T   = small_temp
                eos_state % xn  = qxpo(i,j,km,QFS:QFS+nspec-1)

                call eos(eos_input_re, eos_state)

                qxpo(i,j,km,QREINT) = eos_state % e * eos_state % rho
                qxpo(i,j,km,QPRES) = max(eos_state % p, small_pres)
             end do
          end if
       else
          if (reset) then
             !DIR$ vector always
             do i = ilo+1, ihi
                ! and compute the p edge state from this and (rho e)
                qxpo(i,j,km,QPRES) = qxpo(i,j,km,QREINT)*(qxpo(i,j,km,QGAME)-ONE)
                qxpo(i,j,km,QPRES) = max(qxpo(i,j,km,QPRES), small_pres)
             end do
          end if
       end if

       !-------------------------------------------------------------------
       ! qypo state
       !-------------------------------------------------------------------

       if (j.ge.jlo+1) then
          reset = .false.
          if (transverse_reset_rhoe == 1) then
             do i = ilo, ihi
                ! if we are still negative, then we need to reset
                if (qypo(i,j,km,QREINT) < ZERO) then
                   reset = .true.

                   eos_state % rho = qypo(i,j,km,QRHO)
                   eos_state % T = small_temp
                   eos_state % xn(:) = qypo(i,j,km,QFS:QFS-1+nspec)

                   call eos(eos_input_rt, eos_state)

                   qypo(i,j,km,QREINT) = qypo(i,j,km,QRHO)*eos_state % e
                   qypo(i,j,km,QPRES) = eos_state % p
                endif
             end do
          end if

          if (ppm_predict_gammae == 0) then
             if (transverse_use_eos .eq. 1) then
                do i = ilo, ihi
                   eos_state % rho = qypo(i,j,km,QRHO)
                   eos_state % e   = qypo(i,j,km,QREINT) / qypo(i,j,km,QRHO)
                   eos_state % T   = small_temp
                   eos_state % xn  = qypo(i,j,km,QFS:QFS+nspec-1)

                   call eos(eos_input_re, eos_state)

                   qypo(i,j,km,QREINT) = eos_state % e * eos_state % rho
                   qypo(i,j,km,QPRES) = max(eos_state % p, small_pres)
                end do
             end if
          else
             if (reset) then
                !DIR$ vector always
                do i = ilo, ihi
                   ! and compute the p edge state from this and (rho e)
                   qypo(i,j,km,QPRES) = qypo(i,j,km,QREINT)*(qypo(i,j,km,QGAME)-ONE)
                   qypo(i,j,km,QPRES) = max(qypo(i,j,km,QPRES), small_pres)
                end do
             end if
          end if
       end if

       !-------------------------------------------------------------------
       ! qxmo state
       !-------------------------------------------------------------------

       reset = .false.
       if (transverse_reset_rhoe == 1) then
          do i = ilo, ihi-1
             ! if we are still negative, then we need to reset
             if (qxmo(i+1,j,km,QREINT) < ZERO) then
                reset = .true.

                eos_state % rho = qxmo(i+1,j,km,QRHO)
                eos_state % T = small_temp
                eos_state % xn(:) = qxmo(i+1,j,km,QFS:QFS-1+nspec)

                call eos(eos_input_rt, eos_state)

                qxmo(i+1,j,km,QREINT) = qxmo(i+1,j,km,QRHO)*eos_state % e
                qxmo(i+1,j,km,QPRES) = eos_state % p
             endif
          end do
       end if

       if (ppm_predict_gammae == 0) then
          if (transverse_use_eos .eq. 1) then
             do i = ilo, ihi-1
                eos_state % rho = qxmo(i+1,j,km,QRHO)
                eos_state % e   = qxmo(i+1,j,km,QREINT) / qxmo(i+1,j,km,QRHO)
                eos_state % T   = small_temp
                eos_state % xn  = qxmo(i+1,j,km,QFS:QFS+nspec-1)

                call eos(eos_input_re, eos_state)

                qxmo(i+1,j,km,QREINT) = eos_state % e * eos_state % rho
                qxmo(i+1,j,km,QPRES) = max(eos_state % p, small_pres)
             end do
          end if
       else
          if (reset) then
             !DIR$ vector always
             do i = ilo, ihi-1
                ! and compute the p edge state from this and (rho e)
                qxmo(i+1,j,km,QPRES) = qxmo(i+1,j,km,QREINT)*(qxmo(i+1,j,km,QGAME)-ONE)
                qxmo(i+1,j,km,QPRES) = max(qxmo(i+1,j,km,QPRES), small_pres)
             end do
          end if
       end if

       !-------------------------------------------------------------------
       ! qymo state
       !-------------------------------------------------------------------

       if (j.le.jhi-1) then
          reset = .false.
          if (transverse_reset_rhoe == 1) then
             do i = ilo, ihi
                ! if we are still negative, then we need to reset
                if (qymo(i,j+1,km,QREINT) < ZERO) then
                   reset = .true.

                   eos_state % rho = qymo(i,j+1,km,QRHO)
                   eos_state % T = small_temp
                   eos_state % xn(:) = qymo(i,j+1,km,QFS:QFS-1+nspec)

                   call eos(eos_input_rt, eos_state)

                   qymo(i,j+1,km,QREINT) =  qymo(i,j+1,km,QRHO)*eos_state % e
                   qymo(i,j+1,km,QPRES) =  eos_state % p
                endif
             end do
          end if

          if (ppm_predict_gammae == 0) then
             if (transverse_use_eos .eq. 1) then
                do i = ilo, ihi
                   eos_state % rho = qymo(i,j+1,km,QRHO)
                   eos_state % e   = qymo(i,j+1,km,QREINT) / qymo(i,j+1,km,QRHO)
                   eos_state % T   = small_temp
                   eos_state % xn  = qymo(i,j+1,km,QFS:QFS+nspec-1)

                   call eos(eos_input_re, eos_state)

                   qymo(i,j+1,km,QREINT) = eos_state % e * eos_state % rho
                   qymo(i,j+1,km,QPRES) = max(eos_state % p, small_pres)
                end do
             end if
          else
             if (reset) then
                !DIR$ vector always
                do i = ilo, ihi
                   ! and compute the p edge state from this and (rho e)
                   qymo(i,j+1,km,QPRES) = qymo(i,j+1,km,QREINT)*(qymo(i,j+1,km,QGAME)-ONE)
                   qymo(i,j+1,km,QPRES) = max(qymo(i,j+1,km,QPRES), small_pres)
                end do
             end if
          end if
       end if

    enddo
    !$acc end loop

<<<<<<< HEAD
    !$acc end data

=======
>>>>>>> f97eef51
  end subroutine transz


  !===========================================================================
  ! transxy
  !===========================================================================
  subroutine transxy(qm,qmo,qp,qpo,qd_lo,qd_hi, &
                     fxy,fx_lo,fx_hi, &
                     fyx,fy_lo,fy_hi, &
                     qx,qx_lo,qx_hi, &
                     qy,qy_lo,qy_hi, &
                     gamc,gd_lo,gd_hi, &
                     srcQ,src_lo,src_hi, &
                     hdt,cdtdx,cdtdy,ilo,ihi,jlo,jhi,kc,km,k3d)

<<<<<<< HEAD
    !$acc routine vector    

    use network, only : nspec, naux
    use meth_params_module, only : QVAR, NVAR, QRHO, QU, QV, QW, &
                                   QPRES, QREINT, QGAME, QESGS, QFS, &
                                   URHO, UMX, UMY, UMZ, UEDEN, UEINT, UESGS, UFS, &
                                   small_pres, small_temp, &
                                   npassive, upass_map, qpass_map, &            
                                   ppm_predict_gammae, &
                                   transverse_use_eos, transverse_reset_density, transverse_reset_rhoe, &
                                   ppm_type, ppm_trace_sources
    use eos_module

    implicit none
    
    integer qd_l1,qd_l2,qd_l3,qd_h1,qd_h2,qd_h3
    integer fx_l1,fx_l2,fx_l3,fx_h1,fx_h2,fx_h3
    integer fy_l1,fy_l2,fy_l3,fy_h1,fy_h2,fy_h3
    integer pgdx_l1,pgdx_l2,pgdx_l3,pgdx_h1,pgdx_h2,pgdx_h3
    integer pgdy_l1,pgdy_l2,pgdy_l3,pgdy_h1,pgdy_h2,pgdy_h3
    integer gd_l1,gd_l2,gd_l3,gd_h1,gd_h2,gd_h3
    integer src_l1,src_l2,src_l3,src_h1,src_h2,src_h3
=======
    integer :: qd_lo(3),qd_hi(3)
    integer :: fx_lo(3),fx_hi(3)
    integer :: fy_lo(3),fy_hi(3)
    integer :: qx_lo(3),qx_hi(3)
    integer :: qy_lo(3),qy_hi(3)
    integer :: gd_lo(3),gd_hi(3)
    integer :: src_lo(3),src_hi(3)
>>>>>>> f97eef51
    integer ilo,ihi,jlo,jhi,km,kc,k3d

    double precision  qm(qd_lo(1):qd_hi(1),qd_lo(2):qd_hi(2),qd_lo(3):qd_hi(3),QVAR)
    double precision qmo(qd_lo(1):qd_hi(1),qd_lo(2):qd_hi(2),qd_lo(3):qd_hi(3),QVAR)
    double precision  qp(qd_lo(1):qd_hi(1),qd_lo(2):qd_hi(2),qd_lo(3):qd_hi(3),QVAR)
    double precision qpo(qd_lo(1):qd_hi(1),qd_lo(2):qd_hi(2),qd_lo(3):qd_hi(3),QVAR)
    double precision fxy(fx_lo(1):fx_hi(1),fx_lo(2):fx_hi(2),fx_lo(3):fx_hi(3),NVAR)
    double precision fyx(fy_lo(1):fy_hi(1),fy_lo(2):fy_hi(2),fy_lo(3):fy_hi(3),NVAR)
    double precision  qx(qx_lo(1):qx_hi(1),qx_lo(2):qx_hi(2),qx_lo(3):qx_hi(3),NGDNV)
    double precision  qy(qy_lo(1):qy_hi(1),qy_lo(2):qy_hi(2),qy_lo(3):qy_hi(3),NGDNV)
    double precision gamc(gd_lo(1):gd_hi(1),gd_lo(2):gd_hi(2),gd_lo(3):gd_hi(3))
    double precision srcQ(src_lo(1):src_hi(1),src_lo(2):src_hi(2),src_lo(3):src_hi(3),QVAR)
    double precision hdt,cdtdx,cdtdy

    integer i, j, n , nq, ipassive

    double precision rrr, rur, rvr, rwr, rer, ekenr, rhoekenr
    double precision rrl, rul, rvl, rwl, rel, ekenl, rhoekenl
    double precision rrnewr, runewr, rvnewr, rwnewr, renewr
    double precision rrnewl, runewl, rvnewl, rwnewl, renewl
    double precision pnewr, pnewl
    double precision pgxp, pgxm, ugxp, ugxm, gegxp, gegxm, duxp, pxav, dux, pxnew, gexnew
    double precision pgyp, pgym, ugyp, ugym, gegyp, gegym, duyp, pyav, duy, pynew, geynew
    double precision uxav, gexav, dgex, uyav, geyav, dgey
    double precision pgxpm, pgxmm, ugxpm, ugxmm, gegxpm, gegxmm, duxpm, pxavm, duxm, pxnewm, gexnewm
    double precision pgypm, pgymm, ugypm, ugymm, gegypm, gegymm, duypm, pyavm, duym, pynewm, geynewm
    double precision uxavm, gexavm, dgexm, uyavm, geyavm, dgeym
    double precision compr, compl, compnr, compnl

    logical :: reset

    type (eos_t) :: eos_state

<<<<<<< HEAD
    !$acc data present(fxy, fyx, qmo, qpo, upass_map, qpass_map)

    !-------------------------------------------------------------------------    
=======
    eos_state % check_small = .false.

    !-------------------------------------------------------------------------
>>>>>>> f97eef51
    ! update all of the passively-advected quantities with the
    ! transerse term and convert back to the primitive quantity
    !-------------------------------------------------------------------------

    !$acc loop vector
    do ipassive = 1,npassive
       n  = upass_map(ipassive)
       nq = qpass_map(ipassive)
       do j = jlo, jhi
          !DIR$ vector always
          do i = ilo, ihi

             rrr = qp(i,j,kc,QRHO)
             rrl = qm(i,j,kc,QRHO)

             compr = rrr*qp(i,j,kc,nq)
             compl = rrl*qm(i,j,kc,nq)

             rrnewr = rrr - cdtdx*(fxy(i+1,j,kc,URHO) - fxy(i,j,kc,URHO)) &
                          - cdtdy*(fyx(i,j+1,kc,URHO) - fyx(i,j,kc,URHO))
             rrnewl = rrl - cdtdx*(fxy(i+1,j,km,URHO) - fxy(i,j,km,URHO)) &
                          - cdtdy*(fyx(i,j+1,km,URHO) - fyx(i,j,km,URHO))

             compnr = compr - cdtdx*(fxy(i+1,j,kc,n) - fxy(i,j,kc,n)) &
                            - cdtdy*(fyx(i,j+1,kc,n) - fyx(i,j,kc,n))
             compnl = compl - cdtdx*(fxy(i+1,j,km,n) - fxy(i,j,km,n)) &
                            - cdtdy*(fyx(i,j+1,km,n) - fyx(i,j,km,n))

             qpo(i,j,kc,nq) = compnr/rrnewr + hdt*srcQ(i,j,k3d  ,nq)
             qmo(i,j,kc,nq) = compnl/rrnewl + hdt*srcQ(i,j,k3d-1,nq)

          enddo
       enddo
    enddo
    !$acc end loop

<<<<<<< HEAD
    !$acc loop vector private(eos_state)
    do j = jlo, jhi 
=======
    do j = jlo, jhi
>>>>>>> f97eef51
       !DIR$ vector always
       do i = ilo, ihi

          !-------------------------------------------------------------------
          ! add the transverse xy and yx differences to the z-states for the
          ! fluid variables
          !-------------------------------------------------------------------

          pgxp  = qx(i+1,j,kc,GDPRES)
          pgxm  = qx(i  ,j,kc,GDPRES)
          ugxp  = qx(i+1,j,kc,GDU   )
          ugxm  = qx(i  ,j,kc,GDU   )
          gegxp = qx(i+1,j,kc,GDGAME)
          gegxm = qx(i  ,j,kc,GDGAME)

          pgyp  = qy(i,j+1,kc,GDPRES)
          pgym  = qy(i,j  ,kc,GDPRES)
          ugyp  = qy(i,j+1,kc,GDV   )
          ugym  = qy(i,j  ,kc,GDV   )
          gegyp = qy(i,j+1,kc,GDGAME)
          gegym = qy(i,j  ,kc,GDGAME)

          pgxpm  = qx(i+1,j,km,GDPRES)
          pgxmm  = qx(i  ,j,km,GDPRES)
          ugxpm  = qx(i+1,j,km,GDU   )
          ugxmm  = qx(i  ,j,km,GDU   )
          gegxpm = qx(i+1,j,km,GDGAME)
          gegxmm = qx(i  ,j,km,GDGAME)

          pgypm  = qy(i,j+1,km,GDPRES)
          pgymm  = qy(i,j  ,km,GDPRES)
          ugypm  = qy(i,j+1,km,GDV   )
          ugymm  = qy(i,j  ,km,GDV   )
          gegypm = qy(i,j+1,km,GDGAME)
          gegymm = qy(i,j  ,km,GDGAME)

          duxp = pgxp*ugxp - pgxm*ugxm
          pxav = HALF*(pgxp+pgxm)
          uxav = HALF*(ugxp+ugxm)
          gexav = HALF*(gegxp+gegxm)
          dux = ugxp-ugxm
          dgex = gegxp-gegxm
          pxnew = cdtdx*(duxp + pxav*dux*(gamc(i,j,k3d)-ONE))
          gexnew = cdtdx*( (gexav-ONE)*(gexav-gamc(i,j,k3d))*dux - uxav*dgex )

          duxpm = pgxpm*ugxpm - pgxmm*ugxmm
          pxavm = HALF*(pgxpm+pgxmm)
          uxavm = HALF*(ugxpm+ugxmm)
          gexavm = HALF*(gegxpm+gegxmm)
          duxm = ugxpm-ugxmm
          dgexm = gegxpm-gegxmm
          pxnewm = cdtdx*(duxpm + pxavm*duxm*(gamc(i,j,k3d-1)-ONE))
          gexnewm = cdtdx*( (gexavm-ONE)*(gexavm-gamc(i,j,k3d-1))*duxm - uxavm*dgexm )

          duyp = pgyp*ugyp - pgym*ugym
          pyav = HALF*(pgyp+pgym)
          uyav = HALF*(ugyp+ugym)
          geyav = HALF*(gegyp+gegym)
          duy = ugyp-ugym
          dgey = gegyp-gegym
          pynew = cdtdy*(duyp + pyav*duy*(gamc(i,j,k3d)-ONE))
          geynew = cdtdy*( (geyav-ONE)*(geyav-gamc(i,j,k3d))*duy - uyav*dgey )

          duypm = pgypm*ugypm - pgymm*ugymm
          pyavm = HALF*(pgypm+pgymm)
          uyavm = HALF*(ugypm+ugymm)
          geyavm = HALF*(gegypm+gegymm)
          duym = ugypm-ugymm
          dgeym = gegypm-gegymm
          pynewm = cdtdy*(duypm + pyavm*duym*(gamc(i,j,k3d-1)-ONE))
          geynewm = cdtdy*( (geyavm-ONE)*(geyavm-gamc(i,j,k3d-1))*duym - uyavm*dgeym )

          ! Convert to conservation form
          rrr = qp(i,j,kc,QRHO)
          rur = rrr*qp(i,j,kc,QU)
          rvr = rrr*qp(i,j,kc,QV)
          rwr = rrr*qp(i,j,kc,QW)
          ekenr = HALF*rrr*(qp(i,j,kc,QU)**2 + qp(i,j,kc,QV)**2 + &
               qp(i,j,kc,QW)**2)
          rer = qp(i,j,kc,QREINT) + ekenr

          rrl = qm(i,j,kc,QRHO)
          rul = rrl*qm(i,j,kc,QU)
          rvl = rrl*qm(i,j,kc,QV)
          rwl = rrl*qm(i,j,kc,QW)
          ekenl = HALF*rrl*(qm(i,j,kc,QU)**2 + qm(i,j,kc,QV)**2 + &
               qm(i,j,kc,QW)**2)
          rel = qm(i,j,kc,QREINT) + ekenl

          ! Add transverse predictor
          rrnewr = rrr - cdtdx*(fxy(i+1,j,kc,URHO) - fxy(i,j,kc,URHO)) &
                       - cdtdy*(fyx(i,j+1,kc,URHO) - fyx(i,j,kc,URHO))
          runewr = rur - cdtdx*(fxy(i+1,j,kc,UMX) - fxy(i,j,kc,UMX)) &
                       - cdtdy*(fyx(i,j+1,kc,UMX) - fyx(i,j,kc,UMX))
          rvnewr = rvr - cdtdx*(fxy(i+1,j,kc,UMY) - fxy(i,j,kc,UMY)) &
                       - cdtdy*(fyx(i,j+1,kc,UMY) - fyx(i,j,kc,UMY))
          rwnewr = rwr - cdtdx*(fxy(i+1,j,kc,UMZ) - fxy(i,j,kc,UMZ)) &
                       - cdtdy*(fyx(i,j+1,kc,UMZ) - fyx(i,j,kc,UMZ))
          renewr = rer - cdtdx*(fxy(i+1,j,kc,UEDEN) - fxy(i,j,kc,UEDEN)) &
                       - cdtdy*(fyx(i,j+1,kc,UEDEN) - fyx(i,j,kc,UEDEN))


          rrnewl = rrl - cdtdx*(fxy(i+1,j,km,URHO) - fxy(i,j,km,URHO)) &
                       - cdtdy*(fyx(i,j+1,km,URHO) - fyx(i,j,km,URHO))
          runewl = rul - cdtdx*(fxy(i+1,j,km,UMX) - fxy(i,j,km,UMX)) &
                       - cdtdy*(fyx(i,j+1,km,UMX) - fyx(i,j,km,UMX))
          rvnewl = rvl - cdtdx*(fxy(i+1,j,km,UMY) - fxy(i,j,km,UMY)) &
                       - cdtdy*(fyx(i,j+1,km,UMY) - fyx(i,j,km,UMY))
          rwnewl = rwl - cdtdx*(fxy(i+1,j,km,UMZ) - fxy(i,j,km,UMZ)) &
                       - cdtdy*(fyx(i,j+1,km,UMZ) - fyx(i,j,km,UMZ))
          renewl = rel - cdtdx*(fxy(i+1,j,km,UEDEN) - fxy(i,j,km,UEDEN)) &
                       - cdtdy*(fyx(i,j+1,km,UEDEN) - fyx(i,j,km,UEDEN))

          ! Reset to original value if adding transverse terms made density negative
          if (transverse_reset_density == 1) then
             if (rrnewr .lt. ZERO) then
                rrnewr = rrr
                runewr = rur
                rvnewr = rvr
                rwnewr = rwr
                renewr = rer
             endif
             if (rrnewl .lt. ZERO) then
                rrnewl = rrl
                runewl = rul
                rvnewl = rvl
                rwnewl = rwl
                renewl = rel
             endif
          endif

          rhoekenr = HALF*(runewr**2 + rvnewr**2 + rwnewr**2)/rrnewr
          rhoekenl = HALF*(runewl**2 + rvnewl**2 + rwnewl**2)/rrnewl

          !-------------------------------------------------------------------
          ! qzpo state
          !-------------------------------------------------------------------

          ! Convert back to primitive form
          qpo(i,j,kc,QRHO  ) = rrnewr        + hdt*srcQ(i,j,k3d,QRHO)
          qpo(i,j,kc,QU    ) = runewr/rrnewr
          qpo(i,j,kc,QV    ) = rvnewr/rrnewr
          qpo(i,j,kc,QW    ) = rwnewr/rrnewr

          ! if ppm_trace_sources == 1, then we already added the piecewise parabolic traced
          ! source terms to the normal edge states.
          if (ppm_trace_sources == 0 .or. ppm_type == 0) then
             do n = QU, QW
                qpo(i,j,kc,n) = qpo(i,j,kc,n) + hdt * srcQ(i,j,k3d,n)
             enddo
          endif

          ! note: we run the risk of (rho e) being negative here
          qpo(i,j,kc,QREINT) = renewr - rhoekenr + hdt*srcQ(i,j,k3d,QREINT)

          if (transverse_reset_rhoe == 1 .and. qpo(i,j,kc,QREINT) .le. ZERO) then
             ! If it is negative, reset the internal energy by using the discretized
             ! expression for updating (rho e).
             qpo(i,j,kc,QREINT) = qp(i,j,kc,QREINT) &
                  - cdtdx*(fxy(i+1,j,kc,UEINT) - fxy(i,j,kc,UEINT) + pxav*dux) &
                  - cdtdy*(fyx(i,j+1,kc,UEINT) - fyx(i,j,kc,UEINT) + pyav*duy) &
                  + hdt*srcQ(i,j,k3d,QREINT)
          endif

          ! Pretend QREINT has been fixed and transverse_use_eos .ne. 1.
          ! If we are wrong, we will fix it later

          if (ppm_predict_gammae == 0) then
             ! add the transverse term to the p evolution eq here
             pnewr = qp(i,j,kc,QPRES) - pxnew - pynew
             qpo(i,j,kc,QPRES) = pnewr + hdt*srcQ(i,j,k3d,QPRES)
             qpo(i,j,kc,QPRES) = max(qpo(i,j,kc,QPRES),small_pres)
          else
             ! Update gammae with its transverse terms
             qpo(i,j,kc,QGAME) = qp(i,j,kc,QGAME) + gexnew + geynew

             ! and compute the p edge state from this and (rho e)
             qpo(i,j,kc,QPRES) = qpo(i,j,kc,QREINT)*(qpo(i,j,kc,QGAME)-ONE)
             qpo(i,j,kc,QPRES) = max(qpo(i,j,kc,QPRES), small_pres)
          endif


          !-------------------------------------------------------------------
          ! qzmo state
          !-------------------------------------------------------------------

          qmo(i,j,kc,QRHO  ) = rrnewl        + hdt*srcQ(i,j,k3d-1,QRHO)
          qmo(i,j,kc,QU    ) = runewl/rrnewl
          qmo(i,j,kc,QV    ) = rvnewl/rrnewl
          qmo(i,j,kc,QW    ) = rwnewl/rrnewl

          ! if ppm_trace_sources == 1, then we already added the piecewise parabolic traced
          ! source terms to the normal edge states.
          if (ppm_trace_sources == 0 .or. ppm_type == 0) then
<<<<<<< HEAD
             do n = QU, QW
                qmo(i,j,kc,n) = qmo(i,j,kc,n) + hdt * srcQ(i,j,k3d-1,n)
             enddo
          endif          
          
=======
             qmo(i,j,kc,QU:QW) = qmo(i,j,kc,QU:QW) + hdt * srcQ(i,j,k3d-1,QU:QW)
          endif

>>>>>>> f97eef51
          ! note: we run the risk of (rho e) being negative here
          qmo(i,j,kc,QREINT) = renewl - rhoekenl + hdt*srcQ(i,j,k3d-1,QREINT)

          if (transverse_reset_rhoe == 1 .and. qmo(i,j,kc,QREINT) .le. ZERO) then
             ! If it is negative, reset the internal energy by using the discretized
             ! expression for updating (rho e).
             qmo(i,j,kc,QREINT) = qm(i,j,kc,QREINT) &
                  - cdtdx*(fxy(i+1,j,km,UEINT) - fxy(i,j,km,UEINT) + pxavm*duxm) &
                  - cdtdy*(fyx(i,j+1,km,UEINT) - fyx(i,j,km,UEINT) + pyavm*duym) &
                  + hdt*srcQ(i,j,k3d-1,QREINT)
          endif

          ! Pretend QREINT has been fixed and transverse_use_eos .ne. 1.
          ! If we are wrong, we will fix it later

          if (ppm_predict_gammae == 0) then
             ! add the transverse term to the p evolution eq here
             pnewl = qm(i,j,kc,QPRES) - pxnewm - pynewm
             qmo(i,j,kc,QPRES) = pnewl + hdt*srcQ(i,j,k3d-1,QPRES)
             qmo(i,j,kc,QPRES) = max(qmo(i,j,kc,QPRES),small_pres)
          else
             ! Update gammae with its transverse terms
             qmo(i,j,kc,QGAME) = qm(i,j,kc,QGAME) + gexnewm + geynewm

             ! and compute the p edge state from this and (rho e)
             qmo(i,j,kc,QPRES) = qmo(i,j,kc,QREINT)*(qmo(i,j,kc,QGAME)-ONE)
             qmo(i,j,kc,QPRES) = max(qmo(i,j,kc,QPRES), small_pres)
          endif

       enddo

       !-------------------------------------------------------------------
       ! qzpo state
       !-------------------------------------------------------------------

       reset = .false.
       if (transverse_reset_rhoe == 1) then
          do i = ilo, ihi
             ! if we are still negative, then we need to reset
             if (qpo(i,j,kc,QREINT) < ZERO) then
                reset = .true.

                eos_state % rho = qpo(i,j,kc,QRHO)
                eos_state % T = small_temp
                eos_state % xn(:) = qpo(i,j,kc,QFS:QFS-1+nspec)

                call eos(eos_input_rt, eos_state)

                qpo(i,j,kc,QREINT) = qpo(i,j,kc,QRHO)*eos_state % e
                qpo(i,j,kc,QPRES) = eos_state % p
             endif
          end do
       end if

       if (ppm_predict_gammae == 0) then
          if (transverse_use_eos .eq. 1) then
             do i = ilo, ihi
                eos_state % rho = qpo(i,j,kc,QRHO)
                eos_state % e   = qpo(i,j,kc,QREINT) / qpo(i,j,kc,QRHO)
                eos_state % T   = small_temp
                eos_state % xn  = qpo(i,j,kc,QFS:QFS+nspec-1)

                call eos(eos_input_re, eos_state)

                qpo(i,j,kc,QREINT) = eos_state % e * eos_state % rho
                qpo(i,j,kc,QPRES) = max(eos_state % p, small_pres)
             end do
          end if
       else
          if (reset) then
             !DIR$ vector always
             do i = ilo, ihi
                ! and compute the p edge state from this and (rho e)
                qpo(i,j,kc,QPRES) = qpo(i,j,kc,QREINT)*(qpo(i,j,kc,QGAME)-ONE)
                qpo(i,j,kc,QPRES) = max(qpo(i,j,kc,QPRES), small_pres)
             end do
          end if
       end if

       !-------------------------------------------------------------------
       ! qzmo state
       !-------------------------------------------------------------------

       reset = .false.
       if (transverse_reset_rhoe == 1) then
          do i = ilo, ihi
             ! if we are still negative, then we need to reset
             if (qmo(i,j,kc,QREINT) < ZERO) then
                reset = .true.
                eos_state % rho = qmo(i,j,kc,QRHO)
                eos_state % T = small_temp
                eos_state % xn(:) = qmo(i,j,kc,QFS:QFS-1+nspec)

                call eos(eos_input_rt, eos_state)

                qmo(i,j,kc,QREINT) = qmo(i,j,kc,QRHO)*eos_state % e
                qmo(i,j,kc,QPRES) = eos_state % p
             endif
          end do
       end if

       if (ppm_predict_gammae == 0) then
          if (transverse_use_eos .eq. 1) then
             do i = ilo, ihi
                eos_state % rho = qmo(i,j,kc,QRHO)
                eos_state % e   = qmo(i,j,kc,QREINT) / qmo(i,j,kc,QRHO)
                eos_state % T   = small_temp
                eos_state % xn  = qmo(i,j,kc,QFS:QFS+nspec-1)

                call eos(eos_input_re, eos_state)

                qmo(i,j,kc,QREINT) = eos_state % e * eos_state % rho
                qmo(i,j,kc,QPRES) = max(eos_state % p, small_pres)
             end do
          end if
       else
          if (reset) then
             !DIR$ vector always
             do i = ilo, ihi
                ! and compute the p edge state from this and (rho e)
                qmo(i,j,kc,QPRES) = qmo(i,j,kc,QREINT)*(qmo(i,j,kc,QGAME)-ONE)
                qmo(i,j,kc,QPRES) = max(qmo(i,j,kc,QPRES), small_pres)
             end do
          end if
       end if

    enddo
    !$acc end loop

    !$acc end data

  end subroutine transxy


  !===========================================================================
  ! transxz
  !===========================================================================
  subroutine transxz(qm,qmo,qp,qpo,qd_lo,qd_hi, &
                     fxz,fx_lo,fx_hi, &
                     fzx,fz_lo,fz_hi, &
                     qx,qx_lo,qx_hi, &
                     qz,qz_lo,qz_hi, &
                     gamc,gc_lo,gc_hi, &
                     srcQ,src_lo,src_hi, &
                     hdt,cdtdx,cdtdz,ilo,ihi,jlo,jhi,km,kc,k3d)

<<<<<<< HEAD
    !$acc routine vector

    use network, only : nspec, naux
    use meth_params_module, only : QVAR, NVAR, QRHO, QU, QV, QW, &
                                   QPRES, QREINT, QGAME, QESGS, QFS, &
                                   URHO, UMX, UMY, UMZ, UEDEN, UEINT, UESGS, UFS, &
                                   small_pres, small_temp, &
                                   npassive, upass_map, qpass_map, &
                                   ppm_predict_gammae, &
                                   transverse_use_eos, transverse_reset_density, transverse_reset_rhoe, &
                                   ppm_type, ppm_trace_sources
    use eos_module

    implicit none      
    
    integer qd_l1,qd_l2,qd_l3,qd_h1,qd_h2,qd_h3
    integer fx_l1,fx_l2,fx_l3,fx_h1,fx_h2,fx_h3
    integer fz_l1,fz_l2,fz_l3,fz_h1,fz_h2,fz_h3
    integer pgdx_l1,pgdx_l2,pgdx_l3,pgdx_h1,pgdx_h2,pgdx_h3
    integer pgdz_l1,pgdz_l2,pgdz_l3,pgdz_h1,pgdz_h2,pgdz_h3
    integer gc_l1,gc_l2,gc_l3,gc_h1,gc_h2,gc_h3
    integer src_l1,src_l2,src_l3,src_h1,src_h2,src_h3
=======
    integer :: qd_lo(3),qd_hi(3)
    integer :: fx_lo(3),fx_hi(3)
    integer :: fz_lo(3),fz_hi(3)
    integer :: qx_lo(3),qx_hi(3)
    integer :: qz_lo(3),qz_hi(3)
    integer :: gc_lo(3),gc_hi(3)
    integer :: src_lo(3),src_hi(3)
>>>>>>> f97eef51
    integer ilo,ihi,jlo,jhi,km,kc,k3d

    double precision  qm(qd_lo(1):qd_hi(1),qd_lo(2):qd_hi(2),qd_lo(3):qd_hi(3),QVAR)
    double precision  qp(qd_lo(1):qd_hi(1),qd_lo(2):qd_hi(2),qd_lo(3):qd_hi(3),QVAR)
    double precision qmo(qd_lo(1):qd_hi(1),qd_lo(2):qd_hi(2),qd_lo(3):qd_hi(3),QVAR)
    double precision qpo(qd_lo(1):qd_hi(1),qd_lo(2):qd_hi(2),qd_lo(3):qd_hi(3),QVAR)
    double precision fxz(fx_lo(1):fx_hi(1),fx_lo(2):fx_hi(2),fx_lo(3):fx_hi(3),NVAR)
    double precision fzx(fz_lo(1):fz_hi(1),fz_lo(2):fz_hi(2),fz_lo(3):fz_hi(3),NVAR)
    double precision  qx(qx_lo(1):qx_hi(1),qx_lo(2):qx_hi(2),qx_lo(3):qx_hi(3),NGDNV)
    double precision  qz(qz_lo(1):qz_hi(1),qz_lo(2):qz_hi(2),qz_lo(3):qz_hi(3),NGDNV)
    double precision gamc(gc_lo(1):gc_hi(1),gc_lo(2):gc_hi(2),gc_lo(3):gc_hi(3))
    double precision srcQ(src_lo(1):src_hi(1),src_lo(2):src_hi(2),src_lo(3):src_hi(3),QVAR)
    double precision hdt,cdtdx,cdtdz

    integer i, j, n, nq, ipassive

    double precision rrr, rur, rvr, rwr, rer, ekenr, rhoekenr
    double precision rrl, rul, rvl, rwl, rel, ekenl, rhoekenl
    double precision rrnewr, runewr, rvnewr, rwnewr, renewr
    double precision rrnewl, runewl, rvnewl, rwnewl, renewl
    double precision pnewr, pnewl
    double precision pgxp, pgxm, ugxp, ugxm, gegxp, gegxm, duxp, pxav, dux, pxnew, gexnew
    double precision pgzp, pgzm, ugzp, ugzm, gegzp, gegzm, duzp, pzav, duz, pznew, geznew
    double precision uxav, gexav, dgex, uzav, gezav, dgez
    double precision compr, compl, compnr, compnl, drr, dcompn

    logical :: reset

    type (eos_t) :: eos_state

<<<<<<< HEAD
    !$acc data present(fxz, fzx, qmo, qpo, upass_map, qpass_map)

    !-------------------------------------------------------------------------    
=======
    eos_state % check_small = .false.

    !-------------------------------------------------------------------------
>>>>>>> f97eef51
    ! update all of the passively-advected quantities with the
    ! transerse term and convert back to the primitive quantity
    !-------------------------------------------------------------------------

    !$acc loop vector
    do ipassive = 1,npassive
       n  = upass_map(ipassive)
       nq = qpass_map(ipassive)
       do j = jlo, jhi
          !DIR$ vector always
          do i = ilo, ihi

             drr    = - cdtdx*(fxz(i+1,j,km,URHO) - fxz(i,j,km,URHO)) &
                      - cdtdz*(fzx(i  ,j,kc,URHO) - fzx(i,j,km,URHO))
             dcompn = - cdtdx*(fxz(i+1,j,km,n   ) - fxz(i,j,km,n)) &
                      - cdtdz*(fzx(i  ,j,kc,n   ) - fzx(i,j,km,n))

             if (j.ge.jlo+1) then
                rrr = qp(i,j,km,QRHO)
                compr = rrr*qp(i,j,km,nq)

                rrnewr = rrr + drr
                compnr = compr + dcompn

                qpo(i,j  ,km,nq) = compnr/rrnewr + hdt*srcQ(i,j,k3d,nq)
             end if

             if (j.le.jhi-1) then
                rrl = qm(i,j+1,km,QRHO)
                compl = rrl*qm(i,j+1,km,nq)

                rrnewl = rrl + drr
                compnl = compl + dcompn

                qmo(i,j+1,km,nq) = compnl/rrnewl + hdt*srcQ(i,j,k3d,nq)
             end if

          enddo
       enddo
    enddo
    !$acc end loop

<<<<<<< HEAD
    !$acc loop vector private(eos_state)
    do j = jlo, jhi 
=======
    do j = jlo, jhi
>>>>>>> f97eef51
       !DIR$ vector always
       do i = ilo, ihi

          !-------------------------------------------------------------------
          ! add the transverse xz and zx differences to the y-states for the
          ! fluid variables
          !-------------------------------------------------------------------
          pgxp  = qx(i+1,j,km,GDPRES)
          pgxm  = qx(i  ,j,km,GDPRES)
          ugxp  = qx(i+1,j,km,GDU   )
          ugxm  = qx(i  ,j,km,GDU   )
          gegxp = qx(i+1,j,km,GDGAME)
          gegxm = qx(i  ,j,km,GDGAME)

          pgzp  = qz(i,j,kc,GDPRES)
          pgzm  = qz(i,j,km,GDPRES)
          ugzp  = qz(i,j,kc,GDW   )
          ugzm  = qz(i,j,km,GDW   )
          gegzp = qz(i,j,kc,GDGAME)
          gegzm = qz(i,j,km,GDGAME)

          duxp = pgxp*ugxp - pgxm*ugxm
          pxav = HALF*(pgxp+pgxm)
          uxav = HALF*(ugxp+ugxm)
          gexav = HALF*(gegxp+gegxm)
          dux = ugxp-ugxm
          dgex = gegxp-gegxm
          pxnew = cdtdx*(duxp + pxav*dux*(gamc(i,j,k3d)-ONE))
          gexnew = cdtdx*( (gexav-ONE)*(gexav-gamc(i,j,k3d))*dux - uxav*dgex )

          duzp = pgzp*ugzp - pgzm*ugzm
          pzav = HALF*(pgzp+pgzm)
          uzav = HALF*(ugzp+ugzm)
          gezav = HALF*(gegzp+gegzm)
          duz = ugzp-ugzm
          dgez = gegzp-gegzm
          pznew = cdtdz*(duzp + pzav*duz*(gamc(i,j,k3d)-ONE))
          geznew = cdtdz*( (gezav-ONE)*(gezav-gamc(i,j,k3d))*duz - uzav*dgez )

          !-------------------------------------------------------------------
          ! qypo state
          !-------------------------------------------------------------------

          if (j.ge.jlo+1) then
             ! Convert to conservation form
             rrr = qp(i,j,km,QRHO)
             rur = rrr*qp(i,j,km,QU)
             rvr = rrr*qp(i,j,km,QV)
             rwr = rrr*qp(i,j,km,QW)
             ekenr = HALF*rrr*(qp(i,j,km,QU)**2 + qp(i,j,km,QV)**2 + qp(i,j,km,QW)**2)
             rer = qp(i,j,km,QREINT) + ekenr

             ! Add transverse predictor
             rrnewr = rrr - cdtdx*(fxz(i+1,j,km,URHO) - fxz(i,j,km,URHO)) &
                          - cdtdz*(fzx(i,j,kc,URHO) - fzx(i,j,km,URHO))
             runewr = rur - cdtdx*(fxz(i+1,j,km,UMX) - fxz(i,j,km,UMX)) &
                          - cdtdz*(fzx(i,j,kc,UMX) - fzx(i,j,km,UMX))
             rvnewr = rvr - cdtdx*(fxz(i+1,j,km,UMY) - fxz(i,j,km,UMY)) &
                          - cdtdz*(fzx(i,j,kc,UMY) - fzx(i,j,km,UMY))
             rwnewr = rwr - cdtdx*(fxz(i+1,j,km,UMZ) - fxz(i,j,km,UMZ)) &
                          - cdtdz*(fzx(i,j,kc,UMZ) - fzx(i,j,km,UMZ))
             renewr = rer - cdtdx*(fxz(i+1,j,km,UEDEN) - fxz(i,j,km,UEDEN)) &
                          - cdtdz*(fzx(i,j,kc,UEDEN) - fzx(i,j,km,UEDEN))

             ! Reset to original value if adding transverse terms made density negative
             if (transverse_reset_density == 1) then
                if (rrnewr .lt. ZERO) then
                   rrnewr = rrr
                   runewr = rur
                   rvnewr = rvr
                   rwnewr = rwr
                   renewr = rer
                endif
             end if

             qpo(i,j,km,QRHO  ) = rrnewr        + hdt*srcQ(i,j,k3d,QRHO)
             qpo(i,j,km,QU    ) = runewr/rrnewr
             qpo(i,j,km,QV    ) = rvnewr/rrnewr
             qpo(i,j,km,QW    ) = rwnewr/rrnewr

             ! if ppm_trace_sources == 1, then we already added the piecewise parabolic traced
             ! source terms to the normal edge states.
             if (ppm_trace_sources == 0 .or. ppm_type == 0) then
                do n = QU, QW
                   qpo(i,j,km,n) = qpo(i,j,km,n) + hdt * srcQ(i,j,k3d,n)
                enddo
             endif

             ! note: we run the risk of (rho e) being negative here
             rhoekenr = HALF*(runewr**2 + rvnewr**2 + rwnewr**2)/rrnewr
             qpo(i,j,km,QREINT) = renewr - rhoekenr + hdt*srcQ(i,j,k3d,QREINT)

             if (transverse_reset_rhoe == 1 .and. qpo(i,j,km,QREINT) .le. ZERO) then
                qpo(i,j,km,QREINT) = qp(i,j,km,QREINT) &
                     - cdtdx*(fxz(i+1,j,km,UEINT) - fxz(i,j,km,UEINT) + pxav*dux) &
                     - cdtdz*(fzx(i  ,j,kc,UEINT) - fzx(i,j,km,UEINT) + pzav*duz) &
                     + hdt*srcQ(i,j,k3d,QREINT)
             endif

             ! Pretend QREINT has been fixed and transverse_use_eos .ne. 1.
             ! If we are wrong, we will fix it later

             if (ppm_predict_gammae == 0) then
                ! add the transverse term to the p evolution eq here
                pnewr = qp(i,j,km,QPRES) - pxnew - pznew
                qpo(i,j,km,QPRES) = pnewr + hdt*srcQ(i,j,k3d,QPRES)
                qpo(i,j,km,QPRES) = max(qpo(i,j,km,QPRES),small_pres)
             else
                ! Update gammae with its transverse terms
                qpo(i,j,km,QGAME) = qp(i,j,km,QGAME) + gexnew + geznew

                ! and compute the p edge state from this and (rho e)
                qpo(i,j,km,QPRES) = qpo(i,j,km,QREINT)*(qpo(i,j,km,QGAME)-ONE)
                qpo(i,j,km,QPRES) = max(qpo(i,j,km,QPRES), small_pres)
             endif

          end if


          !-------------------------------------------------------------------
          ! qymo state
          !-------------------------------------------------------------------

          if (j.le.jhi-1) then
             ! Convert to conservation form
             rrl = qm(i,j+1,km,QRHO)
             rul = rrl*qm(i,j+1,km,QU)
             rvl = rrl*qm(i,j+1,km,QV)
             rwl = rrl*qm(i,j+1,km,QW)
             ekenl = HALF*rrl*(qm(i,j+1,km,QU)**2 + qm(i,j+1,km,QV)**2 + qm(i,j+1,km,QW)**2)
             rel = qm(i,j+1,km,QREINT) + ekenl

             ! Add transverse predictor
             rrnewl = rrl - cdtdx*(fxz(i+1,j,km,URHO) - fxz(i,j,km,URHO)) &
                          - cdtdz*(fzx(i,j,kc,URHO) - fzx(i,j,km,URHO))
             runewl = rul - cdtdx*(fxz(i+1,j,km,UMX) - fxz(i,j,km,UMX)) &
                          - cdtdz*(fzx(i,j,kc,UMX) - fzx(i,j,km,UMX))
             rvnewl = rvl - cdtdx*(fxz(i+1,j,km,UMY) - fxz(i,j,km,UMY)) &
                          - cdtdz*(fzx(i,j,kc,UMY) - fzx(i,j,km,UMY))
             rwnewl = rwl - cdtdx*(fxz(i+1,j,km,UMZ) - fxz(i,j,km,UMZ)) &
                          - cdtdz*(fzx(i,j,kc,UMZ) - fzx(i,j,km,UMZ))
             renewl = rel - cdtdx*(fxz(i+1,j,km,UEDEN) - fxz(i,j,km,UEDEN)) &
                          - cdtdz*(fzx(i,j,kc,UEDEN) - fzx(i,j,km,UEDEN))

             ! Reset to original value if adding transverse terms made density negative
             if (transverse_reset_density == 1) then
                if (rrnewl .lt. ZERO) then
                   rrnewl = rrl
                   runewl = rul
                   rvnewl = rvl
                   rwnewl = rwl
                   renewl = rel
                endif
             endif

             qmo(i,j+1,km,QRHO  ) = rrnewl        + hdt*srcQ(i,j,k3d,QRHO)
             qmo(i,j+1,km,QU    ) = runewl/rrnewl
             qmo(i,j+1,km,QV    ) = rvnewl/rrnewl
             qmo(i,j+1,km,QW    ) = rwnewl/rrnewl

             ! if ppm_trace_sources == 1, then we already added the piecewise parabolic traced
             ! source terms to the normal edge states.
             if (ppm_trace_sources == 0 .or. ppm_type == 0) then
                do n = QU, QW
                   qmo(i,j+1,km,n) = qmo(i,j+1,km,n) + hdt * srcQ(i,j,k3d,n)
                enddo
             endif

             ! note: we run the risk of (rho e) being negative here
             rhoekenl = HALF*(runewl**2 + rvnewl**2 + rwnewl**2)/rrnewl
             qmo(i,j+1,km,QREINT) = renewl - rhoekenl + hdt*srcQ(i,j,k3d,QREINT)

             if (transverse_reset_rhoe == 1 .and. qmo(i,j+1,km,QREINT) .le. ZERO) then
                ! If it is negative, reset the internal energy by using the discretized
                ! expression for updating (rho e).
                qmo(i,j+1,km,QREINT) = qm(i,j+1,km,QREINT) &
                     - cdtdx*(fxz(i+1,j,km,UEINT) - fxz(i,j,km,UEINT) + pxav*dux) &
                     - cdtdz*(fzx(i,j,kc,UEINT) - fzx(i,j,km,UEINT) + pzav*duz) &
                     + hdt*srcQ(i,j,k3d,QREINT)
             endif

             ! Pretend QREINT has been fixed and transverse_use_eos .ne. 1.
             ! If we are wrong, we will fix it later

             if (ppm_predict_gammae == 0) then
                ! add the transverse term to the p evolution eq here
                pnewl = qm(i,j+1,km,QPRES) - pxnew - pznew
                qmo(i,j+1,km,QPRES) = pnewl + hdt*srcQ(i,j,k3d,QPRES)
                qmo(i,j+1,km,QPRES) = max(qmo(i,j+1,km,QPRES),small_pres)
             else
                ! Update gammae with its transverse terms
                qmo(i,j+1,km,QGAME) = qm(i,j+1,km,QGAME) + gexnew + geznew

                ! and compute the p edge state from this and (rho e)
                qmo(i,j+1,km,QPRES) = qmo(i,j+1,km,QREINT)*(qmo(i,j+1,km,QGAME)-ONE)
                qmo(i,j+1,km,QPRES) = max(qmo(i,j+1,km,QPRES), small_pres)
             endif

          endif

       enddo

       !-------------------------------------------------------------------
       ! qypo state
       !-------------------------------------------------------------------

       if (j.ge.jlo+1) then
          reset = .false.
          if (transverse_reset_rhoe == 1) then
             do i = ilo, ihi
                ! if we are still negative, then we need to reset
                if (qpo(i,j,km,QREINT) < ZERO) then
                   reset = .true.

                   eos_state % rho = qpo(i,j,km,QRHO)
                   eos_state % T = small_temp
                   eos_state % xn(:) = qpo(i,j,km,QFS:QFS-1+nspec)

                   call eos(eos_input_rt, eos_state)

                   qpo(i,j,km,QREINT) = qpo(i,j,km,QRHO)*eos_state % e
                   qpo(i,j,km,QPRES) = eos_state % p
                endif
             end do
          end if

          if (ppm_predict_gammae == 0) then
             if (transverse_use_eos .eq. 1) then
                do i = ilo, ihi
                   eos_state % rho = qpo(i,j,km,QRHO)
                   eos_state % e   = qpo(i,j,km,QREINT) / qpo(i,j,km,QRHO)
                   eos_state % T   = small_temp
                   eos_state % xn  = qpo(i,j,km,QFS:QFS+nspec-1)

                   call eos(eos_input_re, eos_state)

                   qpo(i,j,km,QREINT) = eos_state % e * eos_state % rho
                   qpo(i,j,km,QPRES) = max(eos_state % p, small_pres)
                end do
             end if
          else
             if (reset) then
                !DIR$ vector always
                do i = ilo, ihi
                   ! and compute the p edge state from this and (rho e)
                   qpo(i,j,km,QPRES) = qpo(i,j,km,QREINT)*(qpo(i,j,km,QGAME)-ONE)
                   qpo(i,j,km,QPRES) = max(qpo(i,j,km,QPRES), small_pres)
                end do
             end if
          end if
       end if

       !-------------------------------------------------------------------
       ! qymo state
       !-------------------------------------------------------------------

       if (j.le.jhi-1) then
          reset = .false.
          if (transverse_reset_rhoe == 1) then
             do i = ilo, ihi
                ! if we are still negative, then we need to reset
                if (qmo(i,j+1,km,QREINT) < ZERO) then
                   reset = .true.
                   eos_state % rho = qmo(i,j+1,km,QRHO)
                   eos_state % T = small_temp
                   eos_state % xn(:) = qmo(i,j+1,km,QFS:QFS-1+nspec)

                   call eos(eos_input_rt, eos_state)

                   qmo(i,j+1,km,QREINT) = qmo(i,j+1,km,QRHO)*eos_state % e
                   qmo(i,j+1,km,QPRES) = eos_state % p
                endif
             end do
          end if

          if (ppm_predict_gammae == 0) then
             if (transverse_use_eos .eq. 1) then
                do i = ilo, ihi
                   eos_state % rho = qmo(i,j+1,km,QRHO)
                   eos_state % e   = qmo(i,j+1,km,QREINT) / qmo(i,j+1,km,QRHO)
                   eos_state % T   = small_temp
                   eos_state % xn  = qmo(i,j+1,km,QFS:QFS+nspec-1)

                   call eos(eos_input_re, eos_state)

                   qmo(i,j+1,km,QREINT) = eos_state % e * eos_state % rho
                   qmo(i,j+1,km,QPRES) = max(eos_state % p, small_pres)
                end do
             end if
          else
             if (reset) then
                !DIR$ vector always
                do i = ilo, ihi
                   ! and compute the p edge state from this and (rho e)
                   qmo(i,j+1,km,QPRES) = qmo(i,j+1,km,QREINT)*(qmo(i,j+1,km,QGAME)-ONE)
                   qmo(i,j+1,km,QPRES) = max(qmo(i,j+1,km,QPRES), small_pres)
                end do
             end if
          end if
       end if
    enddo
    !$acc end loop

    !$acc end data

  end subroutine transxz


  !===========================================================================
  ! transyz
  !===========================================================================
  subroutine transyz(qm,qmo,qp,qpo,qd_lo,qd_hi, &
                     fyz,fy_lo,fy_hi, &
                     fzy,fz_lo,fz_hi, &
                     qy,qy_lo,qy_hi, &
                     qz,qz_lo,qz_hi, &
                     gamc,gc_lo,gc_hi, &
                     srcQ,src_lo,src_hi, &
                     hdt,cdtdy,cdtdz,ilo,ihi,jlo,jhi,km,kc,k3d)

<<<<<<< HEAD
    !$acc routine vector

    use network, only : nspec, naux
    use meth_params_module, only : QVAR, NVAR, QRHO, QU, QV, QW, &
                                   QPRES, QREINT, QGAME, QESGS, QFS, &
                                   URHO, UMX, UMY, UMZ, UEDEN, UEINT, UESGS, UFS, &
                                   small_pres, small_temp, &
                                   npassive, upass_map, qpass_map, &
                                   ppm_predict_gammae, &
                                   transverse_use_eos, transverse_reset_density, transverse_reset_rhoe, &
                                   ppm_type, ppm_trace_sources
    use eos_module

    implicit none

    integer qd_l1,qd_l2,qd_l3,qd_h1,qd_h2,qd_h3
    integer fy_l1,fy_l2,fy_l3,fy_h1,fy_h2,fy_h3
    integer fz_l1,fz_l2,fz_l3,fz_h1,fz_h2,fz_h3
    integer pgdy_l1,pgdy_l2,pgdy_l3,pgdy_h1,pgdy_h2,pgdy_h3
    integer pgdz_l1,pgdz_l2,pgdz_l3,pgdz_h1,pgdz_h2,pgdz_h3
    integer gc_l1,gc_l2,gc_l3,gc_h1,gc_h2,gc_h3
    integer src_l1,src_l2,src_l3,src_h1,src_h2,src_h3
=======
    integer :: qd_lo(3),qd_hi(3)
    integer :: fy_lo(3),fy_hi(3)
    integer :: fz_lo(3),fz_hi(3)
    integer :: qy_lo(3),qy_hi(3)
    integer :: qz_lo(3),qz_hi(3)
    integer :: gc_lo(3),gc_hi(3)
    integer :: src_lo(3),src_hi(3)
>>>>>>> f97eef51
    integer ilo,ihi,jlo,jhi,km,kc,k3d

    double precision qm(qd_lo(1):qd_hi(1),qd_lo(2):qd_hi(2),qd_lo(3):qd_hi(3),QVAR)
    double precision qp(qd_lo(1):qd_hi(1),qd_lo(2):qd_hi(2),qd_lo(3):qd_hi(3),QVAR)
    double precision qmo(qd_lo(1):qd_hi(1),qd_lo(2):qd_hi(2),qd_lo(3):qd_hi(3),QVAR)
    double precision qpo(qd_lo(1):qd_hi(1),qd_lo(2):qd_hi(2),qd_lo(3):qd_hi(3),QVAR)
    double precision fyz(fy_lo(1):fy_hi(1),fy_lo(2):fy_hi(2),fy_lo(3):fy_hi(3),NVAR)
    double precision fzy(fz_lo(1):fz_hi(1),fz_lo(2):fz_hi(2),fz_lo(3):fz_hi(3),NVAR)
    double precision  qy(qy_lo(1):qy_hi(1),qy_lo(2):qy_hi(2),qy_lo(3):qy_hi(3),NGDNV)
    double precision  qz(qz_lo(1):qz_hi(1),qz_lo(2):qz_hi(2),qz_lo(3):qz_hi(3),NGDNV)
    double precision gamc(gc_lo(1):gc_hi(1),gc_lo(2):gc_hi(2),gc_lo(3):gc_hi(3))
    double precision srcQ(src_lo(1):src_hi(1),src_lo(2):src_hi(2),src_lo(3):src_hi(3),QVAR)
    double precision hdt,cdtdy,cdtdz

    integer i, j, n, nq, ipassive

    double precision rrr, rur, rvr, rwr, rer, ekenr, rhoekenr
    double precision rrl, rul, rvl, rwl, rel, ekenl, rhoekenl
    double precision rrnewr, runewr, rvnewr, rwnewr, renewr
    double precision rrnewl, runewl, rvnewl, rwnewl, renewl
    double precision pnewr, pnewl
    double precision pgyp, pgym, ugyp, ugym, gegyp, gegym, duyp, pyav, duy, pynew, geynew
    double precision pgzp, pgzm, ugzp, ugzm, gegzp, gegzm, duzp, pzav, duz, pznew, geznew
    double precision uyav, geyav, dgey, uzav, gezav, dgez
    double precision compr, compl, compnr, compnl
    double precision drr, dcompn

    logical :: reset

    type (eos_t) :: eos_state

<<<<<<< HEAD
    !$acc data present(fyz, fzy, qmo, qpo, upass_map, qpass_map)

    !-------------------------------------------------------------------------    
=======
    eos_state % check_small = .false.

    !-------------------------------------------------------------------------
>>>>>>> f97eef51
    ! update all of the passively-advected quantities with the
    ! transerse term and convert back to the primitive quantity
    !-------------------------------------------------------------------------

    !$acc loop vector
    do ipassive = 1,npassive
       n  = upass_map(ipassive)
       nq = qpass_map(ipassive)
       do j = jlo, jhi
          !DIR$ vector always
          do i = ilo, ihi

             drr    = - cdtdy*(fyz(i,j+1,km,URHO) - fyz(i,j,km,URHO)) &
                      - cdtdz*(fzy(i,j  ,kc,URHO) - fzy(i,j,km,URHO))
             dcompn = - cdtdy*(fyz(i,j+1,km,n   ) - fyz(i,j,km,n)) &
                      - cdtdz*(fzy(i,j  ,kc,n   ) - fzy(i,j,km,n))

             if (i.ge.ilo+1) then
                rrr = qp(i,j,km,QRHO)
                compr = rrr*qp(i,j,km,nq)

                rrnewr = rrr +drr
                compnr = compr +dcompn

                qpo(i  ,j,km,nq) = compnr/rrnewr + hdt*srcQ(i,j,k3d,nq)
             end if

             if (i.le.ihi-1) then
                rrl = qm(i+1,j,km,QRHO)
                compl = rrl*qm(i+1,j,km,nq)

                rrnewl = rrl + drr
                compnl = compl +dcompn

                qmo(i+1,j,km,nq) = compnl/rrnewl + hdt*srcQ(i,j,k3d,nq)
             end if
          enddo
       enddo
    enddo
    !$acc end loop

<<<<<<< HEAD
    !$acc loop vector private(eos_state)
    do j = jlo, jhi 
=======
    do j = jlo, jhi
>>>>>>> f97eef51
       !DIR$ vector always
       do i = ilo, ihi

          !-------------------------------------------------------------------
          ! add the transverse yz and zy differences to the x-states for the
          ! fluid variables
          !-------------------------------------------------------------------

          pgyp  = qy(i,j+1,km,GDPRES)
          pgym  = qy(i,j  ,km,GDPRES)
          ugyp  = qy(i,j+1,km,GDV   )
          ugym  = qy(i,j  ,km,GDV   )
          gegyp = qy(i,j+1,km,GDGAME)
          gegym = qy(i,j  ,km,GDGAME)

          pgzp  = qz(i,j,kc,GDPRES)
          pgzm  = qz(i,j,km,GDPRES)
          ugzp  = qz(i,j,kc,GDW   )
          ugzm  = qz(i,j,km,GDW   )
          gegzp = qz(i,j,kc,GDGAME)
          gegzm = qz(i,j,km,GDGAME)

          duyp = pgyp*ugyp - pgym*ugym
          pyav = HALF*(pgyp+pgym)
          uyav = HALF*(ugyp+ugym)
          geyav = HALF*(gegyp+gegym)
          duy = ugyp-ugym
          dgey = gegyp-gegym
          pynew = cdtdy*(duyp + pyav*duy*(gamc(i,j,k3d)-ONE))
          geynew = cdtdy*( (geyav-ONE)*(geyav-gamc(i,j,k3d))*duy - uyav*dgey )

          duzp = pgzp*ugzp - pgzm*ugzm
          pzav = HALF*(pgzp+pgzm)
          uzav = HALF*(ugzp+ugzm)
          gezav = HALF*(gegzp+gegzm)
          duz = ugzp-ugzm
          dgez = gegzp-gegzm
          pznew = cdtdz*(duzp + pzav*duz*(gamc(i,j,k3d)-ONE))
          geznew = cdtdz*( (gezav-ONE)*(gezav-gamc(i,j,k3d))*duz - uzav*dgez )


          !-------------------------------------------------------------------
          ! qxpo state
          !-------------------------------------------------------------------

          if (i.ge.ilo+1) then
             ! Convert to conservation form
             rrr = qp(i,j,km,QRHO)
             rur = rrr*qp(i,j,km,QU)
             rvr = rrr*qp(i,j,km,QV)
             rwr = rrr*qp(i,j,km,QW)
             ekenr = HALF*rrr*(qp(i,j,km,QU)**2 + qp(i,j,km,QV)**2 + &
                  qp(i,j,km,QW)**2)
             rer = qp(i,j,km,QREINT) + ekenr

             ! Add transverse predictor
             rrnewr = rrr - cdtdy*(fyz(i,j+1,km,URHO) - fyz(i,j,km,URHO)) &
                          - cdtdz*(fzy(i,j,kc,URHO) - fzy(i,j,km,URHO))
             runewr = rur - cdtdy*(fyz(i,j+1,km,UMX) - fyz(i,j,km,UMX)) &
                          - cdtdz*(fzy(i,j,kc,UMX) - fzy(i,j,km,UMX))
             rvnewr = rvr - cdtdy*(fyz(i,j+1,km,UMY) - fyz(i,j,km,UMY)) &
                          - cdtdz*(fzy(i,j,kc,UMY) - fzy(i,j,km,UMY))
             rwnewr = rwr - cdtdy*(fyz(i,j+1,km,UMZ) - fyz(i,j,km,UMZ)) &
                          - cdtdz*(fzy(i,j,kc,UMZ) - fzy(i,j,km,UMZ))
             renewr = rer - cdtdy*(fyz(i,j+1,km,UEDEN) - fyz(i,j,km,UEDEN)) &
                          - cdtdz*(fzy(i,j,kc,UEDEN) - fzy(i,j,km,UEDEN))

             ! Reset to original value if adding transverse terms made density negative
             if (transverse_reset_density == 1) then
                if (rrnewr .lt. ZERO) then
                   rrnewr = rrr
                   runewr = rur
                   rvnewr = rvr
                   rwnewr = rwr
                   renewr = rer
                endif
             end if

             qpo(i,j,km,QRHO  ) = rrnewr        + hdt*srcQ(i,j,k3d,QRHO)
             qpo(i,j,km,QU    ) = runewr/rrnewr
             qpo(i,j,km,QV    ) = rvnewr/rrnewr
             qpo(i,j,km,QW    ) = rwnewr/rrnewr

             ! if ppm_trace_sources == 1, then we already added the piecewise parabolic traced
             ! source terms to the normal edge states.
             if (ppm_trace_sources == 0 .or. ppm_type == 0) then
                do n = QU, QW
                   qpo(i,j,km,n) = qpo(i,j,km,n) + hdt * srcQ(i,j,k3d,n)
                enddo
             endif

             ! note: we run the risk of (rho e) being negative here
             rhoekenr = HALF*(runewr**2 + rvnewr**2 + rwnewr**2)/rrnewr
             qpo(i,j,km,QREINT) = renewr - rhoekenr + hdt*srcQ(i,j,k3d,QREINT)

             if (transverse_reset_rhoe == 1 .and. qpo(i,j,km,QREINT) .le. ZERO) then
                ! If it is negative, reset the internal energy by using the discretized
                ! expression for updating (rho e).
                qpo(i,j,km,QREINT) = qp(i,j,km,QREINT) &
                     - cdtdy*(fyz(i,j+1,km,UEINT) - fyz(i,j,km,UEINT) + pyav*duy) &
                     - cdtdz*(fzy(i,j  ,kc,UEINT) - fzy(i,j,km,UEINT) + pzav*duz) &
                     + hdt*srcQ(i,j,k3d,QREINT)
             endif

             ! Pretend QREINT has been fixed and transverse_use_eos .ne. 1.
             ! If we are wrong, we will fix it later

             if (ppm_predict_gammae == 0) then
                ! add the transverse term to the p evolution eq here
                pnewr = qp(i,j,km,QPRES) - pynew - pznew
                qpo(i,j,km,QPRES) = pnewr + hdt*srcQ(i,j,k3d,QPRES)
                qpo(i,j,km,QPRES) = max(qpo(i,j,km,QPRES),small_pres)
             else
                ! Update gammae with its transverse terms
                qpo(i,j,km,QGAME) = qp(i,j,km,QGAME) + geynew + geznew

                ! and compute the p edge state from this and (rho e)
                qpo(i,j,km,QPRES) = qpo(i,j,km,QREINT)*(qpo(i,j,km,QGAME)-ONE)
                qpo(i,j,km,QPRES) = max(qpo(i,j,km,QPRES), small_pres)
             end if

          endif

          !-------------------------------------------------------------------
          ! qxmo state
          !-------------------------------------------------------------------

          if (i.le.ihi-1) then
             ! Convert to conservation form
             rrl = qm(i+1,j,km,QRHO)
             rul = rrl*qm(i+1,j,km,QU)
             rvl = rrl*qm(i+1,j,km,QV)
             rwl = rrl*qm(i+1,j,km,QW)
             ekenl = HALF*rrl*(qm(i+1,j,km,QU)**2 + qm(i+1,j,km,QV)**2 + &
                  qm(i+1,j,km,QW)**2)
             rel = qm(i+1,j,km,QREINT) + ekenl

             ! Add transverse predictor
             rrnewl = rrl - cdtdy*(fyz(i,j+1,km,URHO) - fyz(i,j,km,URHO)) &
                          - cdtdz*(fzy(i,j,kc,URHO) - fzy(i,j,km,URHO))
             runewl = rul - cdtdy*(fyz(i,j+1,km,UMX) - fyz(i,j,km,UMX)) &
                          - cdtdz*(fzy(i,j,kc,UMX) - fzy(i,j,km,UMX))
             rvnewl = rvl - cdtdy*(fyz(i,j+1,km,UMY) - fyz(i,j,km,UMY)) &
                          - cdtdz*(fzy(i,j,kc,UMY) - fzy(i,j,km,UMY))
             rwnewl = rwl - cdtdy*(fyz(i,j+1,km,UMZ) - fyz(i,j,km,UMZ)) &
                          - cdtdz*(fzy(i,j,kc,UMZ) - fzy(i,j,km,UMZ))
             renewl = rel - cdtdy*(fyz(i,j+1,km,UEDEN) - fyz(i,j,km,UEDEN)) &
                          - cdtdz*(fzy(i,j,kc,UEDEN) - fzy(i,j,km,UEDEN))

             ! Reset to original value if adding transverse terms made density negative
             if (transverse_reset_density == 1) then
                if (rrnewl .lt. ZERO) then
                   rrnewl = rrl
                   runewl = rul
                   rvnewl = rvl
                   rwnewl = rwl
                   renewl = rel
                endif
             endif

             qmo(i+1,j,km,QRHO   ) = rrnewl        + hdt*srcQ(i,j,k3d,QRHO)
             qmo(i+1,j,km,QU     ) = runewl/rrnewl
             qmo(i+1,j,km,QV     ) = rvnewl/rrnewl
             qmo(i+1,j,km,QW     ) = rwnewl/rrnewl

             ! if ppm_trace_sources == 1, then we already added the piecewise parabolic traced
             ! source terms to the normal edge states.
             if (ppm_trace_sources == 0 .or. ppm_type == 0) then
                do n = QU, QW
                   qmo(i+1,j,km,n) = qmo(i+1,j,km,n) + hdt * srcQ(i,j,k3d,n)
                enddo
             endif

             ! note: we run the risk of (rho e) being negative here
             rhoekenl = HALF*(runewl**2 + rvnewl**2 + rwnewl**2)/rrnewl
             qmo(i+1,j,km,QREINT ) = renewl - rhoekenl + hdt*srcQ(i,j,k3d,QREINT)

             if (transverse_reset_rhoe == 1 .and. qmo(i+1,j,km,QREINT) .le. ZERO) then
                ! If it is negative, reset the internal energy by using the discretized
                ! expression for updating (rho e).
                qmo(i+1,j,km,QREINT ) = qm(i+1,j,km,QREINT) &
                     - cdtdy*(fyz(i,j+1,km,UEINT) - fyz(i,j,km,UEINT) + pyav*duy) &
                     - cdtdz*(fzy(i,j  ,kc,UEINT) - fzy(i,j,km,UEINT) + pzav*duz) &
                     + hdt*srcQ(i,j,k3d,QREINT)
             endif

             ! Pretend QREINT has been fixed and transverse_use_eos .ne. 1.
             ! If we are wrong, we will fix it later

             if (ppm_predict_gammae == 0) then
                ! add the transverse term to the p evolution eq here
                pnewl = qm(i+1,j,km,QPRES) - pynew - pznew
                qmo(i+1,j,km,QPRES  ) = pnewl + hdt*srcQ(i,j,k3d,QPRES)
                qmo(i+1,j,km,QPRES  ) = max(qmo(i+1,j,km,QPRES),small_pres)
             else
                ! Update gammae with its transverse terms
                qmo(i+1,j,km,QGAME) = qm(i+1,j,km,QGAME) + geynew + geznew

                ! and compute the p edge state from this and (rho e)
                qmo(i+1,j,km,QPRES) = qmo(i+1,j,km,QREINT)*(qmo(i+1,j,km,QGAME)-ONE)
                qmo(i+1,j,km,QPRES) = max(qmo(i+1,j,km,QPRES), small_pres)
             end if

          endif

       enddo

       !-------------------------------------------------------------------
       ! qxpo state
       !-------------------------------------------------------------------

       reset = .false.
       if (transverse_reset_rhoe == 1) then
          do i = ilo+1, ihi
             ! if we are still negative, then we need to reset
             if (qpo(i,j,km,QREINT) .le. ZERO) then
                reset = .true.

                eos_state % rho = qpo(i,j,km,QRHO)
                eos_state % T = small_temp
                eos_state % xn(:) = qpo(i,j,km,QFS:QFS-1+nspec)

                call eos(eos_input_rt, eos_state)

                qpo(i,j,km,QREINT) = qpo(i,j,km,QRHO)*eos_state % e
                qpo(i,j,km,QPRES) = eos_state % p
             endif
          end do
       end if

       if (ppm_predict_gammae == 0) then
          if (transverse_use_eos .eq. 1) then
             do i = ilo+1, ihi
                eos_state % rho = qpo(i,j,km,QRHO)
                eos_state % e   = qpo(i,j,km,QREINT) / qpo(i,j,km,QRHO)
                eos_state % T   = small_temp
                eos_state % xn  = qpo(i,j,km,QFS:QFS+nspec-1)

                call eos(eos_input_re, eos_state)

                qpo(i,j,km,QREINT) = eos_state % e * eos_state % rho
                qpo(i,j,km,QPRES) = max(eos_state % p, small_pres)
             end do
          end if
       else
          if (reset) then
             !DIR$ vector always
             do i = ilo+1, ihi
                ! and compute the p edge state from this and (rho e)
                qpo(i,j,km,QPRES) = qpo(i,j,km,QREINT)*(qpo(i,j,km,QGAME)-ONE)
                qpo(i,j,km,QPRES) = max(qpo(i,j,km,QPRES), small_pres)
             end do
          end if
       end if

       !-------------------------------------------------------------------
       ! qxmo state
       !-------------------------------------------------------------------

       reset = .false.
       if (transverse_reset_rhoe == 1) then
          do i = ilo, ihi-1
             ! if we are still negative, then we need to reset
             if (qmo(i+1,j,km,QREINT) < ZERO) then
                reset = .true.

                eos_state % rho = qmo(i+1,j,km,QRHO)
                eos_state % T = small_temp
                eos_state % xn(:) = qmo(i+1,j,km,QFS:QFS-1+nspec)

                call eos(eos_input_rt, eos_state)

                qmo(i+1,j,km,QREINT) = qmo(i+1,j,km,QRHO)*eos_state % e
                qmo(i+1,j,km,QPRES) = eos_state % p
             endif
          end do
       end if

       if (ppm_predict_gammae == 0) then
          if (transverse_use_eos .eq. 1) then
             do i = ilo, ihi-1
                eos_state % rho = qmo(i+1,j,km,QRHO)
                eos_state % e   = qmo(i+1,j,km,QREINT) / qmo(i+1,j,km,QRHO)
                eos_state % T   = small_temp
                eos_state % xn  = qmo(i+1,j,km,QFS:QFS+nspec-1)

                call eos(eos_input_re, eos_state)

                qmo(i+1,j,km,QREINT) = eos_state % e * eos_state % rho
                qmo(i+1,j,km,QPRES  ) = max(eos_state % p, small_pres)
             end do
          end if
       else
          if (reset) then
             !DIR$ vector always
             do i = ilo, ihi-1
                ! and compute the p edge state from this and (rho e)
                qmo(i+1,j,km,QPRES) = qmo(i+1,j,km,QREINT)*(qmo(i+1,j,km,QGAME)-ONE)
                qmo(i+1,j,km,QPRES) = max(qmo(i+1,j,km,QPRES), small_pres)
             end do
          end if
       end if

    enddo
    !$acc end loop

    !$acc end data

  end subroutine transyz

end module transverse_module<|MERGE_RESOLUTION|>--- conflicted
+++ resolved
@@ -29,11 +29,8 @@
                      gamc,gd_lo,gd_hi, &
                      cdtdx,ilo,ihi,jlo,jhi,kc,k3d)
 
-<<<<<<< HEAD
     !$acc routine vector
-    
-=======
->>>>>>> f97eef51
+
     ! Note that what we call ilo here is ilo = lo(1)
     ! Note that what we call ihi here is ihi = hi(1)
     ! Note that what we call jlo here is jlo = lo(2) - 1
@@ -78,28 +75,22 @@
 
     type (eos_t) :: eos_state
 
-<<<<<<< HEAD
     !$acc data present(fx, qym, qyp, qymo, qypo, upass_map, qpass_map)
-=======
+
     ! It is possible that in the trans routines, we'll call the EOS with states 
     ! that dip under the small density or small temperature; we don't want to
     ! crash in that case, and instead we will allow the reset routines to deal 
     ! with that later.
 
     eos_state % check_small = .false.
->>>>>>> f97eef51
 
     !-------------------------------------------------------------------------
     ! update all of the passively-advected quantities with the
     ! transverse term and convert back to the primitive quantity
     !-------------------------------------------------------------------------
 
-<<<<<<< HEAD
     !$acc loop vector
-    do ipassive = 1,npassive
-=======
     do ipassive = 1, npassive
->>>>>>> f97eef51
        n  = upass_map(ipassive)
        nq = qpass_map(ipassive)
        do j = jlo, jhi
@@ -127,12 +118,8 @@
     enddo
     !$acc end loop
 
-<<<<<<< HEAD
     !$acc loop vector private(eos_state)
-    do j = jlo, jhi 
-=======
     do j = jlo, jhi
->>>>>>> f97eef51
        !DIR$ vector always
        do i = ilo, ihi
 
@@ -412,31 +399,12 @@
                      gamc,gd_lo,gd_hi, &
                      cdtdx,ilo,ihi,jlo,jhi,kc,km,k3d)
 
-<<<<<<< HEAD
     !$acc routine vector
     
-    use network, only : nspec, naux
-    use meth_params_module, only : QVAR, NVAR, QRHO, QU, QV, QW, &
-                                   QPRES, QREINT, QGAME, QESGS, QFS, &
-                                   URHO, UMX, UMY, UMZ, UEDEN, UEINT, UESGS, UFS, &
-                                   small_pres, small_temp, &
-                                   npassive, upass_map, qpass_map, &
-                                   ppm_predict_gammae, &
-                                   transverse_use_eos, transverse_reset_density, transverse_reset_rhoe
-    use eos_module
-
-    implicit none
-
-    integer qd_l1,qd_l2,qd_l3,qd_h1,qd_h2,qd_h3
-    integer fx_l1,fx_l2,fx_l3,fx_h1,fx_h2,fx_h3
-    integer pgdx_l1,pgdx_l2,pgdx_l3,pgdx_h1,pgdx_h2,pgdx_h3
-    integer gd_l1,gd_l2,gd_l3,gd_h1,gd_h2,gd_h3
-=======
     integer :: qd_lo(3),qd_hi(3)
     integer :: fx_lo(3),fx_hi(3)
     integer :: qx_lo(3),qx_hi(3)
     integer :: gd_lo(3),gd_hi(3)
->>>>>>> f97eef51
     integer ilo,ihi,jlo,jhi,kc,km,k3d
 
     double precision  qzm(qd_lo(1):qd_hi(1),qd_lo(2):qd_hi(2),qd_lo(3):qd_hi(3),QVAR)
@@ -472,23 +440,17 @@
 
     type (eos_t) :: eos_state
 
-<<<<<<< HEAD
     !$acc data present(fx, qzm, qzp, qzmo, qzpo, upass_map, qpass_map)
-=======
+
     eos_state % check_small = .false.
->>>>>>> f97eef51
 
     !-------------------------------------------------------------------------
     ! update all of the passively-advected quantities with the
     ! transerse term and convert back to the primitive quantity
     !-------------------------------------------------------------------------
 
-<<<<<<< HEAD
     !$acc loop vector
-    do ipassive = 1,npassive
-=======
     do ipassive = 1, npassive
->>>>>>> f97eef51
        n  = upass_map(ipassive)
        nq = qpass_map(ipassive)
        do j = jlo, jhi
@@ -514,12 +476,8 @@
     enddo
     !$acc end loop
 
-<<<<<<< HEAD
     !$acc loop vector private(eos_state)
-    do j = jlo, jhi 
-=======
     do j = jlo, jhi
->>>>>>> f97eef51
        !DIR$ vector always
        do i = ilo, ihi
 
@@ -803,31 +761,12 @@
                      gamc,gd_lo,gd_hi, &
                      cdtdy,ilo,ihi,jlo,jhi,kc,k3d)
 
-<<<<<<< HEAD
     !$acc routine vector    
 
-    use network, only : nspec, naux
-    use meth_params_module, only : QVAR, NVAR, QRHO, QU, QV, QW, &
-                                   QPRES, QREINT, QGAME, QESGS, QFS, &
-                                   URHO, UMX, UMY, UMZ, UEDEN, UEINT, UESGS, UFS, &
-                                   small_pres, small_temp, &
-                                   npassive, upass_map, qpass_map, &
-                                   ppm_predict_gammae, &
-                                   transverse_use_eos, transverse_reset_density, transverse_reset_rhoe
-    use eos_module
-
-    implicit none
-      
-    integer qd_l1,qd_l2,qd_l3,qd_h1,qd_h2,qd_h3
-    integer fy_l1,fy_l2,fy_l3,fy_h1,fy_h2,fy_h3
-    integer pgdy_l1,pgdy_l2,pgdy_l3,pgdy_h1,pgdy_h2,pgdy_h3
-    integer gd_l1,gd_l2,gd_l3,gd_h1,gd_h2,gd_h3
-=======
     integer :: qd_lo(3),qd_hi(3)
     integer :: fy_lo(3),fy_hi(3)
     integer :: qy_lo(3),qy_hi(3)
     integer :: gd_lo(3),gd_hi(3)
->>>>>>> f97eef51
     integer ilo,ihi,jlo,jhi,kc,k3d
 
     double precision  qxm(qd_lo(1):qd_hi(1),qd_lo(2):qd_hi(2),qd_lo(3):qd_hi(3),QVAR)
@@ -863,15 +802,11 @@
 
     type (eos_t) :: eos_state
 
-<<<<<<< HEAD
     !$acc data present(fy, qxm, qxp, qxmo, qxpo, upass_map, qpass_map)
 
-    !-------------------------------------------------------------------------    
-=======
     eos_state % check_small = .false.
 
     !-------------------------------------------------------------------------
->>>>>>> f97eef51
     ! update all of the passively-advected quantities with the
     ! transerse term and convert back to the primitive quantity
     !-------------------------------------------------------------------------
@@ -1168,11 +1103,8 @@
     enddo
     !$acc end loop
 
-<<<<<<< HEAD
     !$acc end data
 
-=======
->>>>>>> f97eef51
   end subroutine transy1
 
 
@@ -1185,31 +1117,12 @@
                      gamc,gd_lo,gd_hi, &
                      cdtdy,ilo,ihi,jlo,jhi,kc,km,k3d)
 
-<<<<<<< HEAD
     !$acc routine vector
     
-    use network, only : nspec, naux
-    use meth_params_module, only : QVAR, NVAR, QRHO, QU, QV, QW, &
-                                   QPRES, QREINT, QGAME, QESGS, QFS, &
-                                   URHO, UMX, UMY, UMZ, UEDEN, UEINT, UESGS, UFS, &
-                                   small_pres, small_temp, &
-                                   npassive, upass_map, qpass_map, &
-                                   ppm_predict_gammae, &
-                                   transverse_use_eos, transverse_reset_density, transverse_reset_rhoe
-    use eos_module
-
-    implicit none
-    
-    integer qd_l1,qd_l2,qd_l3,qd_h1,qd_h2,qd_h3
-    integer fy_l1,fy_l2,fy_l3,fy_h1,fy_h2,fy_h3
-    integer pgdy_l1,pgdy_l2,pgdy_l3,pgdy_h1,pgdy_h2,pgdy_h3
-    integer gd_l1,gd_l2,gd_l3,gd_h1,gd_h2,gd_h3
-=======
     integer :: qd_lo(3),qd_hi(3)
     integer :: fy_lo(3),fy_hi(3)
     integer :: qy_lo(3),qy_hi(3)
     integer :: gd_lo(3),gd_hi(3)
->>>>>>> f97eef51
     integer ilo,ihi,jlo,jhi,kc,km,k3d
 
     double precision  qzm(qd_lo(1):qd_hi(1),qd_lo(2):qd_hi(2),qd_lo(3):qd_hi(3),QVAR)
@@ -1245,11 +1158,9 @@
 
     type (eos_t) :: eos_state
 
-<<<<<<< HEAD
     !$acc data present(fy, qzm, qzp, qzmo, qzpo, upass_map, qpass_map)
-=======
+
     eos_state % check_small = .false.
->>>>>>> f97eef51
 
     !-------------------------------------------------------------------------
     ! update all of the passively-advected quantities with the
@@ -1572,31 +1483,12 @@
                     gamc,gd_lo,gd_hi, &
                     cdtdz,ilo,ihi,jlo,jhi,km,kc,k3d)
 
-<<<<<<< HEAD
     !$acc routine vector
 
-    use network, only : nspec, naux
-    use meth_params_module, only : QVAR, NVAR, QRHO, QU, QV, QW, &
-                                   QPRES, QREINT, QGAME, QESGS, QFS, &
-                                   URHO, UMX, UMY, UMZ, UEDEN, UEINT, UESGS, UFS, &
-                                   small_pres, small_temp, &
-                                   npassive, upass_map, qpass_map, &
-                                   ppm_predict_gammae, &
-                                   transverse_use_eos, transverse_reset_density, transverse_reset_rhoe
-    use eos_module
-
-    implicit none
-
-    integer qd_l1,qd_l2,qd_l3,qd_h1,qd_h2,qd_h3
-    integer fz_l1,fz_l2,fz_l3,fz_h1,fz_h2,fz_h3
-    integer pgdz_l1,pgdz_l2,pgdz_l3,pgdz_h1,pgdz_h2,pgdz_h3
-    integer gd_l1,gd_l2,gd_l3,gd_h1,gd_h2,gd_h3
-=======
     integer :: qd_lo(3),qd_hi(3)
     integer :: fz_lo(3),fz_hi(3)
     integer :: qz_lo(3),qz_hi(3)
     integer :: gd_lo(3),gd_hi(3)
->>>>>>> f97eef51
     integer ilo,ihi,jlo,jhi,km,kc,k3d
 
     double precision  qxm(qd_lo(1):qd_hi(1),qd_lo(2):qd_hi(2),qd_lo(3):qd_hi(3),QVAR)
@@ -1635,15 +1527,11 @@
 
     type (eos_t) :: eos_state
 
-<<<<<<< HEAD
     !$acc data present(fz, qxm, qxp, qxpo, qypo, qym, qyp, qymo, qypo, upass_map, qpass_map)
 
-    !-------------------------------------------------------------------------    
-=======
     eos_state % check_small = .false.
 
     !-------------------------------------------------------------------------
->>>>>>> f97eef51
     ! update all of the passively-advected quantities with the
     ! transerse term and convert back to the primitive quantity
     !-------------------------------------------------------------------------
@@ -1691,12 +1579,8 @@
     enddo
     !$acc end loop
 
-<<<<<<< HEAD
     !$acc loop vector private(eos_state)
-    do j = jlo, jhi 
-=======
     do j = jlo, jhi
->>>>>>> f97eef51
        !DIR$ vector always
        do i = ilo, ihi
 
@@ -2190,11 +2074,8 @@
     enddo
     !$acc end loop
 
-<<<<<<< HEAD
     !$acc end data
 
-=======
->>>>>>> f97eef51
   end subroutine transz
 
 
@@ -2210,30 +2091,8 @@
                      srcQ,src_lo,src_hi, &
                      hdt,cdtdx,cdtdy,ilo,ihi,jlo,jhi,kc,km,k3d)
 
-<<<<<<< HEAD
     !$acc routine vector    
 
-    use network, only : nspec, naux
-    use meth_params_module, only : QVAR, NVAR, QRHO, QU, QV, QW, &
-                                   QPRES, QREINT, QGAME, QESGS, QFS, &
-                                   URHO, UMX, UMY, UMZ, UEDEN, UEINT, UESGS, UFS, &
-                                   small_pres, small_temp, &
-                                   npassive, upass_map, qpass_map, &            
-                                   ppm_predict_gammae, &
-                                   transverse_use_eos, transverse_reset_density, transverse_reset_rhoe, &
-                                   ppm_type, ppm_trace_sources
-    use eos_module
-
-    implicit none
-    
-    integer qd_l1,qd_l2,qd_l3,qd_h1,qd_h2,qd_h3
-    integer fx_l1,fx_l2,fx_l3,fx_h1,fx_h2,fx_h3
-    integer fy_l1,fy_l2,fy_l3,fy_h1,fy_h2,fy_h3
-    integer pgdx_l1,pgdx_l2,pgdx_l3,pgdx_h1,pgdx_h2,pgdx_h3
-    integer pgdy_l1,pgdy_l2,pgdy_l3,pgdy_h1,pgdy_h2,pgdy_h3
-    integer gd_l1,gd_l2,gd_l3,gd_h1,gd_h2,gd_h3
-    integer src_l1,src_l2,src_l3,src_h1,src_h2,src_h3
-=======
     integer :: qd_lo(3),qd_hi(3)
     integer :: fx_lo(3),fx_hi(3)
     integer :: fy_lo(3),fy_hi(3)
@@ -2241,7 +2100,6 @@
     integer :: qy_lo(3),qy_hi(3)
     integer :: gd_lo(3),gd_hi(3)
     integer :: src_lo(3),src_hi(3)
->>>>>>> f97eef51
     integer ilo,ihi,jlo,jhi,km,kc,k3d
 
     double precision  qm(qd_lo(1):qd_hi(1),qd_lo(2):qd_hi(2),qd_lo(3):qd_hi(3),QVAR)
@@ -2275,15 +2133,11 @@
 
     type (eos_t) :: eos_state
 
-<<<<<<< HEAD
     !$acc data present(fxy, fyx, qmo, qpo, upass_map, qpass_map)
 
-    !-------------------------------------------------------------------------    
-=======
     eos_state % check_small = .false.
 
     !-------------------------------------------------------------------------
->>>>>>> f97eef51
     ! update all of the passively-advected quantities with the
     ! transerse term and convert back to the primitive quantity
     !-------------------------------------------------------------------------
@@ -2320,12 +2174,8 @@
     enddo
     !$acc end loop
 
-<<<<<<< HEAD
     !$acc loop vector private(eos_state)
-    do j = jlo, jhi 
-=======
     do j = jlo, jhi
->>>>>>> f97eef51
        !DIR$ vector always
        do i = ilo, ihi
 
@@ -2520,17 +2370,9 @@
           ! if ppm_trace_sources == 1, then we already added the piecewise parabolic traced
           ! source terms to the normal edge states.
           if (ppm_trace_sources == 0 .or. ppm_type == 0) then
-<<<<<<< HEAD
-             do n = QU, QW
-                qmo(i,j,kc,n) = qmo(i,j,kc,n) + hdt * srcQ(i,j,k3d-1,n)
-             enddo
-          endif          
-          
-=======
              qmo(i,j,kc,QU:QW) = qmo(i,j,kc,QU:QW) + hdt * srcQ(i,j,k3d-1,QU:QW)
           endif
 
->>>>>>> f97eef51
           ! note: we run the risk of (rho e) being negative here
           qmo(i,j,kc,QREINT) = renewl - rhoekenl + hdt*srcQ(i,j,k3d-1,QREINT)
 
@@ -2677,30 +2519,8 @@
                      srcQ,src_lo,src_hi, &
                      hdt,cdtdx,cdtdz,ilo,ihi,jlo,jhi,km,kc,k3d)
 
-<<<<<<< HEAD
     !$acc routine vector
 
-    use network, only : nspec, naux
-    use meth_params_module, only : QVAR, NVAR, QRHO, QU, QV, QW, &
-                                   QPRES, QREINT, QGAME, QESGS, QFS, &
-                                   URHO, UMX, UMY, UMZ, UEDEN, UEINT, UESGS, UFS, &
-                                   small_pres, small_temp, &
-                                   npassive, upass_map, qpass_map, &
-                                   ppm_predict_gammae, &
-                                   transverse_use_eos, transverse_reset_density, transverse_reset_rhoe, &
-                                   ppm_type, ppm_trace_sources
-    use eos_module
-
-    implicit none      
-    
-    integer qd_l1,qd_l2,qd_l3,qd_h1,qd_h2,qd_h3
-    integer fx_l1,fx_l2,fx_l3,fx_h1,fx_h2,fx_h3
-    integer fz_l1,fz_l2,fz_l3,fz_h1,fz_h2,fz_h3
-    integer pgdx_l1,pgdx_l2,pgdx_l3,pgdx_h1,pgdx_h2,pgdx_h3
-    integer pgdz_l1,pgdz_l2,pgdz_l3,pgdz_h1,pgdz_h2,pgdz_h3
-    integer gc_l1,gc_l2,gc_l3,gc_h1,gc_h2,gc_h3
-    integer src_l1,src_l2,src_l3,src_h1,src_h2,src_h3
-=======
     integer :: qd_lo(3),qd_hi(3)
     integer :: fx_lo(3),fx_hi(3)
     integer :: fz_lo(3),fz_hi(3)
@@ -2708,7 +2528,6 @@
     integer :: qz_lo(3),qz_hi(3)
     integer :: gc_lo(3),gc_hi(3)
     integer :: src_lo(3),src_hi(3)
->>>>>>> f97eef51
     integer ilo,ihi,jlo,jhi,km,kc,k3d
 
     double precision  qm(qd_lo(1):qd_hi(1),qd_lo(2):qd_hi(2),qd_lo(3):qd_hi(3),QVAR)
@@ -2739,15 +2558,11 @@
 
     type (eos_t) :: eos_state
 
-<<<<<<< HEAD
     !$acc data present(fxz, fzx, qmo, qpo, upass_map, qpass_map)
 
-    !-------------------------------------------------------------------------    
-=======
     eos_state % check_small = .false.
 
     !-------------------------------------------------------------------------
->>>>>>> f97eef51
     ! update all of the passively-advected quantities with the
     ! transerse term and convert back to the primitive quantity
     !-------------------------------------------------------------------------
@@ -2790,12 +2605,8 @@
     enddo
     !$acc end loop
 
-<<<<<<< HEAD
     !$acc loop vector private(eos_state)
-    do j = jlo, jhi 
-=======
     do j = jlo, jhi
->>>>>>> f97eef51
        !DIR$ vector always
        do i = ilo, ihi
 
@@ -3116,30 +2927,8 @@
                      srcQ,src_lo,src_hi, &
                      hdt,cdtdy,cdtdz,ilo,ihi,jlo,jhi,km,kc,k3d)
 
-<<<<<<< HEAD
     !$acc routine vector
 
-    use network, only : nspec, naux
-    use meth_params_module, only : QVAR, NVAR, QRHO, QU, QV, QW, &
-                                   QPRES, QREINT, QGAME, QESGS, QFS, &
-                                   URHO, UMX, UMY, UMZ, UEDEN, UEINT, UESGS, UFS, &
-                                   small_pres, small_temp, &
-                                   npassive, upass_map, qpass_map, &
-                                   ppm_predict_gammae, &
-                                   transverse_use_eos, transverse_reset_density, transverse_reset_rhoe, &
-                                   ppm_type, ppm_trace_sources
-    use eos_module
-
-    implicit none
-
-    integer qd_l1,qd_l2,qd_l3,qd_h1,qd_h2,qd_h3
-    integer fy_l1,fy_l2,fy_l3,fy_h1,fy_h2,fy_h3
-    integer fz_l1,fz_l2,fz_l3,fz_h1,fz_h2,fz_h3
-    integer pgdy_l1,pgdy_l2,pgdy_l3,pgdy_h1,pgdy_h2,pgdy_h3
-    integer pgdz_l1,pgdz_l2,pgdz_l3,pgdz_h1,pgdz_h2,pgdz_h3
-    integer gc_l1,gc_l2,gc_l3,gc_h1,gc_h2,gc_h3
-    integer src_l1,src_l2,src_l3,src_h1,src_h2,src_h3
-=======
     integer :: qd_lo(3),qd_hi(3)
     integer :: fy_lo(3),fy_hi(3)
     integer :: fz_lo(3),fz_hi(3)
@@ -3147,7 +2936,6 @@
     integer :: qz_lo(3),qz_hi(3)
     integer :: gc_lo(3),gc_hi(3)
     integer :: src_lo(3),src_hi(3)
->>>>>>> f97eef51
     integer ilo,ihi,jlo,jhi,km,kc,k3d
 
     double precision qm(qd_lo(1):qd_hi(1),qd_lo(2):qd_hi(2),qd_lo(3):qd_hi(3),QVAR)
@@ -3179,15 +2967,11 @@
 
     type (eos_t) :: eos_state
 
-<<<<<<< HEAD
     !$acc data present(fyz, fzy, qmo, qpo, upass_map, qpass_map)
 
-    !-------------------------------------------------------------------------    
-=======
     eos_state % check_small = .false.
 
     !-------------------------------------------------------------------------
->>>>>>> f97eef51
     ! update all of the passively-advected quantities with the
     ! transerse term and convert back to the primitive quantity
     !-------------------------------------------------------------------------
@@ -3229,12 +3013,8 @@
     enddo
     !$acc end loop
 
-<<<<<<< HEAD
     !$acc loop vector private(eos_state)
-    do j = jlo, jhi 
-=======
     do j = jlo, jhi
->>>>>>> f97eef51
        !DIR$ vector always
        do i = ilo, ihi
 
