module transverse_module

  use bl_constants_module

  implicit none

contains

  !===========================================================================
  ! transx1
  !===========================================================================
  subroutine transx1(qym,qymo,qyp,qypo,qd_l1,qd_l2,qd_l3,qd_h1,qd_h2,qd_h3, &
                     fx,fx_l1,fx_l2,fx_l3,fx_h1,fx_h2,fx_h3, &
                     ugdnvx,pgdnvx,gegdnvx,pgdx_l1,pgdx_l2,pgdx_l3,pgdx_h1,pgdx_h2,pgdx_h3, &
                     gamc,gd_l1,gd_l2,gd_l3,gd_h1,gd_h2,gd_h3, &
                     cdtdx,ilo,ihi,jlo,jhi,kc,k3d)
    
    ! Note that what we call ilo here is ilo = lo(1)
    ! Note that what we call ihi here is ihi = hi(1)
    ! Note that what we call jlo here is jlo = lo(2) - 1
    ! Note that what we call jhi here is jhi = hi(2) + 1
    
    use network, only : nspec, naux
    use meth_params_module, only : QVAR, NVAR, QRHO, QU, QV, QW, &
                                   QPRES, QREINT, QGAME, QESGS, QFA, QFS, &
                                   URHO, UMX, UMY, UMZ, UEDEN, UEINT, UESGS, UFA, UFS, &
                                   nadv, small_pres, small_temp, &
                                   npassive, upass_map, qpass_map, &
                                   ppm_predict_gammae, &
                                   transverse_use_eos, transverse_reset_density, transverse_reset_rhoe
    use eos_module
    
    implicit none

    integer qd_l1,qd_l2,qd_l3,qd_h1,qd_h2,qd_h3
    integer fx_l1,fx_l2,fx_l3,fx_h1,fx_h2,fx_h3
    integer pgdx_l1,pgdx_l2,pgdx_l3,pgdx_h1,pgdx_h2,pgdx_h3
    integer gd_l1,gd_l2,gd_l3,gd_h1,gd_h2,gd_h3
    integer ilo,ihi,jlo,jhi,kc,k3d
    
    double precision  qym(qd_l1:qd_h1,qd_l2:qd_h2,qd_l3:qd_h3,QVAR)
    double precision  qyp(qd_l1:qd_h1,qd_l2:qd_h2,qd_l3:qd_h3,QVAR)
    double precision qymo(qd_l1:qd_h1,qd_l2:qd_h2,qd_l3:qd_h3,QVAR)
    double precision qypo(qd_l1:qd_h1,qd_l2:qd_h2,qd_l3:qd_h3,QVAR)
    double precision fx(fx_l1:fx_h1,fx_l2:fx_h2,fx_l3:fx_h3,NVAR)
    double precision ugdnvx(pgdx_l1:pgdx_h1,pgdx_l2:pgdx_h2,pgdx_l3:pgdx_h3)
    double precision pgdnvx(pgdx_l1:pgdx_h1,pgdx_l2:pgdx_h2,pgdx_l3:pgdx_h3)
    double precision gegdnvx(pgdx_l1:pgdx_h1,pgdx_l2:pgdx_h2,pgdx_l3:pgdx_h3)
    double precision gamc(gd_l1:gd_h1,gd_l2:gd_h2,gd_l3:gd_h3)
    double precision cdtdx
    
    integer i, j
    integer n, nq

    double precision rrnew, rr
    double precision rrry, rrly
    double precision rury, ruly
    double precision rvry, rvly
    double precision rwry, rwly
    double precision ekenry, ekenly
    double precision rery, rely
    double precision rrnewry, rrnewly
    double precision runewry, runewly
    double precision rvnewry, rvnewly
    double precision rwnewry, rwnewly
    double precision renewry, renewly
    double precision pnewry, pnewly
    double precision rhoekenry, rhoekenly
    double precision compn, compu
    double precision pgp, pgm, ugp, ugm, gegp, gegm, dup, pav, du, dge, uav, geav
    
    integer ipassive

    type (eos_t) :: eos_state(1)

    !-------------------------------------------------------------------------
    ! update all of the passively-advected quantities with the
    ! transerse term and convert back to the primitive quantity
    !-------------------------------------------------------------------------

    do ipassive = 1,npassive
       n  = upass_map(ipassive)
       nq = qpass_map(ipassive)
       do j = jlo, jhi
          do i = ilo, ihi
             
             compn = cdtdx*(fx(i+1,j,kc,n) - fx(i,j,kc,n))
             
             if (j.ge.jlo+1) then
                rr = qyp(i,j,kc,QRHO)
                rrnew = rr - cdtdx*(fx(i+1,j,kc,URHO) - fx(i,j,kc,URHO))
                compu = rr*qyp(i,j,kc,nq) - compn
                qypo(i,j,kc,nq) = compu/rrnew
             end if
             
             if (j.le.jhi-1) then
                rr = qym(i,j+1,kc,QRHO)
                rrnew = rr - cdtdx*(fx(i+1,j,kc,URHO) - fx(i,j,kc,URHO))
                compu = rr*qym(i,j+1,kc,nq) - compn
                qymo(i,j+1,kc,nq) = compu/rrnew
             end if
             
          enddo
       enddo
    enddo

<<<<<<< HEAD
!    !$OMP PARALLEL DO PRIVATE(i,j,pgp,pgm,ugp,ugm,rrry,rury,rvry,rwry,ekenry,rery,rrly,ruly,rvly,rwly,ekenly,rely) &
!    !$OMP PRIVATE(rrnewry,runewry,rvnewry,rwnewry,renewry,rrnewly,runewly,rvnewly,rwnewly,renewly,dup,pav,du,pnewry) &
!    !$OMP PRIVATE(pnewly,rhoekenry,rhoekenly,eos_state)
=======
>>>>>>> fe7e099c
    do j = jlo, jhi 
       do i = ilo, ihi 

          !-------------------------------------------------------------------
          ! add the transverse flux difference in the x-direction to y-states
          ! for the fluid variables
          !-------------------------------------------------------------------
          
          pgp = pgdnvx(i+1,j,kc)
          pgm = pgdnvx(i,j,kc)
          ugp = ugdnvx(i+1,j,kc)
          ugm = ugdnvx(i,j,kc)
          gegp = gegdnvx(i+1,j,kc)
          gegm = gegdnvx(i,j,kc)

          ! we need to augment our conserved system with either a p
          ! equation or gammae (if we have ppm_predict_gammae = 1) to
          ! be able to deal with the general EOS

          dup = pgp*ugp - pgm*ugm
          pav = HALF*(pgp+pgm)
          uav = HALF*(ugp+ugm)
          geav = HALF*(gegp+gegm)
          du = ugp-ugm
          dge = gegp-gegm
                    
          !----------------------------------------------------------------
          ! qypo state
          !----------------------------------------------------------------
                    
          ! Convert back to primitive form
          if (j.ge.jlo+1) then

             ! Convert to conservation form
             rrry = qyp(i,j,kc,QRHO)
             rury = rrry*qyp(i,j,kc,QU)
             rvry = rrry*qyp(i,j,kc,QV)
             rwry = rrry*qyp(i,j,kc,QW)
             ekenry = HALF*rrry* &
                  (qyp(i,j,kc,QU)**2 + qyp(i,j,kc,QV)**2 + qyp(i,j,kc,QW)**2)
             rery = qyp(i,j,kc,QREINT) + ekenry
             
             ! Add transverse predictor
             rrnewry = rrry - cdtdx*(fx(i+1,j,kc,URHO) - fx(i,j,kc,URHO))
             runewry = rury - cdtdx*(fx(i+1,j,kc,UMX) - fx(i,j,kc,UMX))          
             rvnewry = rvry - cdtdx*(fx(i+1,j,kc,UMY) - fx(i,j,kc,UMY))
             rwnewry = rwry - cdtdx*(fx(i+1,j,kc,UMZ) - fx(i,j,kc,UMZ))
             renewry = rery - cdtdx*(fx(i+1,j,kc,UEDEN) - fx(i,j,kc,UEDEN))
             
             ! Reset to original value if adding transverse terms made density negative
             if (transverse_reset_density == 1) then
                if (rrnewry .lt. ZERO) then
                   rrnewry = rrry
                   runewry = rury
                   rvnewry = rvry
                   rwnewry = rwry
                   renewry = rery
                endif
             endif

             qypo(i,j,kc,QRHO) = rrnewry
             qypo(i,j,kc,QU) = runewry/qypo(i,j,kc,QRHO)
             qypo(i,j,kc,QV) = rvnewry/qypo(i,j,kc,QRHO)
             qypo(i,j,kc,QW) = rwnewry/qypo(i,j,kc,QRHO)

             ! note: we run the risk of (rho e) being negative here
             rhoekenry = HALF*(runewry**2 + rvnewry**2 + rwnewry**2)/qypo(i,j,kc,QRHO)
             qypo(i,j,kc,QREINT) = renewry - rhoekenry

             if (transverse_reset_rhoe == 1) then
                ! If it is negative, reset the internal energy by
                ! using the discretized expression for updating (rho e).

                if (qypo(i,j,kc,QREINT) .le. ZERO) then
                   qypo(i,j,kc,QREINT) = qyp(i,j,kc,QREINT) - &
                        cdtdx*(fx(i+1,j,kc,UEINT) - fx(i,j,kc,UEINT) + pav*du)
                   
                   ! if we are still negative, then we need to reset
                   if (qypo(i,j,kc,QREINT) < ZERO) then
                      eos_state(1) % rho = qypo(i,j,kc,QRHO)
                      eos_state(1) % T = small_temp
                      eos_state(1) % xn(:) = qypo(i,j,kc,QFS:QFS-1+nspec)
                      
                      call eos(eos_input_rt, eos_state)
                      
                      qypo(i,j,kc,QREINT) = qypo(i,j,kc,QRHO)*eos_state(1) % e
                      qypo(i,j,kc,QPRES) = eos_state(1) % p
                   endif
                endif
             endif

             if (ppm_predict_gammae == 0) then
                
                ! Optionally, use the EOS to calculate the pressure.

<<<<<<< HEAD
             if (transverse_use_eos .eq. 1) then
                eos_state(1) % rho = qypo(i,j,kc,QRHO)
                eos_state(1) % e   = qypo(i,j,kc,QREINT) / qypo(i,j,kc,QRHO)
                eos_state(1) % T   = small_temp
                eos_state(1) % xn  = qypo(i,j,kc,QFS:QFS+nspec-1)
                
                call eos(eos_input_re, eos_state)
               
                pnewry = eos_state(1) % p
                qypo(i,j,kc,QREINT) = eos_state(1) % e * eos_state(1) % rho
=======
                if (transverse_use_eos .eq. 1) then
                   eos_state % rho = qypo(i,j,kc,QRHO)
                   eos_state % e   = qypo(i,j,kc,QREINT) / qypo(i,j,kc,QRHO)
                   eos_state % T   = small_temp
                   eos_state % xn  = qypo(i,j,kc,QFS:QFS+nspec-1)
                
                   call eos(eos_input_re, eos_state)
                
                   pnewry = eos_state % p
                   qypo(i,j,kc,QREINT) = eos_state % e * eos_state % rho
                else
                   ! add the transverse term to the p evolution eq here
                   pnewry = qyp(i,j,kc,QPRES) - cdtdx*(dup + pav*du*(gamc(i,j,k3d)-ONE))
                endif

                qypo(i,j,kc,QPRES) = max(pnewry,small_pres)

>>>>>>> fe7e099c
             else

                ! Update gammae with its transverse terms
                qypo(i,j,kc,QGAME) = qyp(i,j,kc,QGAME) + &
                     cdtdx*( (geav-ONE)*(geav-gamc(i,j,k3d))*du - uav*dge )

                ! and compute the p edge state from this and (rho e)
                qypo(i,j,kc,QPRES) = qypo(i,j,kc,QREINT)*(qypo(i,j,kc,QGAME)-ONE)
                qypo(i,j,kc,QPRES) = max(qypo(i,j,kc,QPRES),small_pres)
             endif

          endif

          !-------------------------------------------------------------------   
          ! qymo state
          !-------------------------------------------------------------------

          ! Convert back to primitive form
          if (j.le.jhi-1) then

             ! Convert to conservation form
             rrly = qym(i,j+1,kc,QRHO)
             ruly = rrly*qym(i,j+1,kc,QU)
             rvly = rrly*qym(i,j+1,kc,QV)
             rwly = rrly*qym(i,j+1,kc,QW)
             ekenly = HALF*rrly* &
                  (qym(i,j+1,kc,QU)**2 + qym(i,j+1,kc,QV)**2 + qym(i,j+1,kc,QW)**2)
             rely = qym(i,j+1,kc,QREINT) + ekenly
             
             ! Add transverse predictor
             rrnewly = rrly - cdtdx*(fx(i+1,j,kc,URHO) - fx(i,j,kc,URHO))
             runewly = ruly - cdtdx*(fx(i+1,j,kc,UMX) - fx(i,j,kc,UMX))
             rvnewly = rvly - cdtdx*(fx(i+1,j,kc,UMY) - fx(i,j,kc,UMY))
             rwnewly = rwly - cdtdx*(fx(i+1,j,kc,UMZ) - fx(i,j,kc,UMZ))
             renewly = rely - cdtdx*(fx(i+1,j,kc,UEDEN) - fx(i,j,kc,UEDEN))
             
             ! Reset to original value if adding transverse terms made density negative
             if (transverse_reset_density == 1) then
                if (rrnewly .lt. ZERO) then
                   rrnewly = rrly 
                   runewly = ruly 
                   rvnewly = rvly 
                   rwnewly = rwly 
                   renewly = rely 
                endif
             endif

             qymo(i,j+1,kc,QRHO) = rrnewly
             qymo(i,j+1,kc,QU) = runewly/qymo(i,j+1,kc,QRHO)
             qymo(i,j+1,kc,QV) = rvnewly/qymo(i,j+1,kc,QRHO)
             qymo(i,j+1,kc,QW) = rwnewly/qymo(i,j+1,kc,QRHO)

             ! note: we run the risk of (rho e) being negative here
             rhoekenly = HALF*(runewly**2 + rvnewly**2 + rwnewly**2)/qymo(i,j+1,kc,QRHO)
             qymo(i,j+1,kc,QREINT) = renewly - rhoekenly
             
             if (transverse_reset_rhoe == 1) then
                ! If it is negative, reset the internal energy by using the discretized
                ! expression for updating (rho e).

                if (qymo(i,j+1,kc,QREINT) .le. ZERO) then
                   qymo(i,j+1,kc,QREINT) = qym(i,j+1,kc,QREINT) - &
                        cdtdx*(fx(i+1,j,kc,UEINT) - fx(i,j,kc,UEINT) + pav*du)
                   
                   ! if we are still negative, then we need to reset
                   if (qymo(i,j+1,kc,QREINT) < ZERO) then
                      eos_state(1) % rho = qymo(i,j+1,kc,QRHO)
                      eos_state(1) % T = small_temp
                      eos_state(1) % xn(:) = qymo(i,j+1,kc,QFS:QFS-1+nspec)
                      
                      call eos(eos_input_rt, eos_state)
                      
                      qymo(i,j+1,kc,QREINT) = qymo(i,j+1,kc,QRHO)*eos_state(1) % e
                      qymo(i,j+1,kc,QPRES) = eos_state(1) % p
                   endif
                endif
             endif


<<<<<<< HEAD
             if (transverse_use_eos .eq. 1) then
                eos_state(1) % rho = qymo(i,j+1,kc,QRHO)
                eos_state(1) % e   = qymo(i,j+1,kc,QREINT) / qymo(i,j+1,kc,QRHO)
                eos_state(1) % T   = small_temp
                eos_state(1) % xn  = qymo(i,j+1,kc,QFS:QFS+nspec-1)
=======
             if (ppm_predict_gammae == 0) then
>>>>>>> fe7e099c

                ! Optionally, use the EOS to calculate the pressure.

                if (transverse_use_eos .eq. 1) then
                   eos_state % rho = qymo(i,j+1,kc,QRHO)
                   eos_state % e   = qymo(i,j+1,kc,QREINT) / qymo(i,j+1,kc,QRHO)
                   eos_state % T   = small_temp
                   eos_state % xn  = qymo(i,j+1,kc,QFS:QFS+nspec-1)

                   call eos(eos_input_re, eos_state)
  
<<<<<<< HEAD
                pnewly = eos_state(1) % p
                qymo(i,j+1,kc,QREINT) = eos_state(1) % e * eos_state(1) % rho
=======
                   pnewly = eos_state % p
                   qymo(i,j+1,kc,QREINT) = eos_state % e * eos_state % rho
                else
                   pnewly = qym(i,j+1,kc,QPRES) - cdtdx*(dup + pav*du*(gamc(i,j,k3d)-ONE))
                endif
                
                qymo(i,j+1,kc,QPRES) = max(pnewly,small_pres)

>>>>>>> fe7e099c
             else
                
                ! Update gammae with its transverse terms
                qymo(i,j+1,kc,QGAME) = qym(i,j+1,kc,QGAME) + &
                     cdtdx*( (geav-ONE)*(geav-gamc(i,j,k3d))*du - uav*dge )

                ! and compute the p edge state from this and (rho e)
                qymo(i,j+1,kc,QPRES) = qymo(i,j+1,kc,QREINT)*(qymo(i,j+1,kc,QGAME)-ONE)
                qymo(i,j+1,kc,QPRES) = max(qymo(i,j+1,kc,QPRES), small_pres)

             end if
          
          endif
       enddo
    enddo
<<<<<<< HEAD
!    !$OMP END PARALLEL DO
=======
>>>>>>> fe7e099c
    
  end subroutine transx1


  !===========================================================================
  ! transx2
  !===========================================================================
  subroutine transx2(qzm,qzmo,qzp,qzpo,qd_l1,qd_l2,qd_l3,qd_h1,qd_h2,qd_h3, &
                     fx,fx_l1,fx_l2,fx_l3,fx_h1,fx_h2,fx_h3, &
                     ugdnvx,pgdnvx,gegdnvx,pgdx_l1,pgdx_l2,pgdx_l3,pgdx_h1,pgdx_h2,pgdx_h3, &
                     gamc,gd_l1,gd_l2,gd_l3,gd_h1,gd_h2,gd_h3, &
                     cdtdx,ilo,ihi,jlo,jhi,kc,km,k3d)
    
    use network, only : nspec, naux
    use meth_params_module, only : QVAR, NVAR, QRHO, QU, QV, QW, &
                                   QPRES, QREINT, QGAME, QESGS, QFA, QFS, &
                                   URHO, UMX, UMY, UMZ, UEDEN, UEINT, UESGS, UFA, UFS, &
                                   nadv, small_pres, small_temp, &
                                   npassive, upass_map, qpass_map, &
                                   ppm_predict_gammae, &
                                   transverse_use_eos, transverse_reset_density, transverse_reset_rhoe
    use eos_module

    implicit none

    integer qd_l1,qd_l2,qd_l3,qd_h1,qd_h2,qd_h3
    integer fx_l1,fx_l2,fx_l3,fx_h1,fx_h2,fx_h3
    integer pgdx_l1,pgdx_l2,pgdx_l3,pgdx_h1,pgdx_h2,pgdx_h3
    integer gd_l1,gd_l2,gd_l3,gd_h1,gd_h2,gd_h3
    integer ilo,ihi,jlo,jhi,kc,km,k3d
    
    double precision  qzm(qd_l1:qd_h1,qd_l2:qd_h2,qd_l3:qd_h3,QVAR)
    double precision  qzp(qd_l1:qd_h1,qd_l2:qd_h2,qd_l3:qd_h3,QVAR)
    double precision qzmo(qd_l1:qd_h1,qd_l2:qd_h2,qd_l3:qd_h3,QVAR)
    double precision qzpo(qd_l1:qd_h1,qd_l2:qd_h2,qd_l3:qd_h3,QVAR)
    double precision fx(fx_l1:fx_h1,fx_l2:fx_h2,fx_l3:fx_h3,NVAR)
    double precision ugdnvx(pgdx_l1:pgdx_h1,pgdx_l2:pgdx_h2,pgdx_l3:pgdx_h3)
    double precision pgdnvx(pgdx_l1:pgdx_h1,pgdx_l2:pgdx_h2,pgdx_l3:pgdx_h3)
    double precision gegdnvx(pgdx_l1:pgdx_h1,pgdx_l2:pgdx_h2,pgdx_l3:pgdx_h3)
    double precision gamc(gd_l1:gd_h1,gd_l2:gd_h2,gd_l3:gd_h3)
    double precision cdtdx
    
    integer i, j
    integer n, nq
    
    double precision rrnew, rr
    double precision rrrz, rrlz
    double precision rurz, rulz
    double precision rvrz, rvlz
    double precision rwrz, rwlz
    double precision ekenrz, ekenlz
    double precision rerz, relz
    double precision rrnewrz, rrnewlz
    double precision runewrz, runewlz
    double precision rvnewrz, rvnewlz
    double precision rwnewrz, rwnewlz
    double precision renewrz, renewlz
    double precision pnewrz, pnewlz
    double precision rhoekenrz, rhoekenlz
    double precision compn, compu
    double precision pgp, pgm, ugp, ugm, gegp, gegm, dup, pav, du, dge, uav, geav
    
    integer ipassive

    type (eos_t) :: eos_state(1)

    !-------------------------------------------------------------------------
    ! update all of the passively-advected quantities with the
    ! transerse term and convert back to the primitive quantity
    !-------------------------------------------------------------------------

    do ipassive = 1,npassive
       n  = upass_map(ipassive)
       nq = qpass_map(ipassive)
       do j = jlo, jhi
          do i = ilo, ihi
             
             compn = cdtdx*(fx(i+1,j,kc,n) - fx(i,j,kc,n))
             
             rr = qzp(i,j,kc,QRHO)
             rrnew = rr - cdtdx*(fx(i+1,j,kc,URHO) - fx(i,j,kc,URHO))
             compu = rr*qzp(i,j,kc,nq) - compn
             qzpo(i,j,kc,nq) = compu/rrnew
             
             compn = cdtdx*(fx(i+1,j,km,n) - fx(i,j,km,n))
             
             rr = qzm(i,j,kc,QRHO)
             rrnew = rr - cdtdx*(fx(i+1,j,km,URHO) - fx(i,j,km,URHO))
             compu = rr*qzm(i,j,kc,nq) - compn
             qzmo(i,j,kc,nq) = compu/rrnew
             
          enddo
       enddo
    enddo
<<<<<<< HEAD
    !$OMP end parallel do
    
!    !$OMP PARALLEL DO PRIVATE(i,j,pgp,pgm,ugp,ugm,rrrz,rurz,rvrz,rwrz,ekenrz,rerz,rrlz,rulz,rvlz,rwlz,ekenlz) &
!    !$OMP PRIVATE(relz,rrnewrz,runewrz,rvnewrz,rwnewrz,renewrz,rrnewlz,runewlz,rvnewlz,rwnewlz,renewlz,dup,pav) &
!    !$OMP PRIVATE(du,pnewrz,pnewlz,rhoekenrz,rhoekenlz,eos_state)
=======

>>>>>>> fe7e099c
    do j = jlo, jhi 
       do i = ilo, ihi 
          
          !-------------------------------------------------------------------
          ! add the transverse flux difference in the x-direction to z-states
          ! for the fluid variables
          !-------------------------------------------------------------------

          !-------------------------------------------------------------------
          ! qzpo state
          !-------------------------------------------------------------------

          pgp = pgdnvx(i+1,j,kc)
          pgm = pgdnvx(i,j,kc)
          ugp = ugdnvx(i+1,j,kc)
          ugm = ugdnvx(i,j,kc)
          gegp = gegdnvx(i+1,j,kc)
          gegm = gegdnvx(i,j,kc)

          ! we need to augment our conserved system with either a p
          ! equation or gammae (if we have ppm_predict_gammae = 1) to
          ! be able to deal with the general EOS

          dup = pgp*ugp - pgm*ugm
          pav = HALF*(pgp+pgm)
          uav = HALF*(ugp+ugm)
          geav = HALF*(gegp+gegm)
          du = ugp-ugm
          dge = gegp-gegm
          
          ! Convert to conservation form
          rrrz = qzp(i,j,kc,QRHO)
          rurz = rrrz*qzp(i,j,kc,QU)
          rvrz = rrrz*qzp(i,j,kc,QV)
          rwrz = rrrz*qzp(i,j,kc,QW)
          ekenrz = HALF*rrrz*(qzp(i,j,kc,QU)**2 + qzp(i,j,kc,QV)**2 + qzp(i,j,kc,QW)**2)
          rerz = qzp(i,j,kc,QREINT) + ekenrz
          
          ! Add transverse predictor
          rrnewrz = rrrz - cdtdx*(fx(i+1,j,kc,URHO) - fx(i,j,kc,URHO))
          runewrz = rurz - cdtdx*(fx(i+1,j,kc,UMX) - fx(i,j,kc,UMX))
          rvnewrz = rvrz - cdtdx*(fx(i+1,j,kc,UMY) - fx(i,j,kc,UMY))
          rwnewrz = rwrz - cdtdx*(fx(i+1,j,kc,UMZ) - fx(i,j,kc,UMZ))
          renewrz = rerz - cdtdx*(fx(i+1,j,kc,UEDEN) - fx(i,j,kc,UEDEN))

          ! Reset to original value if adding transverse terms made density negative
          if (transverse_reset_density == 1 .and. rrnewrz .lt. ZERO) then
             rrnewrz = rrrz 
             runewrz = rurz 
             rvnewrz = rvrz 
             rwnewrz = rwrz 
             renewrz = rerz 
          endif          
                 
          ! Convert back to primitive form
          qzpo(i,j,kc,QRHO) = rrnewrz
          qzpo(i,j,kc,QU) = runewrz/qzpo(i,j,kc,QRHO)
          qzpo(i,j,kc,QV) = rvnewrz/qzpo(i,j,kc,QRHO)
          qzpo(i,j,kc,QW) = rwnewrz/qzpo(i,j,kc,QRHO)

          ! note: we run the risk of (rho e) being negative here
          rhoekenrz = HALF*(runewrz**2 + rvnewrz**2 + rwnewrz**2)/qzpo(i,j,kc,QRHO)
          qzpo(i,j,kc,QREINT) = renewrz - rhoekenrz

          if (transverse_reset_rhoe == 1) then
             ! If it is negative, reset the internal energy by using the discretized
             ! expression for updating (rho e).

             if (qzpo(i,j,kc,QREINT) .le. ZERO) then
                qzpo(i,j,kc,QREINT) = qzp(i,j,kc,QREINT) - &
                     cdtdx*(fx(i+1,j,kc,UEINT) - fx(i,j,kc,UEINT) + pav*du)
                
                ! if we are still negative, then we need to reset
                if (qzpo(i,j,kc,QREINT) < ZERO) then
                   eos_state(1) % rho = qzpo(i,j,kc,QRHO)
                   eos_state(1) % T = small_temp
                   eos_state(1) % xn(:) = qzpo(i,j,kc,QFS:QFS-1+nspec)
                   
                   call eos(eos_input_rt, eos_state)
                
                   qzpo(i,j,kc,QREINT) = qzpo(i,j,kc,QRHO)*eos_state(1) % e
                   qzpo(i,j,kc,QPRES) = eos_state(1) % p
                endif
             endif
          endif

          if (ppm_predict_gammae == 0) then

             ! Optionally, use the EOS to calculate the pressure.

             if (transverse_use_eos .eq. 1) then
                eos_state % rho = qzpo(i,j,kc,QRHO)
                eos_state % e   = qzpo(i,j,kc,QREINT) / qzpo(i,j,kc,QRHO)
                eos_state % T   = small_temp
                eos_state % xn  = qzpo(i,j,kc,QFS:QFS+nspec-1)

<<<<<<< HEAD
          if (transverse_use_eos .eq. 1) then
             eos_state(1) % rho = qzpo(i,j,kc,QRHO)
             eos_state(1) % e   = qzpo(i,j,kc,QREINT) / qzpo(i,j,kc,QRHO)
             eos_state(1) % T   = small_temp
             eos_state(1) % xn  = qzpo(i,j,kc,QFS:QFS+nspec-1)
=======
                call eos(eos_input_re, eos_state)
>>>>>>> fe7e099c

                pnewrz = eos_state % p
                qzpo(i,j,kc,QREINT) = eos_state % e * eos_state % rho
             else
                ! add the transverse term to the p evolution eq here
                pnewrz = qzp(i,j,kc,QPRES) - cdtdx*(dup + pav*du*(gamc(i,j,k3d)-ONE))
             endif

<<<<<<< HEAD
             pnewrz = eos_state(1) % p
             qzpo(i,j,kc,QREINT) = eos_state(1) % e * eos_state(1) % rho
=======
             qzpo(i,j,kc,QPRES) = max(pnewrz,small_pres)
             
>>>>>>> fe7e099c
          else

             ! Update gammae with its transverse terms
             qzpo(i,j,kc,QGAME) = qzp(i,j,kc,QGAME) + &
                  cdtdx*( (geav-ONE)*(geav-gamc(i,j,k3d))*du - uav*dge )

             ! and compute the p edge state from this and (rho e)
             qzpo(i,j,kc,QPRES) = qzpo(i,j,kc,QREINT)*(qzpo(i,j,kc,QGAME)-ONE)
             qzpo(i,j,kc,QPRES) = max(qzpo(i,j,kc,QPRES), small_pres)
             
          endif


          !-------------------------------------------------------------------
          ! qzmo state
          !-------------------------------------------------------------------
          
          pgp = pgdnvx(i+1,j,km)
          pgm = pgdnvx(i,j,km)
          ugp = ugdnvx(i+1,j,km)
          ugm = ugdnvx(i,j,km)
          gegp = gegdnvx(i+1,j,km)
          gegm = gegdnvx(i,j,km)
          
          ! we need to augment our conserved system with either a p
          ! equation or gammae (if we have ppm_predict_gammae = 1) to
          ! be able to deal with the general EOS

          dup = pgp*ugp - pgm*ugm
          pav = HALF*(pgp+pgm)
          uav = HALF*(ugp+ugm)
          geav = HALF*(gegp+gegm)
          du = ugp-ugm         
          dge = gegp-gegm

          ! Convert to conservation form
          rrlz = qzm(i,j,kc,QRHO)
          rulz = rrlz*qzm(i,j,kc,QU)
          rvlz = rrlz*qzm(i,j,kc,QV)
          rwlz = rrlz*qzm(i,j,kc,QW)
          ekenlz = HALF*rrlz*(qzm(i,j,kc,QU)**2 + qzm(i,j,kc,QV)**2 + qzm(i,j,kc,QW)**2)
          relz = qzm(i,j,kc,QREINT) + ekenlz
          
          ! Add transverse predictor
          rrnewlz = rrlz - cdtdx*(fx(i+1,j,km,URHO) - fx(i,j,km,URHO))
          runewlz = rulz - cdtdx*(fx(i+1,j,km,UMX) - fx(i,j,km,UMX))
          rvnewlz = rvlz - cdtdx*(fx(i+1,j,km,UMY) - fx(i,j,km,UMY))
          rwnewlz = rwlz - cdtdx*(fx(i+1,j,km,UMZ) - fx(i,j,km,UMZ))
          renewlz = relz - cdtdx*(fx(i+1,j,km,UEDEN) - fx(i,j,km,UEDEN))

          ! Reset to original value if adding transverse terms made density negative
          if (transverse_reset_density == 1 .and. rrnewlz .lt. ZERO) then
             rrnewlz = rrlz
             runewlz = rulz
             rvnewlz = rvlz
             rwnewlz = rwlz
             renewlz = relz
          endif

          ! Convert back to primitive form
          qzmo(i,j,kc,QRHO) = rrnewlz
          qzmo(i,j,kc,QU) = runewlz/qzmo(i,j,kc,QRHO)
          qzmo(i,j,kc,QV) = rvnewlz/qzmo(i,j,kc,QRHO)
          qzmo(i,j,kc,QW) = rwnewlz/qzmo(i,j,kc,QRHO)

          ! note: we run the risk of (rho e) being negative here
          rhoekenlz = HALF*(runewlz**2 + rvnewlz**2 + rwnewlz**2)/qzmo(i,j,kc,QRHO)
          qzmo(i,j,kc,QREINT) = renewlz - rhoekenlz

          if (transverse_reset_rhoe == 1) then
             ! If it is negative, reset the internal energy by using the discretized
             ! expression for updating (rho e).

             if (qzmo(i,j,kc,QREINT) .le. ZERO) then
                qzmo(i,j,kc,QREINT) = qzm(i,j,kc,QREINT) - &
                     cdtdx*(fx(i+1,j,km,UEINT) - fx(i,j,km,UEINT) + pav*du)
                
                ! if we are still negative, then we need to reset
                if (qzmo(i,j,kc,QREINT) < ZERO) then
                   eos_state(1) % rho = qzmo(i,j,kc,QRHO)
                   eos_state(1) % T = small_temp
                   eos_state(1) % xn(:) = qzmo(i,j,kc,QFS:QFS-1+nspec)
                
                   call eos(eos_input_rt, eos_state)
                   
                   qzmo(i,j,kc,QREINT) = qzmo(i,j,kc,QRHO)*eos_state(1) % e
                   qzmo(i,j,kc,QPRES) = eos_state(1) % p
                endif
             endif
          endif

          if (ppm_predict_gammae == 0) then

<<<<<<< HEAD
          if (transverse_use_eos .eq. 1) then
             eos_state(1) % rho = qzmo(i,j,kc,QRHO)
             eos_state(1) % e   = qzmo(i,j,kc,QREINT) / qzmo(i,j,kc,QRHO)
             eos_state(1) % T   = small_temp
             eos_state(1) % xn  = qzmo(i,j,kc,QFS:QFS+nspec-1)
=======
             ! Optionally, use the EOS to calculate the pressure.
>>>>>>> fe7e099c

             if (transverse_use_eos .eq. 1) then
                eos_state % rho = qzmo(i,j,kc,QRHO)
                eos_state % e   = qzmo(i,j,kc,QREINT) / qzmo(i,j,kc,QRHO)
                eos_state % T   = small_temp
                eos_state % xn  = qzmo(i,j,kc,QFS:QFS+nspec-1)
                
                call eos(eos_input_re, eos_state)

<<<<<<< HEAD
             pnewlz = eos_state(1) % p
             qzmo(i,j,kc,QREINT) = eos_state(1) % e * eos_state(1) % rho
=======
                pnewlz = eos_state % p
                qzmo(i,j,kc,QREINT) = eos_state % e * eos_state % rho
             else
                pnewlz = qzm(i,j,kc,QPRES) - cdtdx*(dup + pav*du*(gamc(i,j,k3d-1)-ONE))
             endif
             
             qzmo(i,j,kc,QPRES) = max(pnewlz,small_pres)
          
>>>>>>> fe7e099c
          else

             ! Update gammae with its transverse terms
             qzmo(i,j,kc,QGAME) = qzm(i,j,kc,QGAME) + &
                  cdtdx*( (geav-ONE)*(geav-gamc(i,j,k3d-1))*du - uav*dge )

             ! and compute the p edge state from this and (rho e)
             qzmo(i,j,kc,QPRES) = qzmo(i,j,kc,QREINT)*(qzmo(i,j,kc,QGAME)-ONE)
             qzmo(i,j,kc,QPRES) = max(qzmo(i,j,kc,QPRES), small_pres)

          endif

       enddo
    enddo
<<<<<<< HEAD
!    !$OMP END PARALLEL DO
=======
>>>>>>> fe7e099c
    
  end subroutine transx2


  !===========================================================================
  ! transy1
  !===========================================================================
  subroutine transy1(qxm,qxmo,qxp,qxpo,qd_l1,qd_l2,qd_l3,qd_h1,qd_h2,qd_h3, &
                     fy,fy_l1,fy_l2,fy_l3,fy_h1,fy_h2,fy_h3, &
                     ugdnvy,pgdnvy,gegdnvy,pgdy_l1,pgdy_l2,pgdy_l3,pgdy_h1,pgdy_h2,pgdy_h3, &
                     gamc,gd_l1,gd_l2,gd_l3,gd_h1,gd_h2,gd_h3, &
                     cdtdy,ilo,ihi,jlo,jhi,kc,k3d)
    
    use network, only : nspec, naux
    use meth_params_module, only : QVAR, NVAR, QRHO, QU, QV, QW, &
                                   QPRES, QREINT, QGAME, QESGS, QFA, QFS, &
                                   URHO, UMX, UMY, UMZ, UEDEN, UEINT, UESGS, UFA, UFS, &
                                   nadv, small_pres, small_temp, &
                                   npassive, upass_map, qpass_map, &
                                   ppm_predict_gammae, &
                                   transverse_use_eos, transverse_reset_density, transverse_reset_rhoe
    use eos_module

    implicit none
      
    integer qd_l1,qd_l2,qd_l3,qd_h1,qd_h2,qd_h3
    integer fy_l1,fy_l2,fy_l3,fy_h1,fy_h2,fy_h3
    integer pgdy_l1,pgdy_l2,pgdy_l3,pgdy_h1,pgdy_h2,pgdy_h3
    integer gd_l1,gd_l2,gd_l3,gd_h1,gd_h2,gd_h3
    integer ilo,ihi,jlo,jhi,kc,k3d
    
    double precision  qxm(qd_l1:qd_h1,qd_l2:qd_h2,qd_l3:qd_h3,QVAR)
    double precision  qxp(qd_l1:qd_h1,qd_l2:qd_h2,qd_l3:qd_h3,QVAR)
    double precision qxmo(qd_l1:qd_h1,qd_l2:qd_h2,qd_l3:qd_h3,QVAR)
    double precision qxpo(qd_l1:qd_h1,qd_l2:qd_h2,qd_l3:qd_h3,QVAR)
    double precision fy(fy_l1:fy_h1,fy_l2:fy_h2,fy_l3:fy_h3,NVAR)
    double precision ugdnvy(pgdy_l1:pgdy_h1,pgdy_l2:pgdy_h2,pgdy_l3:pgdy_h3)
    double precision pgdnvy(pgdy_l1:pgdy_h1,pgdy_l2:pgdy_h2,pgdy_l3:pgdy_h3)
    double precision gegdnvy(pgdy_l1:pgdy_h1,pgdy_l2:pgdy_h2,pgdy_l3:pgdy_h3)
    double precision gamc(gd_l1:gd_h1,gd_l2:gd_h2,gd_l3:gd_h3)
    double precision cdtdy
    
    integer i, j
    integer n, nq
    
    double precision rrnew, rr
    double precision compn, compu
    double precision rrrx, rrlx
    double precision rurx, rulx
    double precision rvrx, rvlx
    double precision rwrx, rwlx
    double precision ekenrx, ekenlx
    double precision rerx, relx
    double precision rrnewrx, rrnewlx
    double precision runewrx, runewlx
    double precision rvnewrx, rvnewlx
    double precision rwnewrx, rwnewlx
    double precision renewrx, renewlx
    double precision pnewrx, pnewlx
    double precision rhoekenrx, rhoekenlx
    double precision pgp, pgm, ugp, ugm, gegp, gegm, dup, pav, du, dge, uav, geav
    
    integer ipassive

<<<<<<< HEAD
    type (eos_t) :: eos_state(1)
    
=======
    type (eos_t) :: eos_state

    !-------------------------------------------------------------------------    
>>>>>>> fe7e099c
    ! update all of the passively-advected quantities with the
    ! transerse term and convert back to the primitive quantity
    !-------------------------------------------------------------------------

    do ipassive = 1,npassive
       n  = upass_map(ipassive)
       nq = qpass_map(ipassive)
       do j = jlo, jhi
          do i = ilo, ihi
             compn = cdtdy*(fy(i,j+1,kc,n) - fy(i,j,kc,n))             

             if (i.ge.ilo+1) then
                rr = qxp(i,j,kc,QRHO)
                rrnew = rr - cdtdy*(fy(i,j+1,kc,URHO) - fy(i,j,kc,URHO))
                compu = rr*qxp(i,j,kc,nq) - compn
                qxpo(i,j,kc,nq) = compu/rrnew
             end if

             if (i.le.ihi-1) then
                rr = qxm(i+1,j,kc,QRHO)
                rrnew = rr - cdtdy*(fy(i,j+1,kc,URHO) - fy(i,j,kc,URHO))
                compu = rr*qxm(i+1,j,kc,nq) - compn
                qxmo(i+1,j,kc,nq) = compu/rrnew
             end if
             
          enddo
       enddo
    enddo
<<<<<<< HEAD
    !$OMP end parallel do
    
!    !$OMP PARALLEL DO PRIVATE(i,j,pgp,pgm,ugp,ugm,rrrx,rurx,rvrx,rwrx,ekenrx,rerx,rrlx,rulx,rvlx,rwlx,ekenlx,relx) &
!    !$OMP PRIVATE(rrnewrx,runewrx,rvnewrx,rwnewrx,renewrx,rrnewlx,runewlx,rvnewlx,rwnewlx,renewlx,dup,pav,du,pnewrx) &
!    !$OMP PRIVATE(pnewlx,rhoekenrx,rhoekenlx,eos_state)
=======

>>>>>>> fe7e099c
    do j = jlo, jhi
       do i = ilo, ihi

          !-------------------------------------------------------------------
          ! add the transverse flux difference in the y-direction to x-states
          ! for the fluid variables
          !-------------------------------------------------------------------
          
          pgp = pgdnvy(i,j+1,kc)
          pgm = pgdnvy(i,j,kc)
          ugp = ugdnvy(i,j+1,kc)
          ugm = ugdnvy(i,j,kc)
          gegp = gegdnvy(i,j+1,kc)
          gegm = gegdnvy(i,j,kc)

          ! we need to augment our conserved system with either a p
          ! equation or gammae (if we have ppm_predict_gammae = 1) to
          ! be able to deal with the general EOS

          dup = pgp*ugp - pgm*ugm
          pav = HALF*(pgp+pgm)
          uav = HALF*(ugp+ugm)
          geav = HALF*(gegp+gegm)
          du = ugp-ugm
          dge = gegp-gegm
          
          !-------------------------------------------------------------------
          ! qxpo state
          !-------------------------------------------------------------------    

          ! Convert back to primitive form
          if (i.ge.ilo+1) then
             ! Convert to conservation form
             rrrx = qxp(i,j,kc,QRHO)
             rurx = rrrx*qxp(i,j,kc,QU)
             rvrx = rrrx*qxp(i,j,kc,QV)
             rwrx = rrrx*qxp(i,j,kc,QW)
             ekenrx = HALF*rrrx*(qxp(i,j,kc,QU)**2 + qxp(i,j,kc,QV)**2 &
                  + qxp(i,j,kc,QW)**2)
             rerx = qxp(i,j,kc,QREINT) + ekenrx
             
             ! Add transverse predictor
             rrnewrx = rrrx - cdtdy*(fy(i,j+1,kc,URHO) - fy(i,j,kc,URHO))
             runewrx = rurx - cdtdy*(fy(i,j+1,kc,UMX) - fy(i,j,kc,UMX))
             rvnewrx = rvrx - cdtdy*(fy(i,j+1,kc,UMY) - fy(i,j,kc,UMY))
             rwnewrx = rwrx - cdtdy*(fy(i,j+1,kc,UMZ) - fy(i,j,kc,UMZ))
             renewrx = rerx - cdtdy*(fy(i,j+1,kc,UEDEN) - fy(i,j,kc,UEDEN))
             
             ! Reset to original value if adding transverse terms made density negative
             if (transverse_reset_density == 1) then
                if (rrnewrx .lt. ZERO) then
                   rrnewrx = rrrx 
                   runewrx = rurx 
                   rvnewrx = rvrx 
                   rwnewrx = rwrx 
                   renewrx = rerx 
                endif
             endif
             
             qxpo(i,j,kc,QRHO) = rrnewrx
             qxpo(i,j,kc,QU) = runewrx/qxpo(i,j,kc,QRHO)
             qxpo(i,j,kc,QV) = rvnewrx/qxpo(i,j,kc,QRHO)
             qxpo(i,j,kc,QW) = rwnewrx/qxpo(i,j,kc,QRHO)

             ! note: we run the risk of (rho e) being negative here
             rhoekenrx = HALF*(runewrx**2 + rvnewrx**2 + rwnewrx**2)/qxpo(i,j,kc,QRHO)
             qxpo(i,j,kc,QREINT) = renewrx - rhoekenrx

             if (transverse_reset_rhoe == 1) then
                ! If it is negative, reset the internal energy by
                ! using the discretized expression for updating (rho e).
             
                if (qxpo(i,j,kc,QREINT) .le. ZERO) then
                   qxpo(i,j,kc,QREINT) = qxp(i,j,kc,QREINT) - &
                        cdtdy*(fy(i,j+1,kc,UEINT) - fy(i,j,kc,UEINT) + pav*du)
                   
                   ! if we are still negative, then we need to reset
                   if (qxpo(i,j,kc,QREINT) < ZERO) then
                      eos_state(1) % rho = qxpo(i,j,kc,QRHO)
                      eos_state(1) % T = small_temp
                      eos_state(1) % xn(:) = qxpo(i,j,kc,QFS:QFS-1+nspec)
                      
                      call eos(eos_input_rt, eos_state)
                      
                      qxpo(i,j,kc,QREINT) = qxpo(i,j,kc,QRHO) * eos_state(1) % e
                      qxpo(i,j,kc,QPRES) = eos_state(1) % p
                   endif
                endif
             endif

             if (ppm_predict_gammae == 0) then

<<<<<<< HEAD
             if (transverse_use_eos .eq. 1) then
                eos_state(1) % rho = qxpo(i,j,kc,QRHO)
                eos_state(1) % e   = qxpo(i,j,kc,QREINT) / qxpo(i,j,kc,QRHO)
                eos_state(1) % T   = small_temp
                eos_state(1) % xn  = qxpo(i,j,kc,QFS:QFS+nspec-1)
=======
                ! Optionally, use the EOS to calculate the pressure.             
>>>>>>> fe7e099c

                if (transverse_use_eos .eq. 1) then
                   eos_state % rho = qxpo(i,j,kc,QRHO)
                   eos_state % e   = qxpo(i,j,kc,QREINT) / qxpo(i,j,kc,QRHO)
                   eos_state % T   = small_temp
                   eos_state % xn  = qxpo(i,j,kc,QFS:QFS+nspec-1)

                   call eos(eos_input_re, eos_state)

                   pnewrx = eos_state % p
                   qxpo(i,j,kc,QREINT) = eos_state % e * eos_state % rho
                else
                   ! add the transverse term to the p evolution eq here
                   pnewrx = qxp(i,j,kc,QPRES) - cdtdy*(dup + pav*du*(gamc(i,j,k3d) - ONE))
                endif

                qxpo(i,j,kc,QPRES) = max(pnewrx,small_pres)

<<<<<<< HEAD
                pnewrx = eos_state(1) % p
                qxpo(i,j,kc,QREINT) = eos_state(1) % e * eos_state(1) % rho
=======
>>>>>>> fe7e099c
             else

                ! Update gammae with its transverse terms
                qxpo(i,j,kc,QGAME) = qxp(i,j,kc,QGAME) + &
                     cdtdy*( (geav-ONE)*(geav-gamc(i,j,k3d))*du - uav*dge )

                ! and compute the p edge state from this and (rho e)
                qxpo(i,j,kc,QPRES) = qxpo(i,j,kc,QREINT)*(qxpo(i,j,kc,QGAME)-ONE)
                qxpo(i,j,kc,QPRES) = max(qxpo(i,j,kc,QPRES), small_pres)
                
             endif

          end if

          !-------------------------------------------------------------------
          ! qxmo state
          !-------------------------------------------------------------------
          
          if (i.le.ihi-1) then
             ! Convert to conservation form
             rrlx = qxm(i+1,j,kc,QRHO)
             rulx = rrlx*qxm(i+1,j,kc,QU)
             rvlx = rrlx*qxm(i+1,j,kc,QV)
             rwlx = rrlx*qxm(i+1,j,kc,QW)
             ekenlx = HALF*rrlx*(qxm(i+1,j,kc,QU)**2 + qxm(i+1,j,kc,QV)**2 &
                  + qxm(i+1,j,kc,QW)**2)
             relx = qxm(i+1,j,kc,QREINT) + ekenlx
             
             ! Add transverse predictor
             rrnewlx = rrlx - cdtdy*(fy(i,j+1,kc,URHO) - fy(i,j,kc,URHO))
             runewlx = rulx - cdtdy*(fy(i,j+1,kc,UMX) - fy(i,j,kc,UMX))
             rvnewlx = rvlx - cdtdy*(fy(i,j+1,kc,UMY) - fy(i,j,kc,UMY))
             rwnewlx = rwlx - cdtdy*(fy(i,j+1,kc,UMZ) - fy(i,j,kc,UMZ))
             renewlx = relx - cdtdy*(fy(i,j+1,kc,UEDEN)- fy(i,j,kc,UEDEN))
             
             ! Reset to original value if adding transverse terms made density negative
             if (transverse_reset_density == 1) then
                if (rrnewlx .lt. ZERO) then
                   rrnewlx = rrlx 
                   runewlx = rulx 
                   rvnewlx = rvlx 
                   rwnewlx = rwlx 
                   renewlx = relx 
                endif
             endif

             qxmo(i+1,j,kc,QRHO) = rrnewlx
             qxmo(i+1,j,kc,QU) = runewlx/qxmo(i+1,j,kc,QRHO)
             qxmo(i+1,j,kc,QV) = rvnewlx/qxmo(i+1,j,kc,QRHO)
             qxmo(i+1,j,kc,QW) = rwnewlx/qxmo(i+1,j,kc,QRHO)

             ! note: we run the risk of (rho e) being negative here
             rhoekenlx = HALF*(runewlx**2 + rvnewlx**2 + rwnewlx**2)/qxmo(i+1,j,kc,QRHO)
             qxmo(i+1,j,kc,QREINT) = renewlx - rhoekenlx

             if (transverse_reset_rhoe == 1) then
                ! If it is negative, reset the internal energy by using the discretized
                ! expression for updating (rho e).
                
                if (qxmo(i+1,j,kc,QREINT) .le. ZERO) then
                   qxmo(i+1,j,kc,QREINT) = qxm(i+1,j,kc,QREINT) - &
                        cdtdy*(fy(i,j+1,kc,UEINT) - fy(i,j,kc,UEINT) + pav*du)
                   
                   ! if we are still negative, then we need to reset
                   if (qxmo(i+1,j,kc,QREINT) < ZERO) then
                      eos_state(1) % rho = qxmo(i+1,j,kc,QRHO) 
                      eos_state(1) % T = small_temp
                      eos_state(1) % xn(:) = qxmo(i+1,j,kc,QFS:QFS-1+nspec) 
                   
                      call eos(eos_input_rt, eos_state)
                      
                      qxmo(i+1,j,kc,QREINT) = qxmo(i+1,j,kc,QRHO)*eos_state(1) % e
                      qxmo(i+1,j,kc,QPRES) = eos_state(1) % p
                   endif
                endif
             endif


<<<<<<< HEAD
             if (transverse_use_eos .eq. 1) then
                eos_state(1) % rho = qxmo(i+1,j,kc,QRHO)
                eos_state(1) % e   = qxmo(i+1,j,kc,QREINT) / qxmo(i+1,j,kc,QRHO)
                eos_state(1) % T   = small_temp
                eos_state(1) % xn  = qxmo(i+1,j,kc,QFS:QFS+nspec-1)
=======
             if (ppm_predict_gammae == 0) then
>>>>>>> fe7e099c

                ! Optionally, use the EOS to calculate the pressure.             

                if (transverse_use_eos .eq. 1) then
                   eos_state % rho = qxmo(i+1,j,kc,QRHO)
                   eos_state % e   = qxmo(i+1,j,kc,QREINT) / qxmo(i+1,j,kc,QRHO)
                   eos_state % T   = small_temp
                   eos_state % xn  = qxmo(i+1,j,kc,QFS:QFS+nspec-1)
                   
                   call eos(eos_input_re, eos_state)

                   pnewlx = eos_state % p
                   qxmo(i+1,j,kc,QREINT) = eos_state % e * eos_state % rho
                else
                   ! add the transverse term to the p evolution eq here
                   pnewlx = qxm(i+1,j,kc,QPRES) - cdtdy*(dup + pav*du*(gamc(i,j,k3d) - ONE))
                endif

                qxmo(i+1,j,kc,QPRES) = max(pnewlx,small_pres)

<<<<<<< HEAD
                pnewlx = eos_state(1) % p
                qxmo(i+1,j,kc,QREINT) = eos_state(1) % e * eos_state(1) % rho
=======
>>>>>>> fe7e099c
             else

                ! Update gammae with its transverse terms
                qxmo(i+1,j,kc,QGAME) = qxm(i+1,j,kc,QGAME) + &
                     cdtdy*( (geav-ONE)*(geav-gamc(i,j,k3d))*du - uav*dge )

                ! and compute the p edge state from this and (rho e)
                qxmo(i+1,j,kc,QPRES) = qxmo(i+1,j,kc,QREINT)*(qxmo(i+1,j,kc,QGAME)-ONE)
                qxmo(i+1,j,kc,QPRES) = max(qxmo(i+1,j,kc,QPRES), small_pres)

             endif

          endif
          
       enddo
    enddo
<<<<<<< HEAD
!    !$OMP END PARALLEL DO
=======
>>>>>>> fe7e099c

  end subroutine transy1


  !===========================================================================
  ! transy2
  !===========================================================================
  subroutine transy2(qzm,qzmo,qzp,qzpo,qd_l1,qd_l2,qd_l3,qd_h1,qd_h2,qd_h3, &
                     fy,fy_l1,fy_l2,fy_l3,fy_h1,fy_h2,fy_h3, &
                     ugdnvy,pgdnvy,gegdnvy,pgdy_l1,pgdy_l2,pgdy_l3,pgdy_h1,pgdy_h2,pgdy_h3, &
                     gamc,gd_l1,gd_l2,gd_l3,gd_h1,gd_h2,gd_h3, &
                     cdtdy,ilo,ihi,jlo,jhi,kc,km,k3d)
    
    use network, only : nspec, naux
    use meth_params_module, only : QVAR, NVAR, QRHO, QU, QV, QW, &
                                   QPRES, QREINT, QGAME, QESGS, QFA, QFS, &
                                   URHO, UMX, UMY, UMZ, UEDEN, UEINT, UESGS, UFA, UFS, &
                                   nadv, small_pres, small_temp, &
                                   npassive, upass_map, qpass_map, &
                                   ppm_predict_gammae, &
                                   transverse_use_eos, transverse_reset_density, transverse_reset_rhoe
    use eos_module

    implicit none
    
    integer qd_l1,qd_l2,qd_l3,qd_h1,qd_h2,qd_h3
    integer fy_l1,fy_l2,fy_l3,fy_h1,fy_h2,fy_h3
    integer pgdy_l1,pgdy_l2,pgdy_l3,pgdy_h1,pgdy_h2,pgdy_h3
    integer gd_l1,gd_l2,gd_l3,gd_h1,gd_h2,gd_h3
    integer ilo,ihi,jlo,jhi,kc,km,k3d
    
    double precision  qzm(qd_l1:qd_h1,qd_l2:qd_h2,qd_l3:qd_h3,QVAR)
    double precision  qzp(qd_l1:qd_h1,qd_l2:qd_h2,qd_l3:qd_h3,QVAR)
    double precision qzmo(qd_l1:qd_h1,qd_l2:qd_h2,qd_l3:qd_h3,QVAR)
    double precision qzpo(qd_l1:qd_h1,qd_l2:qd_h2,qd_l3:qd_h3,QVAR)
    double precision fy(fy_l1:fy_h1,fy_l2:fy_h2,fy_l3:fy_h3,NVAR)
    double precision ugdnvy(pgdy_l1:pgdy_h1,pgdy_l2:pgdy_h2,pgdy_l3:pgdy_h3)
    double precision pgdnvy(pgdy_l1:pgdy_h1,pgdy_l2:pgdy_h2,pgdy_l3:pgdy_h3)
    double precision gegdnvy(pgdy_l1:pgdy_h1,pgdy_l2:pgdy_h2,pgdy_l3:pgdy_h3)
    double precision gamc(gd_l1:gd_h1,gd_l2:gd_h2,gd_l3:gd_h3)
    double precision cdtdy
    
    integer i, j
    integer n, nq
    
    double precision rrnew, rr
    double precision compn, compu
    double precision rrrz, rrlz
    double precision rurz, rulz
    double precision rvrz, rvlz
    double precision rwrz, rwlz
    double precision ekenrz, ekenlz
    double precision rerz, relz
    double precision rrnewrz, rrnewlz
    double precision runewrz, runewlz
    double precision rvnewrz, rvnewlz
    double precision rwnewrz, rwnewlz
    double precision renewrz, renewlz
    double precision pnewrz, pnewlz
    double precision rhoekenrz, rhoekenlz
    double precision pgp, pgm, ugp, ugm, gegp, gegm, dup, pav, du, dge, uav, geav
    
    integer ipassive

    type (eos_t) :: eos_state(1)

    !-------------------------------------------------------------------------
    ! update all of the passively-advected quantities with the
    ! transerse term and convert back to the primitive quantity
    !-------------------------------------------------------------------------

    do ipassive = 1,npassive
       n  = upass_map(ipassive)
       nq = qpass_map(ipassive)
       do j = jlo, jhi
          do i = ilo, ihi
             
             compn = cdtdy*(fy(i,j+1,kc,n) - fy(i,j,kc,n))
             
             rr = qzp(i,j,kc,QRHO)
             rrnew = rr - cdtdy*(fy(i,j+1,kc,URHO) - fy(i,j,kc,URHO))
             compu = rr*qzp(i,j,kc,nq) - compn
             qzpo(i,j,kc,nq) = compu/rrnew
             
             compn = cdtdy*(fy(i,j+1,km,n) - fy(i,j,km,n))
             
             rr = qzm(i,j,kc,QRHO)
             rrnew = rr - cdtdy*(fy(i,j+1,km,URHO) - fy(i,j,km,URHO))
             compu = rr*qzm(i,j,kc,nq) - compn
             qzmo(i,j,kc,nq) = compu/rrnew
             
          enddo
       enddo
    enddo
<<<<<<< HEAD
    !$OMP end parallel do
    
!    !$OMP PARALLEL DO PRIVATE(i,j,pgp,pgm,ugp,ugm,rrrz,rurz,rvrz,rwrz,ekenrz,rerz,rrlz,rulz,rvlz,rwlz,ekenlz,relz) &
!    !$OMP PRIVATE(rrnewrz,runewrz,rvnewrz,rwnewrz,renewrz,rrnewlz,runewlz,rvnewlz,rwnewlz,renewlz,dup,pav,du,pnewrz) &
!    !$OMP PRIVATE(pnewlz,rhoekenrz,rhoekenlz,eos_state)
=======

>>>>>>> fe7e099c
    do j = jlo, jhi
       do i = ilo, ihi

          !-------------------------------------------------------------------
          ! add the transverse flux difference in the y-direction to z-states
          ! for the fluid variables
          !-------------------------------------------------------------------

          !-------------------------------------------------------------------
          ! qzpo states
          !-------------------------------------------------------------------          
          
          pgp = pgdnvy(i,j+1,kc)
          pgm = pgdnvy(i,j,kc)
          ugp = ugdnvy(i,j+1,kc)
          ugm = ugdnvy(i,j,kc)
          gegp = gegdnvy(i,j+1,kc)
          gegm = gegdnvy(i,j,kc)

          ! we need to augment our conserved system with either a p
          ! equation or gammae (if we have ppm_predict_gammae = 1) to
          ! be able to deal with the general EOS

          dup = pgp*ugp - pgm*ugm
          pav = HALF*(pgp+pgm)
          uav = HALF*(ugp+ugm)
          geav = HALF*(gegp+gegm)
          du = ugp-ugm
          dge = gegp-gegm
                    
          ! Convert to conservation form
          rrrz = qzp(i,j,kc,QRHO)
          rurz = rrrz*qzp(i,j,kc,QU)
          rvrz = rrrz*qzp(i,j,kc,QV)
          rwrz = rrrz*qzp(i,j,kc,QW)
          ekenrz = HALF*rrrz*(qzp(i,j,kc,QU)**2 + qzp(i,j,kc,QV)**2 &
               + qzp(i,j,kc,QW)**2)
          rerz = qzp(i,j,kc,QREINT) + ekenrz
          
          ! Add transverse predictor
          rrnewrz = rrrz - cdtdy*(fy(i,j+1,kc,URHO) - fy(i,j,kc,URHO))
          runewrz = rurz - cdtdy*(fy(i,j+1,kc,UMX) - fy(i,j,kc,UMX))
          rvnewrz = rvrz - cdtdy*(fy(i,j+1,kc,UMY) - fy(i,j,kc,UMY))
          rwnewrz = rwrz - cdtdy*(fy(i,j+1,kc,UMZ) - fy(i,j,kc,UMZ))
          renewrz = rerz - cdtdy*(fy(i,j+1,kc,UEDEN) - fy(i,j,kc,UEDEN))

          ! Reset to original value if adding transverse terms made density negative
          if (transverse_reset_density == 1 .and. rrnewrz .lt. ZERO) then
             rrnewrz = rrrz 
             runewrz = rurz 
             rvnewrz = rvrz 
             rwnewrz = rwrz 
             renewrz = rerz 
          endif

          ! Convert back to primitive form
          qzpo(i,j,kc,QRHO) = rrnewrz
          qzpo(i,j,kc,QU) = runewrz/qzpo(i,j,kc,QRHO)
          qzpo(i,j,kc,QV) = rvnewrz/qzpo(i,j,kc,QRHO)
          qzpo(i,j,kc,QW) = rwnewrz/qzpo(i,j,kc,QRHO)

          ! note: we run the risk of (rho e) being negative here
          rhoekenrz = HALF*(runewrz**2 + rvnewrz**2 + rwnewrz**2)/qzpo(i,j,kc,QRHO)
          qzpo(i,j,kc,QREINT) = renewrz - rhoekenrz

          if (transverse_reset_rhoe == 1) then
             ! If it is negative, reset the internal energy by using the discretized
             ! expression for updating (rho e).
          
             if (qzpo(i,j,kc,QREINT) .le. ZERO) then
                qzpo(i,j,kc,QREINT) = qzp(i,j,kc,QREINT) - &
                     cdtdy*(fy(i,j+1,kc,UEINT) - fy(i,j,kc,UEINT) + pav*du)
                
                ! if we are still negative, then we need to reset
                if (qzpo(i,j,kc,QREINT) < ZERO) then
                   eos_state(1) % rho = qzpo(i,j,kc,QRHO)
                   eos_state(1) % T = small_temp
                   eos_state(1) % xn(:) = qzpo(i,j,kc,QFS:QFS-1+nspec)
                   
                   call eos(eos_input_rt, eos_state)
                   
                   qzpo(i,j,kc,QREINT) = qzpo(i,j,kc,QRHO)*eos_state(1) % e
                   qzpo(i,j,kc,QPRES) = eos_state(1) % p
                endif
             endif
          endif

          if (ppm_predict_gammae == 0) then

             ! Optionally, use the EOS to calculate the pressure.

<<<<<<< HEAD
          if (transverse_use_eos .eq. 1) then
             eos_state(1) % rho = qzpo(i,j,kc,QRHO)
             eos_state(1) % e   = qzpo(i,j,kc,QREINT) / qzpo(i,j,kc,QRHO)
             eos_state(1) % T   = small_temp
             eos_state(1) % xn  = qzpo(i,j,kc,QFS:QFS+nspec-1)
=======
             if (transverse_use_eos .eq. 1) then
                eos_state % rho = qzpo(i,j,kc,QRHO)
                eos_state % e   = qzpo(i,j,kc,QREINT) / qzpo(i,j,kc,QRHO)
                eos_state % T   = small_temp
                eos_state % xn  = qzpo(i,j,kc,QFS:QFS+nspec-1)
>>>>>>> fe7e099c

                call eos(eos_input_re, eos_state)
                
                pnewrz = eos_state % p
                qzpo(i,j,kc,QREINT) = eos_state % e * eos_state % rho
             else
                ! add the transverse term to the p evolution eq here
                pnewrz = qzp(i,j,kc,QPRES) - cdtdy*(dup + pav*du*(gamc(i,j,k3d) - ONE))
             endif

<<<<<<< HEAD
             pnewrz = eos_state(1) % p
             qzpo(i,j,kc,QREINT) = eos_state(1) % e * eos_state(1) % rho
=======
             qzpo(i,j,kc,QPRES) = max(pnewrz,small_pres)
          
>>>>>>> fe7e099c
          else

             ! Update gammae with its transverse terms
             qzpo(i,j,kc,QGAME) = qzp(i,j,kc,QGAME) + &
                  cdtdy*( (geav-ONE)*(geav-gamc(i,j,k3d))*du - uav*dge )

             ! and compute the p edge state from this and (rho e)
             qzpo(i,j,kc,QPRES) = qzpo(i,j,kc,QREINT)*(qzpo(i,j,kc,QGAME)-ONE)
             qzpo(i,j,kc,QPRES) = max(qzpo(i,j,kc,QPRES), small_pres)

          endif


          !-------------------------------------------------------------------
          ! qzmo states
          !-------------------------------------------------------------------

          pgp  =  pgdnvy(i,j+1,km)
          pgm  =  pgdnvy(i,j,km)
          ugp  =  ugdnvy(i,j+1,km)
          ugm  =  ugdnvy(i,j,km)
          gegp = gegdnvy(i,j+1,km)
          gegm = gegdnvy(i,j,km)

          ! we need to augment our conserved system with either a p
          ! equation or gammae (if we have ppm_predict_gammae = 1) to
          ! be able to deal with the general EOS
          
          dup = pgp*ugp - pgm*ugm
          pav = HALF*(pgp+pgm)
          uav = HALF*(ugp+ugm)
          geav = HALF*(gegp+gegm)
          du = ugp-ugm
          dge = gegp-gegm

          ! Convert to conservation form          
          rrlz = qzm(i,j,kc,QRHO)
          rulz = rrlz*qzm(i,j,kc,QU)
          rvlz = rrlz*qzm(i,j,kc,QV)
          rwlz = rrlz*qzm(i,j,kc,QW)
          ekenlz = HALF*rrlz*(qzm(i,j,kc,QU)**2 + qzm(i,j,kc,QV)**2 &
               + qzm(i,j,kc,QW)**2)
          relz = qzm(i,j,kc,QREINT) + ekenlz
          
          ! Add transverse predictor
          rrnewlz = rrlz - cdtdy*(fy(i,j+1,km,URHO) - fy(i,j,km,URHO))
          runewlz = rulz - cdtdy*(fy(i,j+1,km,UMX) - fy(i,j,km,UMX))
          rvnewlz = rvlz - cdtdy*(fy(i,j+1,km,UMY) - fy(i,j,km,UMY))
          rwnewlz = rwlz - cdtdy*(fy(i,j+1,km,UMZ) - fy(i,j,km,UMZ))
          renewlz = relz - cdtdy*(fy(i,j+1,km,UEDEN)- fy(i,j,km,UEDEN))

          ! Reset to original value if adding transverse terms made density negative
          if (transverse_reset_density == 1 .and. rrnewlz .lt. ZERO) then
             rrnewlz = rrlz
             runewlz = rulz
             rvnewlz = rvlz
             rwnewlz = rwlz
             renewlz = relz
          endif

          ! Convert back to primitive form
          qzmo(i,j,kc,QRHO) = rrnewlz
          qzmo(i,j,kc,QU) = runewlz/qzmo(i,j,kc,QRHO)
          qzmo(i,j,kc,QV) = rvnewlz/qzmo(i,j,kc,QRHO)
          qzmo(i,j,kc,QW) = rwnewlz/qzmo(i,j,kc,QRHO)

          ! note: we run the risk of (rho e) being negative here
          rhoekenlz = HALF*(runewlz**2 + rvnewlz**2 + rwnewlz**2)/qzmo(i,j,kc,QRHO)
          qzmo(i,j,kc,QREINT) = renewlz - rhoekenlz

          if (transverse_reset_rhoe == 1) then
             ! If it is negative, reset the internal energy by using the discretized
             ! expression for updating (rho e).
             
             if (qzmo(i,j,kc,QREINT) .le. ZERO) then
                qzmo(i,j,kc,QREINT) = qzm(i,j,kc,QREINT) - &
                     cdtdy*(fy(i,j+1,km,UEINT) - fy(i,j,km,UEINT) + pav*du)
                
                ! if we are still negative, then we need to reset
                if (qzmo(i,j,kc,QREINT) < ZERO) then
                   eos_state(1) % rho = qzmo(i,j,kc,QRHO)
                   eos_state(1) % T = small_temp
                   eos_state(1) % xn(:) = qzmo(i,j,kc,QFS:QFS-1+nspec)

                   call eos(eos_input_rt, eos_state)
                   
                   qzmo(i,j,kc,QREINT) = qzmo(i,j,kc,QRHO)*eos_state(1) % e
                   qzmo(i,j,kc,QPRES) = eos_state(1) % p
                endif
             endif
          endif

          if (ppm_predict_gammae == 0) then

<<<<<<< HEAD
          if (transverse_use_eos .eq. 1) then
             eos_state(1) % rho = qzmo(i,j,kc,QRHO)
             eos_state(1) % e   = qzmo(i,j,kc,QREINT) / qzmo(i,j,kc,QRHO)
             eos_state(1) % T   = small_temp
             eos_state(1) % xn  = qzmo(i,j,kc,QFS:QFS+nspec-1)

             call eos(eos_input_re, eos_state)
  
             pnewlz = eos_state(1) % p
             qzmo(i,j,kc,QREINT) = eos_state(1) % e * eos_state(1) % rho
=======
             ! Optionally, use the EOS to calculate the pressure.

             if (transverse_use_eos .eq. 1) then
                eos_state % rho = qzmo(i,j,kc,QRHO)
                eos_state % e   = qzmo(i,j,kc,QREINT) / qzmo(i,j,kc,QRHO)
                eos_state % T   = small_temp
                eos_state % xn  = qzmo(i,j,kc,QFS:QFS+nspec-1)
                
                call eos(eos_input_re, eos_state)
                
                pnewlz = eos_state % p
                qzmo(i,j,kc,QREINT) = eos_state % e * eos_state % rho
             else
                ! add the transverse term to the p evolution eq here
                pnewlz = qzm(i,j,kc,QPRES) - cdtdy*(dup + pav*du*(gamc(i,j,k3d-1) - ONE))
             endif
             
             qzmo(i,j,kc,QPRES) = max(pnewlz,small_pres)
          
>>>>>>> fe7e099c
          else

             ! Update gammae with its transverse terms
             qzmo(i,j,kc,QGAME) = qzm(i,j,kc,QGAME) + &
                  cdtdy*( (geav-ONE)*(geav-gamc(i,j,k3d-1))*du - uav*dge )

             ! and compute the p edge state from this and (rho e)
             qzmo(i,j,kc,QPRES) = qzmo(i,j,kc,QREINT)*(qzmo(i,j,kc,QGAME)-ONE)
             qzmo(i,j,kc,QPRES) = max(qzmo(i,j,kc,QPRES), small_pres)

          endif

       enddo
    enddo
<<<<<<< HEAD
!    !$OMP END PARALLEL DO
=======
>>>>>>> fe7e099c
    
  end subroutine transy2


  !===========================================================================
  ! transz
  !===========================================================================
  subroutine transz(qxm,qxmo,qxp,qxpo, &
                    qym,qymo,qyp,qypo,qd_l1,qd_l2,qd_l3,qd_h1,qd_h2,qd_h3, &
                    fz,fz_l1,fz_l2,fz_l3,fz_h1,fz_h2,fz_h3, &
                    ugdnvz,pgdnvz,gegdnvz,pgdz_l1,pgdz_l2,pgdz_l3,pgdz_h1,pgdz_h2,pgdz_h3, &
                    gamc,gd_l1,gd_l2,gd_l3,gd_h1,gd_h2,gd_h3, &
                    cdtdz,ilo,ihi,jlo,jhi,km,kc,k3d)

    use network, only : nspec, naux
    use meth_params_module, only : QVAR, NVAR, QRHO, QU, QV, QW, &
                                   QPRES, QREINT, QGAME, QESGS, QFA, QFS, &
                                   URHO, UMX, UMY, UMZ, UEDEN, UEINT, UESGS, UFA, UFS, &
                                   nadv, small_pres, small_temp, &
                                   npassive, upass_map, qpass_map, &
                                   ppm_predict_gammae, &
                                   transverse_use_eos, transverse_reset_density, transverse_reset_rhoe
    use eos_module

    implicit none

    integer qd_l1,qd_l2,qd_l3,qd_h1,qd_h2,qd_h3
    integer fz_l1,fz_l2,fz_l3,fz_h1,fz_h2,fz_h3
    integer pgdz_l1,pgdz_l2,pgdz_l3,pgdz_h1,pgdz_h2,pgdz_h3
    integer gd_l1,gd_l2,gd_l3,gd_h1,gd_h2,gd_h3
    integer ilo,ihi,jlo,jhi,km,kc,k3d
    
    double precision  qxm(qd_l1:qd_h1,qd_l2:qd_h2,qd_l3:qd_h3,QVAR)
    double precision  qxp(qd_l1:qd_h1,qd_l2:qd_h2,qd_l3:qd_h3,QVAR)
    double precision  qym(qd_l1:qd_h1,qd_l2:qd_h2,qd_l3:qd_h3,QVAR)
    double precision  qyp(qd_l1:qd_h1,qd_l2:qd_h2,qd_l3:qd_h3,QVAR)
    double precision qxmo(qd_l1:qd_h1,qd_l2:qd_h2,qd_l3:qd_h3,QVAR)
    double precision qxpo(qd_l1:qd_h1,qd_l2:qd_h2,qd_l3:qd_h3,QVAR)
    double precision qymo(qd_l1:qd_h1,qd_l2:qd_h2,qd_l3:qd_h3,QVAR)
    double precision qypo(qd_l1:qd_h1,qd_l2:qd_h2,qd_l3:qd_h3,QVAR)
    double precision fz(fz_l1:fz_h1,fz_l2:fz_h2,fz_l3:fz_h3,NVAR)
    double precision ugdnvz(pgdz_l1:pgdz_h1,pgdz_l2:pgdz_h2,pgdz_l3:pgdz_h3)
    double precision pgdnvz(pgdz_l1:pgdz_h1,pgdz_l2:pgdz_h2,pgdz_l3:pgdz_h3)
    double precision gegdnvz(pgdz_l1:pgdz_h1,pgdz_l2:pgdz_h2,pgdz_l3:pgdz_h3)
    double precision gamc(gd_l1:gd_h1,gd_l2:gd_h2,gd_l3:gd_h3)
    double precision cdtdz
    
    integer n, nq
    integer i, j
    
    double precision rrnew, rr
    double precision compn, compu
    double precision rrrx, rrry, rrlx, rrly
    double precision rurx, rury, rulx, ruly
    double precision rvrx, rvry, rvlx, rvly
    double precision rwrx, rwry, rwlx, rwly
    double precision ekenrx, ekenry, ekenlx, ekenly
    double precision rerx, rery, relx, rely
    double precision rrnewrx, rrnewry, rrnewlx, rrnewly
    double precision runewrx, runewry, runewlx, runewly
    double precision rvnewrx, rvnewry, rvnewlx, rvnewly
    double precision rwnewrx, rwnewry, rwnewlx, rwnewly
    double precision renewrx, renewry, renewlx, renewly
    double precision pnewrx, pnewry, pnewlx, pnewly
    double precision rhoekenrx, rhoekenry, rhoekenlx, rhoekenly
    double precision pgp, pgm, ugp, ugm, gegp, gegm, dup, pav, du, dge, uav, geav

    integer ipassive

<<<<<<< HEAD
    type (eos_t) :: eos_state(1)
    
=======
    type (eos_t) :: eos_state

    !-------------------------------------------------------------------------    
>>>>>>> fe7e099c
    ! update all of the passively-advected quantities with the
    ! transerse term and convert back to the primitive quantity
    !-------------------------------------------------------------------------

    do ipassive = 1,npassive
       n  = upass_map(ipassive)
       nq = qpass_map(ipassive)
       do j = jlo, jhi
          do i = ilo, ihi
             
             compn = cdtdz*(fz(i,j,kc,n) - fz(i,j,km,n))
             
             if (i.ge.ilo+1) then
                rr = qxp(i,j,km,QRHO)
                rrnew = rr - cdtdz*(fz(i,j,kc,URHO) - fz(i,j,km,URHO))
                compu = rr*qxp(i,j,km,nq) - compn
                qxpo(i,j,km,nq) = compu/rrnew
             end if
             
             if (j.ge.jlo+1) then
                rr = qyp(i,j,km,QRHO)
                rrnew = rr - cdtdz*(fz(i,j,kc,URHO) - fz(i,j,km,URHO))
                compu = rr*qyp(i,j,km,nq) - compn
                qypo(i,j,km,nq) = compu/rrnew
             end if
             
             if (i.le.ihi-1) then
                rr = qxm(i+1,j,km,QRHO)
                rrnew = rr - cdtdz*(fz(i,j,kc,URHO) - fz(i,j,km,URHO))
                compu = rr*qxm(i+1,j,km,nq) - compn
                qxmo(i+1,j,km,nq) = compu/rrnew
             end if
             
             if (j.le.jhi-1) then
                rr = qym(i,j+1,km,QRHO)
                rrnew = rr - cdtdz*(fz(i,j,kc,URHO) - fz(i,j,km,URHO))
                compu = rr*qym(i,j+1,km,nq) - compn
                qymo(i,j+1,km,nq) = compu/rrnew
             end if
             
          enddo
       enddo
    enddo
<<<<<<< HEAD
    !$OMP end parallel do
    
!    !$OMP PARALLEL DO PRIVATE(i,j,pgp,pgm,ugp,ugm,rrrx,rurx,rvrx,rwrx,ekenrx,rerx,rrry,rury) &
!    !$OMP PRIVATE(rvry,rwry,ekenry,rery,rrlx,rulx,rvlx,rwlx,ekenlx,relx,rrly,ruly,rvly,rwly,ekenly)&
!    !$OMP PRIVATE(rely,rrnewrx,runewrx,rvnewrx,rwnewrx,renewrx,rrnewry,runewry,rvnewry,rwnewry)&
!    !$OMP PRIVATE(renewry,rrnewlx,runewlx,rvnewlx,rwnewlx,renewlx,rrnewly,runewly,rvnewly,rwnewly)&
!    !$OMP PRIVATE(renewly,dup,pav,du,pnewrx,pnewlx,pnewry,pnewly,rhoekenrx,rhoekenry,rhoekenlx,rhoekenly)&
!    !$OMP PRIVATE(eos_state)
=======

>>>>>>> fe7e099c
    do j = jlo, jhi 
       do i = ilo, ihi 

          !-------------------------------------------------------------------
          ! add transverse flux difference in the z-direction to the x- and
          ! y-states for the fluid variables
          !-------------------------------------------------------------------    

          pgp  =  pgdnvz(i,j,kc)
          pgm  =  pgdnvz(i,j,km)
          ugp  =  ugdnvz(i,j,kc)
          ugm  =  ugdnvz(i,j,km)
          gegp = gegdnvz(i,j,kc)
          gegm = gegdnvz(i,j,km)

          dup = pgp*ugp - pgm*ugm
          pav = HALF*(pgp+pgm)
          uav = HALF*(ugp+ugm)
          geav = HALF*(gegp+gegm)
          du = ugp-ugm
          dge = gegp-gegm
          
          !-------------------------------------------------------------------
          ! qxpo state
          !-------------------------------------------------------------------
          
          ! Convert back to primitive form
          if (i.ge.ilo+1) then
             ! Convert to conservation form
             rrrx = qxp(i,j,km,QRHO)
             rurx = rrrx*qxp(i,j,km,QU)
             rvrx = rrrx*qxp(i,j,km,QV)
             rwrx = rrrx*qxp(i,j,km,QW)
             ekenrx = HALF*rrrx*(qxp(i,j,km,QU)**2 + qxp(i,j,km,QV)**2 &
                  + qxp(i,j,km,QW)**2)
             rerx = qxp(i,j,km,QREINT) + ekenrx
             
             ! Add transverse predictor
             rrnewrx = rrrx - cdtdz*(fz(i,j,kc,URHO) - fz(i,j,km,URHO))
             runewrx = rurx - cdtdz*(fz(i,j,kc,UMX) - fz(i,j,km,UMX))
             rvnewrx = rvrx - cdtdz*(fz(i,j,kc,UMY) - fz(i,j,km,UMY))
             rwnewrx = rwrx - cdtdz*(fz(i,j,kc,UMZ) - fz(i,j,km,UMZ))
             renewrx = rerx - cdtdz*(fz(i,j,kc,UEDEN) - fz(i,j,km,UEDEN))
             
             ! Reset to original value if adding transverse terms made density negative
             if (transverse_reset_density == 1) then
                if (rrnewrx .lt. ZERO) then
                   rrnewrx = rrrx 
                   runewrx = rurx 
                   rvnewrx = rvrx 
                   rwnewrx = rwrx 
                   renewrx = rerx 
                endif
             end if
             
             qxpo(i,j,km,QRHO) = rrnewrx
             qxpo(i,j,km,QU) = runewrx/qxpo(i,j,km,QRHO)
             qxpo(i,j,km,QV) = rvnewrx/qxpo(i,j,km,QRHO)
             qxpo(i,j,km,QW) = rwnewrx/qxpo(i,j,km,QRHO)

             ! note: we run the risk of (rho e) being negative here
             rhoekenrx = HALF*(runewrx**2 + rvnewrx**2 + rwnewrx**2)/qxpo(i,j,km,QRHO)
             qxpo(i,j,km,QREINT) = renewrx - rhoekenrx

             if (transverse_reset_rhoe == 1) then
                ! If it is negative, reset the internal energy by using the discretized
                ! expression for updating (rho e).
                
                if (qxpo(i,j,km,QREINT) .le. ZERO) then
                   qxpo(i,j,km,QREINT) = qxp(i,j,km,QREINT) - &
                        cdtdz*(fz(i,j,kc,UEINT) - fz(i,j,km,UEINT) + pav*du)

                   ! if we are still negative, then we need to reset
                   if (qxpo(i,j,km,QREINT) < ZERO) then
                      eos_state(1) % rho = qxpo(i,j,km,QRHO) 
                      eos_state(1) % T = small_temp
                      eos_state(1) % xn(:) = qxpo(i,j,km,QFS:QFS-1+nspec) 
                     
                      call eos(eos_input_rt, eos_state)
                      
                      qxpo(i,j,km,QREINT) = qxpo(i,j,km,QRHO)*eos_state(1) % e
                      qxpo(i,j,km,QPRES) = eos_state(1) % p
                   endif
                endif
             endif

             if (ppm_predict_gammae == 0) then
             
                ! Optionally, use the EOS to calculate the pressure.

<<<<<<< HEAD
             if (transverse_use_eos .eq. 1) then
                eos_state(1) % rho = qxpo(i,j,km,QRHO)
                eos_state(1) % e   = qxpo(i,j,km,QREINT) / qxpo(i,j,km,QRHO)
                eos_state(1) % T   = small_temp
                eos_state(1) % xn  = qxpo(i,j,km,QFS:QFS+nspec-1)
=======
                if (transverse_use_eos .eq. 1) then
                   eos_state % rho = qxpo(i,j,km,QRHO)
                   eos_state % e   = qxpo(i,j,km,QREINT) / qxpo(i,j,km,QRHO)
                   eos_state % T   = small_temp
                   eos_state % xn  = qxpo(i,j,km,QFS:QFS+nspec-1)
>>>>>>> fe7e099c

                   call eos(eos_input_re, eos_state)

<<<<<<< HEAD
                pnewrx = eos_state(1) % p
                qxpo(i,j,km,QREINT) = eos_state(1) % e * eos_state(1) % rho
             else
                pnewrx = qxp(i,j,km,QPRES) - cdtdz*(dup + pav*du*(gamc(i,j,k3d-1) - ONE))
             endif
=======
                   pnewrx = eos_state % p
                   qxpo(i,j,km,QREINT) = eos_state % e * eos_state % rho
                else
                   ! add the transverse term to the p evolution eq here
                   pnewrx = qxp(i,j,km,QPRES) - cdtdz*(dup + pav*du*(gamc(i,j,k3d-1) - ONE))
>>>>>>> fe7e099c

                endif

                qxpo(i,j,km,QPRES) = max(pnewrx,small_pres)

             else

                ! Update gammae with its transverse terms
                qxpo(i,j,km,QGAME) = qxp(i,j,km,QGAME) + &
                     cdtdz*( (geav-ONE)*(geav-gamc(i,j,k3d-1))*du - uav*dge )

                ! and compute the p edge state from this and (rho e)
                qxpo(i,j,km,QPRES) = qxpo(i,j,km,QREINT)*(qxpo(i,j,km,QGAME)-ONE)
                qxpo(i,j,km,QPRES) = max(qxpo(i,j,km,QPRES), small_pres)

             endif

          end if

          !-------------------------------------------------------------------
          ! qypo state
          !-------------------------------------------------------------------
          
          if (j.ge.jlo+1) then
             ! Convert to conservation form
             rrry = qyp(i,j,km,QRHO)
             rury = rrry*qyp(i,j,km,QU)
             rvry = rrry*qyp(i,j,km,QV)
             rwry = rrry*qyp(i,j,km,QW)
             ekenry = HALF*rrry*(qyp(i,j,km,QU)**2 + qyp(i,j,km,QV)**2 &
                  + qyp(i,j,km,QW)**2)
             rery = qyp(i,j,km,QREINT) + ekenry
             
             ! Add transverse predictor
             rrnewry = rrry - cdtdz*(fz(i,j,kc,URHO) - fz(i,j,km,URHO))
             runewry = rury - cdtdz*(fz(i,j,kc,UMX) - fz(i,j,km,UMX))
             rvnewry = rvry - cdtdz*(fz(i,j,kc,UMY) - fz(i,j,km,UMY))
             rwnewry = rwry - cdtdz*(fz(i,j,kc,UMZ) - fz(i,j,km,UMZ))
             renewry = rery - cdtdz*(fz(i,j,kc,UEDEN) - fz(i,j,km,UEDEN))
             
             ! Reset to original value if adding transverse terms made density negative
             if (transverse_reset_density == 1) then
                if (rrnewry .lt. ZERO) then
                   rrnewry = rrry 
                   runewry = rury 
                   rvnewry = rvry 
                   rwnewry = rwry 
                   renewry = rery 
                endif
             end if
             
             qypo(i,j,km,QRHO) = rrnewry
             qypo(i,j,km,QU) = runewry/qypo(i,j,km,QRHO)
             qypo(i,j,km,QV) = rvnewry/qypo(i,j,km,QRHO)
             qypo(i,j,km,QW) = rwnewry/qypo(i,j,km,QRHO)

             ! note: we run the risk of (rho e) being negative here
             rhoekenry = HALF*(runewry**2 + rvnewry**2 + rwnewry**2)/qypo(i,j,km,QRHO)
             qypo(i,j,km,QREINT) = renewry - rhoekenry

             if (transverse_reset_rhoe == 1) then
                ! If it is negative, reset the internal energy by using the discretized
                ! expression for updating (rho e).

                if (qypo(i,j,km,QREINT) .le. ZERO) then
                   qypo(i,j,km,QREINT) = qyp(i,j,km,QREINT) - &
                        cdtdz*(fz(i,j,kc,UEINT) - fz(i,j,km,UEINT) + pav*du)
                   
                   ! if we are still negative, then we need to reset
                   if (qypo(i,j,km,QREINT) < ZERO) then
                      eos_state(1) % rho = qypo(i,j,km,QRHO)
                      eos_state(1) % T = small_temp
                      eos_state(1) % xn(:) = qypo(i,j,km,QFS:QFS-1+nspec)
                      
                      call eos(eos_input_rt, eos_state)
                      
                      qypo(i,j,km,QREINT) = qypo(i,j,km,QRHO)*eos_state(1) % e
                      qypo(i,j,km,QPRES) = eos_state(1) % p
                   endif
                endif
             endif

             if (ppm_predict_gammae == 0) then

<<<<<<< HEAD
             if (transverse_use_eos .eq. 1) then
                eos_state(1) % rho = qypo(i,j,km,QRHO)
                eos_state(1) % e   = qypo(i,j,km,QREINT) / qypo(i,j,km,QRHO)
                eos_state(1) % T   = small_temp
                eos_state(1) % xn  = qypo(i,j,km,QFS:QFS+nspec-1)
=======
                ! Optionally, use the EOS to calculate the pressure.
>>>>>>> fe7e099c

                if (transverse_use_eos .eq. 1) then
                   eos_state % rho = qypo(i,j,km,QRHO)
                   eos_state % e   = qypo(i,j,km,QREINT) / qypo(i,j,km,QRHO)
                   eos_state % T   = small_temp
                   eos_state % xn  = qypo(i,j,km,QFS:QFS+nspec-1)

                   call eos(eos_input_re, eos_state)
                   
                   pnewry = eos_state % p
                   qypo(i,j,km,QREINT) = eos_state % e * eos_state % rho
                else
                   ! add the transverse term to the p evolution eq here
                   pnewry = qyp(i,j,km,QPRES) - cdtdz*(dup + pav*du*(gamc(i,j,k3d-1) - ONE))
                endif

                qypo(i,j,km,QPRES) = max(pnewry,small_pres)

<<<<<<< HEAD
                pnewry = eos_state(1) % p
                qypo(i,j,km,QREINT) = eos_state(1) % e * eos_state(1) % rho
=======
>>>>>>> fe7e099c
             else

                ! Update gammae with its transverse terms
                qypo(i,j,km,QGAME) = qyp(i,j,km,QGAME) + &
                     cdtdz*( (geav-ONE)*(geav-gamc(i,j,k3d-1))*du - uav*dge )

                ! and compute the p edge state from this and (rho e)
                qypo(i,j,km,QPRES) = qypo(i,j,km,QREINT)*(qypo(i,j,km,QGAME)-ONE)
                qypo(i,j,km,QPRES) = max(qypo(i,j,km,QPRES), small_pres)

             endif

          end if

          !-------------------------------------------------------------------
          ! qxmo state
          !-------------------------------------------------------------------
          
          if (i.le.ihi-1) then

             ! Convert to conservation form
             rrlx = qxm(i+1,j,km,QRHO)
             rulx = rrlx*qxm(i+1,j,km,QU)
             rvlx = rrlx*qxm(i+1,j,km,QV)
             rwlx = rrlx*qxm(i+1,j,km,QW)
             ekenlx = HALF*rrlx*(qxm(i+1,j,km,QU)**2 + qxm(i+1,j,km,QV)**2 &
                  + qxm(i+1,j,km,QW)**2)
             relx = qxm(i+1,j,km,QREINT) + ekenlx
             
             ! Add transverse predictor
             rrnewlx = rrlx - cdtdz*(fz(i,j,kc,URHO) - fz(i,j,km,URHO))
             runewlx = rulx - cdtdz*(fz(i,j,kc,UMX) - fz(i,j,km,UMX))
             rvnewlx = rvlx - cdtdz*(fz(i,j,kc,UMY) - fz(i,j,km,UMY))
             rwnewlx = rwlx - cdtdz*(fz(i,j,kc,UMZ) - fz(i,j,km,UMZ))
             renewlx = relx - cdtdz*(fz(i,j,kc,UEDEN) - fz(i,j,km,UEDEN))
             
             ! Reset to original value if adding transverse terms made density negative
             if (transverse_reset_density == 1) then
                if (rrnewlx .lt. ZERO) then
                   rrnewlx = rrlx 
                   runewlx = rulx 
                   rvnewlx = rvlx 
                   rwnewlx = rwlx 
                   renewlx = relx 
                endif
             end if
             
             qxmo(i+1,j,km,QRHO) = rrnewlx
             qxmo(i+1,j,km,QU) = runewlx/qxmo(i+1,j,km,QRHO)
             qxmo(i+1,j,km,QV) = rvnewlx/qxmo(i+1,j,km,QRHO)
             qxmo(i+1,j,km,QW) = rwnewlx/qxmo(i+1,j,km,QRHO)

             ! note: we run the risk of (rho e) being negative here
             rhoekenlx = HALF*(runewlx**2 + rvnewlx**2 + rwnewlx**2)/qxmo(i+1,j,km,QRHO)
             qxmo(i+1,j,km,QREINT) = renewlx - rhoekenlx

             if (transverse_reset_rhoe == 1) then
                ! If it is negative, reset the internal energy by using the discretized
                ! expression for updating (rho e).
                
                if (qxmo(i+1,j,km,QREINT) .le. ZERO) then
                   qxmo(i+1,j,km,QREINT) = qxm(i+1,j,km,QREINT) - &
                        cdtdz*(fz(i,j,kc,UEINT) - fz(i,j,km,UEINT) + pav*du)
                   
                   ! if we are still negative, then we need to reset
                   if (qxmo(i+1,j,km,QREINT) < ZERO) then
                      eos_state(1) % rho = qxmo(i+1,j,km,QRHO)
                      eos_state(1) % T = small_temp
                      eos_state(1) % xn(:) = qxmo(i+1,j,km,QFS:QFS-1+nspec)
                      
                      call eos(eos_input_rt, eos_state)
                      
                      qxmo(i+1,j,km,QREINT) = qxmo(i+1,j,km,QRHO)*eos_state(1) % e 
                      qxmo(i+1,j,km,QPRES) = eos_state(1) % p
                   endif
                endif
             endif

<<<<<<< HEAD
             if (transverse_use_eos .eq. 1) then
                eos_state(1) % rho = qxmo(i+1,j,km,QRHO)
                eos_state(1) % e   = qxmo(i+1,j,km,QREINT) / qxmo(i+1,j,km,QRHO)
                eos_state(1) % T   = small_temp
                eos_state(1) % xn  = qxmo(i+1,j,km,QFS:QFS+nspec-1)
=======
             if (ppm_predict_gammae == 0) then
             
                ! Optionally, use the EOS to calculate the pressure.
>>>>>>> fe7e099c

                if (transverse_use_eos .eq. 1) then
                   eos_state % rho = qxmo(i+1,j,km,QRHO)
                   eos_state % e   = qxmo(i+1,j,km,QREINT) / qxmo(i+1,j,km,QRHO)
                   eos_state % T   = small_temp
                   eos_state % xn  = qxmo(i+1,j,km,QFS:QFS+nspec-1)
                   
                   call eos(eos_input_re, eos_state)

                   pnewlx = eos_state % p
                   qxmo(i+1,j,km,QREINT) = eos_state % e * eos_state % rho
                else
                   ! add the transverse term to the p evolution eq here
                   pnewlx = qxm(i+1,j,km,QPRES) - cdtdz*(dup + pav*du*(gamc(i,j,k3d-1) - ONE))
                endif
                
                qxmo(i+1,j,km,QPRES) = max(pnewlx,small_pres)

<<<<<<< HEAD
                pnewlx = eos_state(1) % p
                qxmo(i+1,j,km,QREINT) = eos_state(1) % e * eos_state(1) % rho
=======
>>>>>>> fe7e099c
             else
                
                ! Update gammae with its transverse terms             
                qxmo(i+1,j,km,QGAME) = qxm(i+1,j,km,QGAME) + &
                     cdtdz*( (geav-ONE)*(geav-gamc(i,j,k3d-1))*du - uav*dge )
                
                ! and compute the p edge state from this and (rho e)
                qxmo(i+1,j,km,QPRES) = qxmo(i+1,j,km,QREINT)*(qxmo(i+1,j,km,QGAME)-ONE)
                qxmo(i+1,j,km,QPRES) = max(qxmo(i+1,j,km,QPRES), small_pres)
                
             end if

          endif


          !-------------------------------------------------------------------
          ! qymo state
          !-------------------------------------------------------------------
          
          if (j.le.jhi-1) then
             ! Convert to conservation form
             rrly = qym(i,j+1,km,QRHO)
             ruly = rrly*qym(i,j+1,km,QU)
             rvly = rrly*qym(i,j+1,km,QV)
             rwly = rrly*qym(i,j+1,km,QW)
             ekenly = HALF*rrly*(qym(i,j+1,km,QU)**2 + qym(i,j+1,km,QV)**2 &
                  + qym(i,j+1,km,QW)**2)
             rely = qym(i,j+1,km,QREINT) + ekenly
             
             ! Add transverse predictor
             rrnewly = rrly - cdtdz*(fz(i,j,kc,URHO) - fz(i,j,km,URHO))
             runewly = ruly - cdtdz*(fz(i,j,kc,UMX) - fz(i,j,km,UMX))
             rvnewly = rvly - cdtdz*(fz(i,j,kc,UMY) - fz(i,j,km,UMY))
             rwnewly = rwly - cdtdz*(fz(i,j,kc,UMZ) - fz(i,j,km,UMZ))
             renewly = rely - cdtdz*(fz(i,j,kc,UEDEN) - fz(i,j,km,UEDEN))
             
             ! Reset to original value if adding transverse terms made density negative
             if (transverse_reset_density == 1) then
                if (rrnewly .lt. ZERO) then
                   rrnewly = rrly 
                   runewly = ruly 
                   rvnewly = rvly 
                   rwnewly = rwly 
                   renewly = rely 
                endif
             endif

             qymo(i,j+1,km,QRHO) = rrnewly
             qymo(i,j+1,km,QU) = runewly/qymo(i,j+1,km,QRHO)
             qymo(i,j+1,km,QV) = rvnewly/qymo(i,j+1,km,QRHO)
             qymo(i,j+1,km,QW) = rwnewly/qymo(i,j+1,km,QRHO)

             ! note: we run the risk of (rho e) being negative here
             rhoekenly = HALF*(runewly**2 + rvnewly**2 + rwnewly**2)/qymo(i,j+1,km,QRHO)
             qymo(i,j+1,km,QREINT) = renewly - rhoekenly

             if (transverse_reset_rhoe == 1) then
                ! If it is negative, reset the internal energy by using the discretized
                ! expression for updating (rho e).

                if (qymo(i,j+1,km,QREINT) .le. ZERO) then
                   qymo(i,j+1,km,QREINT) = qym(i,j+1,km,QREINT) - &
                        cdtdz*(fz(i,j,kc,UEINT) - fz(i,j,km,UEINT) + pav*du)
                   
                   ! if we are still negative, then we need to reset
                   if (qymo(i,j+1,km,QREINT) < ZERO) then
                      eos_state(1) % rho = qymo(i,j+1,km,QRHO)
                      eos_state(1) % T = small_temp
                      eos_state(1) % xn(:) = qymo(i,j+1,km,QFS:QFS-1+nspec)
                      
                      call eos(eos_input_rt, eos_state)
                      
                      qymo(i,j+1,km,QREINT) =  qymo(i,j+1,km,QRHO)*eos_state(1) % e
                      qymo(i,j+1,km,QPRES) =  eos_state(1) % p
                   endif
                endif
             endif

             if (ppm_predict_gammae == 0) then

<<<<<<< HEAD
             if (transverse_use_eos .eq. 1) then
                eos_state(1) % rho = qymo(i,j+1,km,QRHO)
                eos_state(1) % e   = qymo(i,j+1,km,QREINT) / qymo(i,j+1,km,QRHO)
                eos_state(1) % T   = small_temp
                eos_state(1) % xn  = qymo(i,j+1,km,QFS:QFS+nspec-1)
=======
                ! Optionally, use the EOS to calculate the pressure.             
>>>>>>> fe7e099c

                if (transverse_use_eos .eq. 1) then
                   eos_state % rho = qymo(i,j+1,km,QRHO)
                   eos_state % e   = qymo(i,j+1,km,QREINT) / qymo(i,j+1,km,QRHO)
                   eos_state % T   = small_temp
                   eos_state % xn  = qymo(i,j+1,km,QFS:QFS+nspec-1)
                   
                   call eos(eos_input_re, eos_state)
                
                   pnewly = eos_state % p
                   qymo(i,j+1,km,QREINT) = eos_state % e * eos_state % rho
                else
                   ! add the transverse term to the p evolution eq here
                   pnewly = qym(i,j+1,km,QPRES) - cdtdz*(dup + pav*du*(gamc(i,j,k3d-1) - ONE))
                endif

                qymo(i,j+1,km,QPRES) = max(pnewly,small_pres)

<<<<<<< HEAD
                pnewly = eos_state(1) % p
                qymo(i,j+1,km,QREINT) = eos_state(1) % e * eos_state(1) % rho
=======
>>>>>>> fe7e099c
             else

                ! Update gammae with its transverse terms
                qymo(i,j+1,km,QGAME) = qym(i,j+1,km,QGAME) + &
                     cdtdz*( (geav-ONE)*(geav-gamc(i,j,k3d-1))*du - uav*dge )

                ! and compute the p edge state from this and (rho e)
                qymo(i,j+1,km,QPRES) = qymo(i,j+1,km,QREINT)*(qymo(i,j+1,km,QGAME)-ONE)
                qymo(i,j+1,km,QPRES) = max(qymo(i,j+1,km,QPRES), small_pres)
                
             endif

          endif

       enddo
    enddo
<<<<<<< HEAD
!    !$OMP END PARALLEL DO
=======
>>>>>>> fe7e099c

  end subroutine transz


  !===========================================================================
  ! transxy
  !===========================================================================
  subroutine transxy(qm,qmo,qp,qpo,qd_l1,qd_l2,qd_l3,qd_h1,qd_h2,qd_h3, &
                     fxy,fx_l1,fx_l2,fx_l3,fx_h1,fx_h2,fx_h3, &
                     fyx,fy_l1,fy_l2,fy_l3,fy_h1,fy_h2,fy_h3, &
                     ugdnvx,pgdnvx,gegdnvx,pgdx_l1,pgdx_l2,pgdx_l3,pgdx_h1,pgdx_h2,pgdx_h3, &
                     ugdnvy,pgdnvy,gegdnvy,pgdy_l1,pgdy_l2,pgdy_l3,pgdy_h1,pgdy_h2,pgdy_h3, &
                     gamc,gd_l1,gd_l2,gd_l3,gd_h1,gd_h2,gd_h3, &
                     srcQ,src_l1,src_l2,src_l3,src_h1,src_h2,src_h3, &
                     grav,gv_l1,gv_l2,gv_l3,gv_h1,gv_h2,gv_h3, &
                     rot,rt_l1,rt_l2,rt_l3,rt_h1,rt_h2,rt_h3, &
                     hdt,cdtdx,cdtdy,ilo,ihi,jlo,jhi,kc,km,k3d)
    
    use network, only : nspec, naux
    use meth_params_module, only : QVAR, NVAR, QRHO, QU, QV, QW, &
                                   QPRES, QREINT, QGAME, QESGS, QFA, QFS, &
                                   URHO, UMX, UMY, UMZ, UEDEN, UEINT, UESGS, UFA, UFS, &
                                   nadv, small_pres, small_temp, &
                                   npassive, upass_map, qpass_map, &            
                                   ppm_predict_gammae, &
                                   transverse_use_eos, transverse_reset_density, transverse_reset_rhoe, &
                                   ppm_type, ppm_trace_grav, rot_period, ppm_trace_rot, &
                                   do_grav, do_rotation
    use eos_module

    implicit none
    
    integer qd_l1,qd_l2,qd_l3,qd_h1,qd_h2,qd_h3
    integer fx_l1,fx_l2,fx_l3,fx_h1,fx_h2,fx_h3
    integer fy_l1,fy_l2,fy_l3,fy_h1,fy_h2,fy_h3
    integer pgdx_l1,pgdx_l2,pgdx_l3,pgdx_h1,pgdx_h2,pgdx_h3
    integer pgdy_l1,pgdy_l2,pgdy_l3,pgdy_h1,pgdy_h2,pgdy_h3
    integer gd_l1,gd_l2,gd_l3,gd_h1,gd_h2,gd_h3
    integer src_l1,src_l2,src_l3,src_h1,src_h2,src_h3
    integer gv_l1,gv_l2,gv_l3,gv_h1,gv_h2,gv_h3
    integer rt_l1,rt_l2,rt_l3,rt_h1,rt_h2,rt_h3
    integer ilo,ihi,jlo,jhi,km,kc,k3d
    
    double precision  qm(qd_l1:qd_h1,qd_l2:qd_h2,qd_l3:qd_h3,QVAR)
    double precision qmo(qd_l1:qd_h1,qd_l2:qd_h2,qd_l3:qd_h3,QVAR)
    double precision  qp(qd_l1:qd_h1,qd_l2:qd_h2,qd_l3:qd_h3,QVAR)
    double precision qpo(qd_l1:qd_h1,qd_l2:qd_h2,qd_l3:qd_h3,QVAR)
    double precision fxy(fx_l1:fx_h1,fx_l2:fx_h2,fx_l3:fx_h3,NVAR)
    double precision fyx(fy_l1:fy_h1,fy_l2:fy_h2,fy_l3:fy_h3,NVAR)
    double precision ugdnvx(pgdx_l1:pgdx_h1,pgdx_l2:pgdx_h2,pgdx_l3:pgdx_h3)
    double precision pgdnvx(pgdx_l1:pgdx_h1,pgdx_l2:pgdx_h2,pgdx_l3:pgdx_h3)
    double precision gegdnvx(pgdx_l1:pgdx_h1,pgdx_l2:pgdx_h2,pgdx_l3:pgdx_h3)
    double precision ugdnvy(pgdy_l1:pgdy_h1,pgdy_l2:pgdy_h2,pgdy_l3:pgdy_h3)
    double precision pgdnvy(pgdy_l1:pgdy_h1,pgdy_l2:pgdy_h2,pgdy_l3:pgdy_h3)
    double precision gegdnvy(pgdy_l1:pgdy_h1,pgdy_l2:pgdy_h2,pgdy_l3:pgdy_h3)
    double precision gamc(gd_l1:gd_h1,gd_l2:gd_h2,gd_l3:gd_h3)
    double precision srcQ(src_l1:src_h1,src_l2:src_h2,src_l3:src_h3,QVAR)
    double precision grav(gv_l1:gv_h1,gv_l2:gv_h2,gv_l3:gv_h3,3)
    double precision rot(rt_l1:rt_h1,rt_l2:rt_h2,rt_l3:rt_h3,3)
    double precision hdt,cdtdx,cdtdy
    
    integer i, j
    integer n , nq
    
    double precision rrr, rur, rvr, rwr, rer, ekenr, rhoekenr
    double precision rrl, rul, rvl, rwl, rel, ekenl, rhoekenl
    double precision rrnewr, runewr, rvnewr, rwnewr, renewr
    double precision rrnewl, runewl, rvnewl, rwnewl, renewl
    double precision pnewr, pnewl
    double precision pgxp, pgxm, ugxp, ugxm, gegxp, gegxm, duxp, pxav, dux, pxnew, gexnew
    double precision pgyp, pgym, ugyp, ugym, gegyp, gegym, duyp, pyav, duy, pynew, geynew
    double precision uxav, gexav, dgex, uyav, geyav, dgey
    double precision pgxpm, pgxmm, ugxpm, ugxmm, gegxpm, gegxmm, duxpm, pxavm, duxm, pxnewm, gexnewm
    double precision pgypm, pgymm, ugypm, ugymm, gegypm, gegymm, duypm, pyavm, duym, pynewm, geynewm
    double precision uxavm, gexavm, dgexm, uyavm, geyavm, dgeym
    double precision compr, compl, compnr, compnl
    
    integer ipassive

<<<<<<< HEAD
    type (eos_t) :: eos_state(1)
    
=======
    type (eos_t) :: eos_state

    !-------------------------------------------------------------------------    
>>>>>>> fe7e099c
    ! update all of the passively-advected quantities with the
    ! transerse term and convert back to the primitive quantity
    !-------------------------------------------------------------------------

    do ipassive = 1,npassive
       n  = upass_map(ipassive)
       nq = qpass_map(ipassive)
       do j = jlo, jhi
          do i = ilo, ihi
             
             rrr = qp(i,j,kc,QRHO)
             rrl = qm(i,j,kc,QRHO)
             
             compr = rrr*qp(i,j,kc,nq)
             compl = rrl*qm(i,j,kc,nq)
             
             rrnewr = rrr - cdtdx*(fxy(i+1,j,kc,URHO) - fxy(i,j,kc,URHO)) &
                          - cdtdy*(fyx(i,j+1,kc,URHO) - fyx(i,j,kc,URHO))
             rrnewl = rrl - cdtdx*(fxy(i+1,j,km,URHO) - fxy(i,j,km,URHO)) &
                          - cdtdy*(fyx(i,j+1,km,URHO) - fyx(i,j,km,URHO))

             compnr = compr - cdtdx*(fxy(i+1,j,kc,n) - fxy(i,j,kc,n)) &
                            - cdtdy*(fyx(i,j+1,kc,n) - fyx(i,j,kc,n))
             compnl = compl - cdtdx*(fxy(i+1,j,km,n) - fxy(i,j,km,n)) &
                            - cdtdy*(fyx(i,j+1,km,n) - fyx(i,j,km,n))
             
             qpo(i,j,kc,nq) = compnr/rrnewr + hdt*srcQ(i,j,k3d  ,nq)
             qmo(i,j,kc,nq) = compnl/rrnewl + hdt*srcQ(i,j,k3d-1,nq)
             
          enddo
       enddo
    enddo
<<<<<<< HEAD
    !$OMP end parallel do
    
!    !$OMP PARALLEL DO PRIVATE(i,j,pgxp,pgxm,ugxp,ugxm,pgyp,pgym,ugyp,ugym,pgxpm,pgxmm,ugxpm)&
!    !$OMP PRIVATE(ugxmm,pgypm,pgymm,ugypm,ugymm,rrr,rur,rvr,rwr,ekenr,rer,rrl,rul,rvl,rwl,ekenl,rel)&
!    !$OMP PRIVATE(rrnewr,runewr,rvnewr,rwnewr,renewr,rrnewl,runewl,rvnewl,rwnewl,renewl,duxp,pxav)&
!    !$OMP PRIVATE(dux,pxnew,duxpm,pxavm,duxm,pxnewm,duyp,pyav,duy,pynew,duypm,pyavm,duym,pynewm)&
!    !$OMP PRIVATE(pnewr,pnewl,rhoekenr,rhoekenl,eos_state)
=======

>>>>>>> fe7e099c
    do j = jlo, jhi 
       do i = ilo, ihi 

          !-------------------------------------------------------------------
          ! add the transverse xy and yx differences to the z-states for the
          ! fluid variables
          !-------------------------------------------------------------------          

          pgxp = pgdnvx(i+1,j,kc)
          pgxm = pgdnvx(i,j,kc)
          ugxp = ugdnvx(i+1,j,kc)          
          ugxm = ugdnvx(i,j,kc)
          gegxp = gegdnvx(i+1,j,kc)          
          gegxm = gegdnvx(i,j,kc)
          
          pgyp = pgdnvy(i,j+1,kc)
          pgym = pgdnvy(i,j,kc)
          ugyp = ugdnvy(i,j+1,kc)
          ugym = ugdnvy(i,j,kc)
          gegyp = gegdnvy(i,j+1,kc)
          gegym = gegdnvy(i,j,kc)
          
          pgxpm = pgdnvx(i+1,j,km)
          pgxmm = pgdnvx(i,j,km)
          ugxpm = ugdnvx(i+1,j,km)
          ugxmm = ugdnvx(i,j,km)
          gegxpm = gegdnvx(i+1,j,km)
          gegxmm = gegdnvx(i,j,km)
          
          pgypm = pgdnvy(i,j+1,km)
          pgymm = pgdnvy(i,j,km)
          ugypm = ugdnvy(i,j+1,km)
          ugymm = ugdnvy(i,j,km)
          gegypm = gegdnvy(i,j+1,km)
          gegymm = gegdnvy(i,j,km)

          duxp = pgxp*ugxp - pgxm*ugxm
          pxav = HALF*(pgxp+pgxm)
          uxav = HALF*(ugxp+ugxm)
          gexav = HALF*(gegxp+gegxm)
          dux = ugxp-ugxm
          dgex = gegxp-gegxm
          pxnew = cdtdx*(duxp + pxav*dux*(gamc(i,j,k3d)-ONE))
          gexnew = cdtdx*( (gexav-ONE)*(gexav-gamc(i,j,k3d))*dux - uxav*dgex )

          duxpm = pgxpm*ugxpm - pgxmm*ugxmm
          pxavm = HALF*(pgxpm+pgxmm)
          uxavm = HALF*(ugxpm+ugxmm)
          gexavm = HALF*(gegxpm+gegxmm)
          duxm = ugxpm-ugxmm
          dgexm = gegxpm-gegxmm
          pxnewm = cdtdx*(duxpm + pxavm*duxm*(gamc(i,j,k3d-1)-ONE))
          gexnewm = cdtdx*( (gexavm-ONE)*(gexavm-gamc(i,j,k3d-1))*duxm - uxavm*dgexm )
          
          duyp = pgyp*ugyp - pgym*ugym
          pyav = HALF*(pgyp+pgym)
          uyav = HALF*(ugyp+ugym)
          geyav = HALF*(gegyp+gegym)
          duy = ugyp-ugym
          dgey = gegyp-gegym
          pynew = cdtdy*(duyp + pyav*duy*(gamc(i,j,k3d)-ONE))
          geynew = cdtdy*( (geyav-ONE)*(geyav-gamc(i,j,k3d))*duy - uyav*dgey )

          duypm = pgypm*ugypm - pgymm*ugymm
          pyavm = HALF*(pgypm+pgymm)
          uyavm = HALF*(ugypm+ugymm)
          geyavm = HALF*(gegypm+gegymm)
          duym = ugypm-ugymm
          dgeym = gegypm-gegymm
          pynewm = cdtdy*(duypm + pyavm*duym*(gamc(i,j,k3d-1)-ONE))
          geynewm = cdtdy*( (geyavm-ONE)*(geyavm-gamc(i,j,k3d-1))*duym - uyavm*dgeym )
          
          ! Convert to conservation form
          rrr = qp(i,j,kc,QRHO)
          rur = rrr*qp(i,j,kc,QU)
          rvr = rrr*qp(i,j,kc,QV)
          rwr = rrr*qp(i,j,kc,QW)
          ekenr = HALF*rrr*(qp(i,j,kc,QU)**2 + qp(i,j,kc,QV)**2 + &
               qp(i,j,kc,QW)**2)
          rer = qp(i,j,kc,QREINT) + ekenr
          
          rrl = qm(i,j,kc,QRHO)
          rul = rrl*qm(i,j,kc,QU)
          rvl = rrl*qm(i,j,kc,QV)
          rwl = rrl*qm(i,j,kc,QW)
          ekenl = HALF*rrl*(qm(i,j,kc,QU)**2 + qm(i,j,kc,QV)**2 + &
               qm(i,j,kc,QW)**2)
          rel = qm(i,j,kc,QREINT) + ekenl
          
          ! Add transverse predictor
          rrnewr = rrr - cdtdx*(fxy(i+1,j,kc,URHO) - fxy(i,j,kc,URHO)) &
                       - cdtdy*(fyx(i,j+1,kc,URHO) - fyx(i,j,kc,URHO))
          runewr = rur - cdtdx*(fxy(i+1,j,kc,UMX) - fxy(i,j,kc,UMX)) &
                       - cdtdy*(fyx(i,j+1,kc,UMX) - fyx(i,j,kc,UMX))
          rvnewr = rvr - cdtdx*(fxy(i+1,j,kc,UMY) - fxy(i,j,kc,UMY)) &
                       - cdtdy*(fyx(i,j+1,kc,UMY) - fyx(i,j,kc,UMY))
          rwnewr = rwr - cdtdx*(fxy(i+1,j,kc,UMZ) - fxy(i,j,kc,UMZ)) &
                       - cdtdy*(fyx(i,j+1,kc,UMZ) - fyx(i,j,kc,UMZ))
          renewr = rer - cdtdx*(fxy(i+1,j,kc,UEDEN) - fxy(i,j,kc,UEDEN)) &
                       - cdtdy*(fyx(i,j+1,kc,UEDEN) - fyx(i,j,kc,UEDEN))


          rrnewl = rrl - cdtdx*(fxy(i+1,j,km,URHO) - fxy(i,j,km,URHO)) &
                       - cdtdy*(fyx(i,j+1,km,URHO) - fyx(i,j,km,URHO))
          runewl = rul - cdtdx*(fxy(i+1,j,km,UMX) - fxy(i,j,km,UMX)) &
                       - cdtdy*(fyx(i,j+1,km,UMX) - fyx(i,j,km,UMX))
          rvnewl = rvl - cdtdx*(fxy(i+1,j,km,UMY) - fxy(i,j,km,UMY)) &
                       - cdtdy*(fyx(i,j+1,km,UMY) - fyx(i,j,km,UMY))
          rwnewl = rwl - cdtdx*(fxy(i+1,j,km,UMZ) - fxy(i,j,km,UMZ)) &
                       - cdtdy*(fyx(i,j+1,km,UMZ) - fyx(i,j,km,UMZ))
          renewl = rel - cdtdx*(fxy(i+1,j,km,UEDEN) - fxy(i,j,km,UEDEN)) &
                       - cdtdy*(fyx(i,j+1,km,UEDEN) - fyx(i,j,km,UEDEN))

          ! Reset to original value if adding transverse terms made density negative
          if (transverse_reset_density == 1) then
             if (rrnewr .lt. ZERO) then
                rrnewr = rrr 
                runewr = rur 
                rvnewr = rvr 
                rwnewr = rwr 
                renewr = rer 
             endif
             if (rrnewl .lt. ZERO) then
                rrnewl = rrl 
                runewl = rul 
                rvnewl = rvl 
                rwnewl = rwl 
                renewl = rel 
             endif
          endif

          rhoekenr = HALF*(runewr**2 + rvnewr**2 + rwnewr**2)/rrnewr
          rhoekenl = HALF*(runewl**2 + rvnewl**2 + rwnewl**2)/rrnewl

          !-------------------------------------------------------------------
          ! qzpo state
          !-------------------------------------------------------------------          
          
          ! Convert back to primitive form
          qpo(i,j,kc,QRHO  ) = rrnewr        + hdt*srcQ(i,j,k3d,QRHO)
          qpo(i,j,kc,QU    ) = runewr/rrnewr + hdt*srcQ(i,j,k3d,QU) 
          qpo(i,j,kc,QV    ) = rvnewr/rrnewr + hdt*srcQ(i,j,k3d,QV) 
          qpo(i,j,kc,QW    ) = rwnewr/rrnewr + hdt*srcQ(i,j,k3d,QW) 

          ! note: we run the risk of (rho e) being negative here
          qpo(i,j,kc,QREINT) = renewr - rhoekenr + hdt*srcQ(i,j,k3d,QREINT)

          if (transverse_reset_rhoe == 1) then
             ! If it is negative, reset the internal energy by using the discretized
             ! expression for updating (rho e).
             
             if (qpo(i,j,kc,QREINT) .le. ZERO) then
                qpo(i,j,kc,QREINT) = qp(i,j,kc,QREINT) &
                     - cdtdx*(fxy(i+1,j,kc,UEINT) - fxy(i,j,kc,UEINT) + pxav*dux) &
                     - cdtdy*(fyx(i,j+1,kc,UEINT) - fyx(i,j,kc,UEINT) + pyav*duy) &
                     + hdt*srcQ(i,j,k3d,QREINT)
                
                ! if we are still negative, then we need to reset
                if (qpo(i,j,kc,QREINT) < ZERO) then
                   eos_state(1) % rho = qpo(i,j,kc,QRHO)
                   eos_state(1) % T = small_temp
                   eos_state(1) % xn(:) = qpo(i,j,kc,QFS:QFS-1+nspec)
                   
                   call eos(eos_input_rt, eos_state)
                   
                   qpo(i,j,kc,QREINT) = qpo(i,j,kc,QRHO)*eos_state(1) % e
                   qpo(i,j,kc,QPRES) = eos_state(1) % p
                endif
             endif
          endif

          if (ppm_predict_gammae == 0) then
             ! Optionally, use the EOS to calculate the pressure.

<<<<<<< HEAD
          if (transverse_use_eos .eq. 1) then
             eos_state(1) % rho = qpo(i,j,kc,QRHO)
             eos_state(1) % e   = qpo(i,j,kc,QREINT) / qpo(i,j,kc,QRHO)
             eos_state(1) % T   = small_temp
             eos_state(1) % xn  = qpo(i,j,kc,QFS:QFS+nspec-1)
=======
             if (transverse_use_eos .eq. 1) then
                eos_state % rho = qpo(i,j,kc,QRHO)
                eos_state % e   = qpo(i,j,kc,QREINT) / qpo(i,j,kc,QRHO)
                eos_state % T   = small_temp
                eos_state % xn  = qpo(i,j,kc,QFS:QFS+nspec-1)
                
                call eos(eos_input_re, eos_state)

                pnewr = eos_state % p
                qpo(i,j,kc,QPRES ) = pnewr
                qpo(i,j,kc,QREINT) = eos_state % e * eos_state % rho    
             else
                ! add the transverse term to the p evolution eq here
                pnewr = qp(i,j,kc,QPRES) - pxnew - pynew
                qpo(i,j,kc,QPRES) = pnewr + hdt*srcQ(i,j,k3d,QPRES)
             endif
>>>>>>> fe7e099c

             qpo(i,j,kc,QPRES) = max(qpo(i,j,kc,QPRES),small_pres)

<<<<<<< HEAD
             pnewr = eos_state(1) % p
             qpo(i,j,kc,QPRES ) = pnewr
             qpo(i,j,kc,QREINT) = eos_state(1) % e * eos_state(1) % rho    
=======
>>>>>>> fe7e099c
          else
             
             ! Update gammae with its transverse terms
             qpo(i,j,kc,QGAME) = qp(i,j,kc,QGAME) + gexnew + geynew

             ! and compute the p edge state from this and (rho e)
             qpo(i,j,kc,QPRES) = qpo(i,j,kc,QREINT)*(qpo(i,j,kc,QGAME)-ONE)
             qpo(i,j,kc,QPRES) = max(qpo(i,j,kc,QPRES), small_pres)

          endif


          !-------------------------------------------------------------------
          ! qzmo state
          !-------------------------------------------------------------------          

          qmo(i,j,kc,QRHO  ) = rrnewl        + hdt*srcQ(i,j,k3d-1,QRHO)
          qmo(i,j,kc,QU    ) = runewl/rrnewl + hdt*srcQ(i,j,k3d-1,QU)
          qmo(i,j,kc,QV    ) = rvnewl/rrnewl + hdt*srcQ(i,j,k3d-1,QV)
          qmo(i,j,kc,QW    ) = rwnewl/rrnewl + hdt*srcQ(i,j,k3d-1,QW)

          ! note: we run the risk of (rho e) being negative here
          qmo(i,j,kc,QREINT) = renewl - rhoekenl + hdt*srcQ(i,j,k3d-1,QREINT)

          if (transverse_reset_rhoe == 1) then
             ! If it is negative, reset the internal energy by using the discretized
             ! expression for updating (rho e).
             
             if (qmo(i,j,kc,QREINT) .le. ZERO) then
                qmo(i,j,kc,QREINT) = qm(i,j,kc,QREINT) &
                     - cdtdx*(fxy(i+1,j,km,UEINT) - fxy(i,j,km,UEINT) + pxavm*duxm) &
                     - cdtdy*(fyx(i,j+1,km,UEINT) - fyx(i,j,km,UEINT) + pyavm*duym) &
                     + hdt*srcQ(i,j,k3d-1,QREINT)
                
                ! if we are still negative, then we need to reset
                if (qmo(i,j,kc,QREINT) < ZERO) then
                   eos_state(1) % rho = qmo(i,j,kc,QRHO)
                   eos_state(1) % T = small_temp
                   eos_state(1) % xn(:) = qmo(i,j,kc,QFS:QFS-1+nspec)
                   
                   call eos(eos_input_rt, eos_state)
                   
                   qmo(i,j,kc,QREINT) = qmo(i,j,kc,QRHO)*eos_state(1) % e
                   qmo(i,j,kc,QPRES) = eos_state(1) % p
                endif
             endif
          endif

          if (ppm_predict_gammae == 0) then

<<<<<<< HEAD
          if (transverse_use_eos .eq. 1) then
             eos_state(1) % rho = qmo(i,j,kc,QRHO)
             eos_state(1) % e   = qmo(i,j,kc,QREINT) / qmo(i,j,kc,QRHO)
             eos_state(1) % T   = small_temp
             eos_state(1) % xn  = qmo(i,j,kc,QFS:QFS+nspec-1)
=======
             ! Optionally, use the EOS to calculate the pressure.
>>>>>>> fe7e099c

             if (transverse_use_eos .eq. 1) then
                eos_state % rho = qmo(i,j,kc,QRHO)
                eos_state % e   = qmo(i,j,kc,QREINT) / qmo(i,j,kc,QRHO)
                eos_state % T   = small_temp
                eos_state % xn  = qmo(i,j,kc,QFS:QFS+nspec-1)
                
                call eos(eos_input_re, eos_state)

                pnewl = eos_state % p
                qmo(i,j,kc,QPRES ) = pnewl
                qmo(i,j,kc,QREINT) = eos_state % e * eos_state % rho
             else
                ! add the transverse term to the p evolution eq here
                pnewl = qm(i,j,kc,QPRES) - pxnewm - pynewm
                qmo(i,j,kc,QPRES) = pnewl + hdt*srcQ(i,j,k3d-1,QPRES)
             endif

<<<<<<< HEAD
             pnewl = eos_state(1) % p
             qmo(i,j,kc,QPRES ) = pnewl
             qmo(i,j,kc,QREINT) = eos_state(1) % e * eos_state(1) % rho
=======
             qmo(i,j,kc,QPRES) = max(qmo(i,j,kc,QPRES),small_pres)
          
>>>>>>> fe7e099c
          else

             ! Update gammae with its transverse terms
             qmo(i,j,kc,QGAME) = qm(i,j,kc,QGAME) + gexnewm + geynewm
                 
             ! and compute the p edge state from this and (rho e)
             qmo(i,j,kc,QPRES) = qmo(i,j,kc,QREINT)*(qmo(i,j,kc,QGAME)-ONE)
             qmo(i,j,kc,QPRES) = max(qmo(i,j,kc,QPRES), small_pres)

          endif

       enddo
    enddo
<<<<<<< HEAD
!    !$OMP END PARALLEL DO
=======
>>>>>>> fe7e099c


    ! if ppm_trace_grav == 1, then we already added the piecewise parabolic traced
    ! gravity to the normal edge states
    if ((do_grav .eq. 1) .and. (ppm_trace_grav == 0 .or. ppm_type == 0)) then
       do j = jlo, jhi 
          do i = ilo, ihi          
             qpo(i,j,kc,QU    ) = qpo(i,j,kc,QU    ) + hdt*grav(i,j,k3d,1)
             qpo(i,j,kc,QV    ) = qpo(i,j,kc,QV    ) + hdt*grav(i,j,k3d,2)
             qpo(i,j,kc,QW    ) = qpo(i,j,kc,QW    ) + hdt*grav(i,j,k3d,3)
             
             qmo(i,j,kc,QU    ) = qmo(i,j,kc,QU    ) + hdt*grav(i,j,k3d-1,1)
             qmo(i,j,kc,QV    ) = qmo(i,j,kc,QV    ) + hdt*grav(i,j,k3d-1,2)
             qmo(i,j,kc,QW    ) = qmo(i,j,kc,QW    ) + hdt*grav(i,j,k3d-1,3)
          enddo
       enddo
    endif

    ! if ppm_trace_rot == 1, then we already added the piecewise parabolic traced
    ! rotation to the normal edge states
    if ((do_rotation .eq. 1) .and. (ppm_trace_rot == 0 .or. ppm_type == 0)) then
       do j = jlo, jhi
          do i = ilo, ihi
             qpo(i,j,kc,QU    ) = qpo(i,j,kc,QU    ) + hdt*rot(i,j,k3d,1)
             qpo(i,j,kc,QV    ) = qpo(i,j,kc,QV    ) + hdt*rot(i,j,k3d,2)
             qpo(i,j,kc,QW    ) = qpo(i,j,kc,QW    ) + hdt*rot(i,j,k3d,3)

             qmo(i,j,kc,QU    ) = qmo(i,j,kc,QU    ) + hdt*rot(i,j,k3d-1,1)
             qmo(i,j,kc,QV    ) = qmo(i,j,kc,QV    ) + hdt*rot(i,j,k3d-1,2)
             qmo(i,j,kc,QW    ) = qmo(i,j,kc,QW    ) + hdt*rot(i,j,k3d-1,3)
          enddo
       enddo
    endif
    
  end subroutine transxy

  
  !===========================================================================
  ! transxz
  !===========================================================================
  subroutine transxz(qm,qmo,qp,qpo,qd_l1,qd_l2,qd_l3,qd_h1,qd_h2,qd_h3, &
                     fxz,fx_l1,fx_l2,fx_l3,fx_h1,fx_h2,fx_h3, &
                     fzx,fz_l1,fz_l2,fz_l3,fz_h1,fz_h2,fz_h3, &
                     ugdnvx,pgdnvx,gegdnvx,pgdx_l1,pgdx_l2,pgdx_l3,pgdx_h1,pgdx_h2,pgdx_h3, &
                     ugdnvz,pgdnvz,gegdnvz,pgdz_l1,pgdz_l2,pgdz_l3,pgdz_h1,pgdz_h2,pgdz_h3, &
                     gamc,gc_l1,gc_l2,gc_l3,gc_h1,gc_h2,gc_h3, &
                     srcQ,src_l1,src_l2,src_l3,src_h1,src_h2,src_h3,&
                     grav,gv_l1,gv_l2,gv_l3,gv_h1,gv_h2,gv_h3, &
                     rot,rt_l1,rt_l2,rt_l3,rt_h1,rt_h2,rt_h3, &
                     hdt,cdtdx,cdtdz,ilo,ihi,jlo,jhi,km,kc,k3d)
    
    use network, only : nspec, naux
    use meth_params_module, only : QVAR, NVAR, QRHO, QU, QV, QW, &
                                   QPRES, QREINT, QGAME, QESGS, QFA, QFS, &
                                   URHO, UMX, UMY, UMZ, UEDEN, UEINT, UESGS, UFA, UFS, &
                                   nadv, small_pres, small_temp, &
                                   npassive, upass_map, qpass_map, &
                                   ppm_predict_gammae, &
                                   transverse_use_eos, transverse_reset_density, transverse_reset_rhoe, &
                                   ppm_type, ppm_trace_grav, rot_period, ppm_trace_rot, &
                                   do_grav, do_rotation
    use eos_module

    implicit none      
    
    integer qd_l1,qd_l2,qd_l3,qd_h1,qd_h2,qd_h3
    integer fx_l1,fx_l2,fx_l3,fx_h1,fx_h2,fx_h3
    integer fz_l1,fz_l2,fz_l3,fz_h1,fz_h2,fz_h3
    integer pgdx_l1,pgdx_l2,pgdx_l3,pgdx_h1,pgdx_h2,pgdx_h3
    integer pgdz_l1,pgdz_l2,pgdz_l3,pgdz_h1,pgdz_h2,pgdz_h3
    integer gc_l1,gc_l2,gc_l3,gc_h1,gc_h2,gc_h3
    integer src_l1,src_l2,src_l3,src_h1,src_h2,src_h3
    integer gv_l1,gv_l2,gv_l3,gv_h1,gv_h2,gv_h3
    integer rt_l1,rt_l2,rt_l3,rt_h1,rt_h2,rt_h3
    integer ilo,ihi,jlo,jhi,km,kc,k3d
    
    double precision  qm(qd_l1:qd_h1,qd_l2:qd_h2,qd_l3:qd_h3,QVAR)
    double precision  qp(qd_l1:qd_h1,qd_l2:qd_h2,qd_l3:qd_h3,QVAR)
    double precision qmo(qd_l1:qd_h1,qd_l2:qd_h2,qd_l3:qd_h3,QVAR)
    double precision qpo(qd_l1:qd_h1,qd_l2:qd_h2,qd_l3:qd_h3,QVAR)
    double precision fxz(fx_l1:fx_h1,fx_l2:fx_h2,fx_l3:fx_h3,NVAR)
    double precision fzx(fz_l1:fz_h1,fz_l2:fz_h2,fz_l3:fz_h3,NVAR)
    double precision ugdnvx(pgdx_l1:pgdx_h1,pgdx_l2:pgdx_h2,pgdx_l3:pgdx_h3)
    double precision pgdnvx(pgdx_l1:pgdx_h1,pgdx_l2:pgdx_h2,pgdx_l3:pgdx_h3)
    double precision gegdnvx(pgdx_l1:pgdx_h1,pgdx_l2:pgdx_h2,pgdx_l3:pgdx_h3)
    double precision ugdnvz(pgdz_l1:pgdz_h1,pgdz_l2:pgdz_h2,pgdz_l3:pgdz_h3)
    double precision pgdnvz(pgdz_l1:pgdz_h1,pgdz_l2:pgdz_h2,pgdz_l3:pgdz_h3)
    double precision gegdnvz(pgdz_l1:pgdz_h1,pgdz_l2:pgdz_h2,pgdz_l3:pgdz_h3)
    double precision gamc(gc_l1:gc_h1,gc_l2:gc_h2,gc_l3:gc_h3)
    double precision srcQ(src_l1:src_h1,src_l2:src_h2,src_l3:src_h3,QVAR)
    double precision grav(gv_l1:gv_h1,gv_l2:gv_h2,gv_l3:gv_h3,3)
    double precision rot(rt_l1:rt_h1,rt_l2:rt_h2,rt_l3:rt_h3,3)
    double precision hdt,cdtdx,cdtdz
    
    integer i, j
    integer n, nq
    
    double precision rrr, rur, rvr, rwr, rer, ekenr, rhoekenr
    double precision rrl, rul, rvl, rwl, rel, ekenl, rhoekenl
    double precision rrnewr, runewr, rvnewr, rwnewr, renewr
    double precision rrnewl, runewl, rvnewl, rwnewl, renewl
    double precision pnewr, pnewl
    double precision pgxp, pgxm, ugxp, ugxm, gegxp, gegxm, duxp, pxav, dux, pxnew, gexnew
    double precision pgzp, pgzm, ugzp, ugzm, gegzp, gegzm, duzp, pzav, duz, pznew, geznew
    double precision uxav, gexav, dgex, uzav, gezav, dgez
    double precision compr, compl, compnr, compnl, drr, dcompn
    
    integer ipassive

<<<<<<< HEAD
    type (eos_t) :: eos_state(1)
    
=======
    type (eos_t) :: eos_state

    !-------------------------------------------------------------------------    
>>>>>>> fe7e099c
    ! update all of the passively-advected quantities with the
    ! transerse term and convert back to the primitive quantity
    !-------------------------------------------------------------------------

    do ipassive = 1,npassive
       n  = upass_map(ipassive)
       nq = qpass_map(ipassive)
       do j = jlo, jhi
          do i = ilo, ihi
             
             drr    = - cdtdx*(fxz(i+1,j,km,URHO) - fxz(i,j,km,URHO)) &
                      - cdtdz*(fzx(i  ,j,kc,URHO) - fzx(i,j,km,URHO))
             dcompn = - cdtdx*(fxz(i+1,j,km,n   ) - fxz(i,j,km,n)) &
                      - cdtdz*(fzx(i  ,j,kc,n   ) - fzx(i,j,km,n))

             if (j.ge.jlo+1) then
                rrr = qp(i,j,km,QRHO)
                compr = rrr*qp(i,j,km,nq)

                rrnewr = rrr + drr
                compnr = compr + dcompn

                qpo(i,j  ,km,nq) = compnr/rrnewr + hdt*srcQ(i,j,k3d,nq)
             end if

             if (j.le.jhi-1) then
                rrl = qm(i,j+1,km,QRHO)
                compl = rrl*qm(i,j+1,km,nq)

                rrnewl = rrl + drr
                compnl = compl + dcompn

                qmo(i,j+1,km,nq) = compnl/rrnewl + hdt*srcQ(i,j,k3d,nq)
             end if

          enddo
       enddo
    enddo

<<<<<<< HEAD
!    !$OMP PARALLEL DO PRIVATE(i,j,pgxp,pgxm,ugxp,ugxm,pgzp,pgzm,ugzp,ugzm,rrr,rur,rvr,rwr)&
!    !$OMP PRIVATE(ekenr,rer,rrl,rul,rvl,rwl,ekenl,rel,rrnewr,runewr,rvnewr,rwnewr,renewr,rrnewl)&
!    !$OMP PRIVATE(runewl,rvnewl,rwnewl,renewl,duxp,pxav,dux,pxnew,duzp,pzav,duz,pznew,pnewr,pnewl)&
!    !$OMP PRIVATE(rhoekenr,rhoekenl,eos_state)
=======
>>>>>>> fe7e099c
    do j = jlo, jhi 
       do i = ilo, ihi 

          !-------------------------------------------------------------------
          ! add the transverse xz and zx differences to the y-states for the
          ! fluid variables
          !-------------------------------------------------------------------            
          pgxp = pgdnvx(i+1,j,km)
          pgxm = pgdnvx(i,j,km)
          ugxp = ugdnvx(i+1,j,km)
          ugxm = ugdnvx(i,j,km)
          gegxp = gegdnvx(i+1,j,km)
          gegxm = gegdnvx(i,j,km)
          
          pgzp = pgdnvz(i,j,kc)
          pgzm = pgdnvz(i,j,km)
          ugzp = ugdnvz(i,j,kc)
          ugzm = ugdnvz(i,j,km)
          gegzp = gegdnvz(i,j,kc)
          gegzm = gegdnvz(i,j,km)

          duxp = pgxp*ugxp - pgxm*ugxm
          pxav = HALF*(pgxp+pgxm)
          uxav = HALF*(ugxp+ugxm)
          gexav = HALF*(gegxp+gegxm)
          dux = ugxp-ugxm
          dgex = gegxp-gegxm
          pxnew = cdtdx*(duxp + pxav*dux*(gamc(i,j,k3d)-ONE))
          gexnew = cdtdx*( (gexav-ONE)*(gexav-gamc(i,j,k3d))*dux - uxav*dgex )

          duzp = pgzp*ugzp - pgzm*ugzm
          pzav = HALF*(pgzp+pgzm)
          uzav = HALF*(ugzp+ugzm)
          gezav = HALF*(gegzp+gegzm)
          duz = ugzp-ugzm
          dgez = gegzp-gegzm
          pznew = cdtdz*(duzp + pzav*duz*(gamc(i,j,k3d)-ONE))
          geznew = cdtdz*( (gezav-ONE)*(gezav-gamc(i,j,k3d))*duz - uzav*dgez )

          !-------------------------------------------------------------------
          ! qypo state
          !-------------------------------------------------------------------

          ! Convert back to primitive form
          if (j.ge.jlo+1) then
             ! Convert to conservation form
             rrr = qp(i,j,km,QRHO)
             rur = rrr*qp(i,j,km,QU)
             rvr = rrr*qp(i,j,km,QV)
             rwr = rrr*qp(i,j,km,QW)
             ekenr = HALF*rrr*(qp(i,j,km,QU)**2 + qp(i,j,km,QV)**2 + qp(i,j,km,QW)**2)
             rer = qp(i,j,km,QREINT) + ekenr
             
             ! Add transverse predictor
             rrnewr = rrr - cdtdx*(fxz(i+1,j,km,URHO) - fxz(i,j,km,URHO)) &
                          - cdtdz*(fzx(i,j,kc,URHO) - fzx(i,j,km,URHO))
             runewr = rur - cdtdx*(fxz(i+1,j,km,UMX) - fxz(i,j,km,UMX)) &
                          - cdtdz*(fzx(i,j,kc,UMX) - fzx(i,j,km,UMX))
             rvnewr = rvr - cdtdx*(fxz(i+1,j,km,UMY) - fxz(i,j,km,UMY)) &
                          - cdtdz*(fzx(i,j,kc,UMY) - fzx(i,j,km,UMY))
             rwnewr = rwr - cdtdx*(fxz(i+1,j,km,UMZ) - fxz(i,j,km,UMZ)) &
                          - cdtdz*(fzx(i,j,kc,UMZ) - fzx(i,j,km,UMZ))
             renewr = rer - cdtdx*(fxz(i+1,j,km,UEDEN) - fxz(i,j,km,UEDEN)) &
                          - cdtdz*(fzx(i,j,kc,UEDEN) - fzx(i,j,km,UEDEN))

             ! Reset to original value if adding transverse terms made density negative
             if (transverse_reset_density == 1) then
                if (rrnewr .lt. ZERO) then
                   rrnewr = rrr 
                   runewr = rur
                   rvnewr = rvr 
                   rwnewr = rwr 
                   renewr = rer 
                endif
             end if

             qpo(i,j,km,QRHO  ) = rrnewr        + hdt*srcQ(i,j,k3d,QRHO)
             qpo(i,j,km,QU    ) = runewr/rrnewr + hdt*srcQ(i,j,k3d,QU)
             qpo(i,j,km,QV    ) = rvnewr/rrnewr + hdt*srcQ(i,j,k3d,QV)
             qpo(i,j,km,QW    ) = rwnewr/rrnewr + hdt*srcQ(i,j,k3d,QW)

             ! note: we run the risk of (rho e) being negative here
             rhoekenr = HALF*(runewr**2 + rvnewr**2 + rwnewr**2)/rrnewr
             qpo(i,j,km,QREINT) = renewr - rhoekenr + hdt*srcQ(i,j,k3d,QREINT)

             if (transverse_reset_rhoe == 1) then
                ! If it is negative, reset the internal energy by using the discretized
                ! expression for updating (rho e).

                if (qpo(i,j,km,QREINT) .le. ZERO) then
                   qpo(i,j,km,QREINT) = qp(i,j,km,QREINT) &
                        - cdtdx*(fxz(i+1,j,km,UEINT) - fxz(i,j,km,UEINT) + pxav*dux) &
                        - cdtdz*(fzx(i  ,j,kc,UEINT) - fzx(i,j,km,UEINT) + pzav*duz) &
                        + hdt*srcQ(i,j,k3d,QREINT)
                   
                   ! if we are still negative, then we need to reset
                   if (qpo(i,j,km,QREINT) < ZERO) then
                      eos_state(1) % rho = qpo(i,j,km,QRHO)
                      eos_state(1) % T = small_temp
                      eos_state(1) % xn(:) = qpo(i,j,km,QFS:QFS-1+nspec)
                      
                      call eos(eos_input_rt, eos_state)
                      
                      qpo(i,j,km,QREINT) = qpo(i,j,km,QRHO)*eos_state(1) % e
                      qpo(i,j,km,QPRES) = eos_state(1) % p
                   endif
                endif
             endif

             if (ppm_predict_gammae == 0) then
                
                ! Optionally, use the EOS to calculate the pressure.

                if (transverse_use_eos .eq. 1) then

<<<<<<< HEAD
                eos_state(1) % rho = qpo(i,j,km,QRHO)
                eos_state(1) % e   = qpo(i,j,km,QREINT) / qpo(i,j,km,QRHO)
                eos_state(1) % T   = small_temp
                eos_state(1) % xn  = qpo(i,j,km,QFS:QFS+nspec-1)
=======
                   eos_state % rho = qpo(i,j,km,QRHO)
                   eos_state % e   = qpo(i,j,km,QREINT) / qpo(i,j,km,QRHO)
                   eos_state % T   = small_temp
                   eos_state % xn  = qpo(i,j,km,QFS:QFS+nspec-1)
>>>>>>> fe7e099c

                   call eos(eos_input_re, eos_state)

                   pnewr = eos_state % p
                   qpo(i,j,km,QPRES ) = pnewr
                   qpo(i,j,km,QREINT) = eos_state % e * eos_state % rho
                else
                   ! add the transverse term to the p evolution eq here
                   pnewr = qp(i,j,km,QPRES) - pxnew - pznew
                   qpo(i,j,km,QPRES) = pnewr + hdt*srcQ(i,j,k3d,QPRES)
                endif
                
                qpo(i,j,km,QPRES) = max(qpo(i,j,km,QPRES),small_pres)

<<<<<<< HEAD
                pnewr = eos_state(1) % p
                qpo(i,j,km,QPRES ) = pnewr
                qpo(i,j,km,QREINT) = eos_state(1) % e * eos_state(1) % rho
=======
>>>>>>> fe7e099c
             else
                
                ! Update gammae with its transverse terms
                qpo(i,j,km,QGAME) = qp(i,j,km,QGAME) + gexnew + geznew

                ! and compute the p edge state from this and (rho e)
                qpo(i,j,km,QPRES) = qpo(i,j,km,QREINT)*(qpo(i,j,km,QGAME)-ONE)
                qpo(i,j,km,QPRES) = max(qpo(i,j,km,QPRES), small_pres)

             endif

          end if


          !-------------------------------------------------------------------
          ! qymo state
          !-------------------------------------------------------------------          

          if (j.le.jhi-1) then
             ! Convert to conservation form
             rrl = qm(i,j+1,km,QRHO)
             rul = rrl*qm(i,j+1,km,QU)
             rvl = rrl*qm(i,j+1,km,QV)
             rwl = rrl*qm(i,j+1,km,QW)
             ekenl = HALF*rrl*(qm(i,j+1,km,QU)**2 + qm(i,j+1,km,QV)**2 + qm(i,j+1,km,QW)**2)
             rel = qm(i,j+1,km,QREINT) + ekenl
             
             ! Add transverse predictor
             rrnewl = rrl - cdtdx*(fxz(i+1,j,km,URHO) - fxz(i,j,km,URHO)) &
                          - cdtdz*(fzx(i,j,kc,URHO) - fzx(i,j,km,URHO))
             runewl = rul - cdtdx*(fxz(i+1,j,km,UMX) - fxz(i,j,km,UMX)) &
                          - cdtdz*(fzx(i,j,kc,UMX) - fzx(i,j,km,UMX))
             rvnewl = rvl - cdtdx*(fxz(i+1,j,km,UMY) - fxz(i,j,km,UMY)) &
                          - cdtdz*(fzx(i,j,kc,UMY) - fzx(i,j,km,UMY))
             rwnewl = rwl - cdtdx*(fxz(i+1,j,km,UMZ) - fxz(i,j,km,UMZ)) &
                          - cdtdz*(fzx(i,j,kc,UMZ) - fzx(i,j,km,UMZ))
             renewl = rel - cdtdx*(fxz(i+1,j,km,UEDEN) - fxz(i,j,km,UEDEN)) &
                          - cdtdz*(fzx(i,j,kc,UEDEN) - fzx(i,j,km,UEDEN))

             ! Reset to original value if adding transverse terms made density negative
             if (transverse_reset_density == 1) then
                if (rrnewl .lt. ZERO) then
                   rrnewl = rrl 
                   runewl = rul 
                   rvnewl = rvl 
                   rwnewl = rwl 
                   renewl = rel 
                endif
             endif
             
             qmo(i,j+1,km,QRHO  ) = rrnewl        + hdt*srcQ(i,j,k3d,QRHO)
             qmo(i,j+1,km,QU    ) = runewl/rrnewl + hdt*srcQ(i,j,k3d,QU)
             qmo(i,j+1,km,QV    ) = rvnewl/rrnewl + hdt*srcQ(i,j,k3d,QV)
             qmo(i,j+1,km,QW    ) = rwnewl/rrnewl + hdt*srcQ(i,j,k3d,QW)

             ! note: we run the risk of (rho e) being negative here
             rhoekenl = HALF*(runewl**2 + rvnewl**2 + rwnewl**2)/rrnewl
             qmo(i,j+1,km,QREINT) = renewl - rhoekenl + hdt*srcQ(i,j,k3d,QREINT)

             if (transverse_reset_rhoe == 1) then
                ! If it is negative, reset the internal energy by using the discretized
                ! expression for updating (rho e).
                
                if (qmo(i,j+1,km,QREINT) .le. ZERO) then
                   qmo(i,j+1,km,QREINT) = qm(i,j+1,km,QREINT) &
                        - cdtdx*(fxz(i+1,j,km,UEINT) - fxz(i,j,km,UEINT) + pxav*dux) &
                        - cdtdz*(fzx(i,j,kc,UEINT) - fzx(i,j,km,UEINT) + pzav*duz) &
                        + hdt*srcQ(i,j,k3d,QREINT)
                   
                   ! if we are still negative, then we need to reset
                   if (qmo(i,j+1,km,QREINT) < ZERO) then
                      eos_state(1) % rho = qmo(i,j+1,km,QRHO)
                      eos_state(1) % T = small_temp
                      eos_state(1) % xn(:) = qmo(i,j+1,km,QFS:QFS-1+nspec)
                      
                      call eos(eos_input_rt, eos_state)

                      qmo(i,j+1,km,QREINT) = qmo(i,j+1,km,QRHO)*eos_state(1) % e
                      qmo(i,j+1,km,QPRES) = eos_state(1) % p
                   endif
                endif
             endif
             
             
             if (ppm_predict_gammae == 0) then

<<<<<<< HEAD
             ! Optionally, use the EOS to calculate the pressure.

             if (transverse_use_eos .eq. 1) then
                eos_state(1) % rho = qmo(i,j+1,km,QRHO)
                eos_state(1) % e   = qmo(i,j+1,km,QREINT) / qmo(i,j+1,km,QRHO)
                eos_state(1) % T   = small_temp
                eos_state(1) % xn  = qmo(i,j+1,km,QFS:QFS+nspec-1)
=======
                ! Optionally, use the EOS to calculate the pressure.
>>>>>>> fe7e099c

                if (transverse_use_eos .eq. 1) then
                   eos_state % rho = qmo(i,j+1,km,QRHO)
                   eos_state % e   = qmo(i,j+1,km,QREINT) / qmo(i,j+1,km,QRHO)
                   eos_state % T   = small_temp
                   eos_state % xn  = qmo(i,j+1,km,QFS:QFS+nspec-1)
                   
                   call eos(eos_input_re, eos_state)

                   pnewl = eos_state % p
                   qmo(i,j+1,km,QPRES ) = pnewl
                   qmo(i,j+1,km,QREINT) = eos_state % e * eos_state % rho
                else
                   pnewl = qm(i,j+1,km,QPRES) - pxnew - pznew
                   qmo(i,j+1,km,QPRES) = pnewl + hdt*srcQ(i,j,k3d,QPRES)
                endif

<<<<<<< HEAD
                pnewl = eos_state(1) % p
                qmo(i,j+1,km,QPRES ) = pnewl
                qmo(i,j+1,km,QREINT) = eos_state(1) % e * eos_state(1) % rho
=======
                qmo(i,j+1,km,QPRES) = max(qmo(i,j+1,km,QPRES),small_pres)
             
>>>>>>> fe7e099c
             else

                ! Update gammae with its transverse terms
                qmo(i,j+1,km,QGAME) = qm(i,j+1,km,QGAME) + gexnew + geznew

                ! and compute the p edge state from this and (rho e)
                qmo(i,j+1,km,QPRES) = qmo(i,j+1,km,QREINT)*(qmo(i,j+1,km,QGAME)-ONE)
                qmo(i,j+1,km,QPRES) = max(qmo(i,j+1,km,QPRES), small_pres)

             endif

          endif
          
       enddo
    enddo
<<<<<<< HEAD
!    !$OMP END PARALLEL DO
=======
>>>>>>> fe7e099c

    ! if ppm_trace_grav == 1, then we already added the piecewise parabolic traced
    ! gravity to the normal edge states
    if ((do_grav .eq. 1) .and. (ppm_trace_grav == 0 .or. ppm_type == 0)) then
       do j = jlo+1, jhi 
          do i = ilo, ihi 
             qpo(i,j,km,QU    ) = qpo(i,j,km,QU    ) + hdt*grav(i,j,k3d,1)
             qpo(i,j,km,QV    ) = qpo(i,j,km,QV    ) + hdt*grav(i,j,k3d,2)
             qpo(i,j,km,QW    ) = qpo(i,j,km,QW    ) + hdt*grav(i,j,k3d,3)
          end do
       end do
       do j = jlo, jhi-1 
          do i = ilo, ihi 
             qmo(i,j+1,km,QU    ) = qmo(i,j+1,km,QU    ) + hdt*grav(i,j,k3d,1)
             qmo(i,j+1,km,QV    ) = qmo(i,j+1,km,QV    ) + hdt*grav(i,j,k3d,2)
             qmo(i,j+1,km,QW    ) = qmo(i,j+1,km,QW    ) + hdt*grav(i,j,k3d,3)
          enddo
       enddo
    endif

    ! if ppm_trace_rot == 1, then we already added the piecewise parabolic traced
    ! rotation to the normal edge states
    if ((do_rotation .eq. 1) .and. (ppm_trace_rot == 0 .or. ppm_type == 0)) then
       do j = jlo+1, jhi 
          do i = ilo, ihi 
             qpo(i,j,km,QU    ) = qpo(i,j,km,QU    ) + hdt*rot(i,j,k3d,1)
             qpo(i,j,km,QV    ) = qpo(i,j,km,QV    ) + hdt*rot(i,j,k3d,2)
             qpo(i,j,km,QW    ) = qpo(i,j,km,QW    ) + hdt*rot(i,j,k3d,3)
          end do
       end do
       do j = jlo, jhi-1 
          do i = ilo, ihi              
             qmo(i,j+1,km,QU    ) = qmo(i,j+1,km,QU    ) + hdt*rot(i,j,k3d,1)
             qmo(i,j+1,km,QV    ) = qmo(i,j+1,km,QV    ) + hdt*rot(i,j,k3d,2)
             qmo(i,j+1,km,QW    ) = qmo(i,j+1,km,QW    ) + hdt*rot(i,j,k3d,3)
          enddo
       enddo
    endif
    
  end subroutine transxz


  !===========================================================================
  ! transyz
  !===========================================================================
  subroutine transyz(qm,qmo,qp,qpo,qd_l1,qd_l2,qd_l3,qd_h1,qd_h2,qd_h3, &
                     fyz,fy_l1,fy_l2,fy_l3,fy_h1,fy_h2,fy_h3, &
                     fzy,fz_l1,fz_l2,fz_l3,fz_h1,fz_h2,fz_h3, &
                     ugdnvy,pgdnvy,gegdnvy,pgdy_l1,pgdy_l2,pgdy_l3,pgdy_h1,pgdy_h2,pgdy_h3, &
                     ugdnvz,pgdnvz,gegdnvz,pgdz_l1,pgdz_l2,pgdz_l3,pgdz_h1,pgdz_h2,pgdz_h3, &
                     gamc,gc_l1,gc_l2,gc_l3,gc_h1,gc_h2,gc_h3, &
                     srcQ,src_l1,src_l2,src_l3,src_h1,src_h2,src_h3,&
                     grav,gv_l1,gv_l2,gv_l3,gv_h1,gv_h2,gv_h3, &
                     rot,rt_l1,rt_l2,rt_l3,rt_h1,rt_h2,rt_h3, &
                     hdt,cdtdy,cdtdz,ilo,ihi,jlo,jhi,km,kc,k3d)
    
    use network, only : nspec, naux
    use meth_params_module, only : QVAR, NVAR, QRHO, QU, QV, QW, &
                                   QPRES, QREINT, QGAME, QESGS, QFA, QFS, &
                                   URHO, UMX, UMY, UMZ, UEDEN, UEINT, UESGS, UFA, UFS, &
                                   nadv, small_pres, small_temp, &
                                   npassive, upass_map, qpass_map, &
                                   ppm_predict_gammae, &
                                   transverse_use_eos, transverse_reset_density, transverse_reset_rhoe, &
                                   ppm_type, ppm_trace_grav, rot_period, ppm_trace_rot, &
                                   do_grav, do_rotation
    use eos_module

    implicit none

    integer qd_l1,qd_l2,qd_l3,qd_h1,qd_h2,qd_h3
    integer fy_l1,fy_l2,fy_l3,fy_h1,fy_h2,fy_h3
    integer fz_l1,fz_l2,fz_l3,fz_h1,fz_h2,fz_h3
    integer pgdy_l1,pgdy_l2,pgdy_l3,pgdy_h1,pgdy_h2,pgdy_h3
    integer pgdz_l1,pgdz_l2,pgdz_l3,pgdz_h1,pgdz_h2,pgdz_h3
    integer gc_l1,gc_l2,gc_l3,gc_h1,gc_h2,gc_h3
    integer src_l1,src_l2,src_l3,src_h1,src_h2,src_h3
    integer gv_l1,gv_l2,gv_l3,gv_h1,gv_h2,gv_h3
    integer rt_l1,rt_l2,rt_l3,rt_h1,rt_h2,rt_h3
    integer ilo,ihi,jlo,jhi,km,kc,k3d
    
    double precision qm(qd_l1:qd_h1,qd_l2:qd_h2,qd_l3:qd_h3,QVAR)
    double precision qp(qd_l1:qd_h1,qd_l2:qd_h2,qd_l3:qd_h3,QVAR)
    double precision qmo(qd_l1:qd_h1,qd_l2:qd_h2,qd_l3:qd_h3,QVAR)
    double precision qpo(qd_l1:qd_h1,qd_l2:qd_h2,qd_l3:qd_h3,QVAR)
    double precision fyz(fy_l1:fy_h1,fy_l2:fy_h2,fy_l3:fy_h3,NVAR)
    double precision fzy(fz_l1:fz_h1,fz_l2:fz_h2,fz_l3:fz_h3,NVAR)
    double precision ugdnvy(pgdy_l1:pgdy_h1,pgdy_l2:pgdy_h2,pgdy_l3:pgdy_h3)
    double precision pgdnvy(pgdy_l1:pgdy_h1,pgdy_l2:pgdy_h2,pgdy_l3:pgdy_h3)
    double precision gegdnvy(pgdy_l1:pgdy_h1,pgdy_l2:pgdy_h2,pgdy_l3:pgdy_h3)
    double precision ugdnvz(pgdz_l1:pgdz_h1,pgdz_l2:pgdz_h2,pgdz_l3:pgdz_h3)
    double precision pgdnvz(pgdz_l1:pgdz_h1,pgdz_l2:pgdz_h2,pgdz_l3:pgdz_h3)
    double precision gegdnvz(pgdz_l1:pgdz_h1,pgdz_l2:pgdz_h2,pgdz_l3:pgdz_h3)
    double precision gamc(gc_l1:gc_h1,gc_l2:gc_h2,gc_l3:gc_h3)
    double precision srcQ(src_l1:src_h1,src_l2:src_h2,src_l3:src_h3,QVAR)
    double precision grav(gv_l1:gv_h1,gv_l2:gv_h2,gv_l3:gv_h3,3)
    double precision rot(rt_l1:rt_h1,rt_l2:rt_h2,rt_l3:rt_h3,3)
    double precision hdt,cdtdy,cdtdz
    
    integer i, j
    integer n, nq
    
    double precision rrr, rur, rvr, rwr, rer, ekenr, rhoekenr
    double precision rrl, rul, rvl, rwl, rel, ekenl, rhoekenl
    double precision rrnewr, runewr, rvnewr, rwnewr, renewr
    double precision rrnewl, runewl, rvnewl, rwnewl, renewl
    double precision pnewr, pnewl
    double precision pgyp, pgym, ugyp, ugym, gegyp, gegym, duyp, pyav, duy, pynew, geynew
    double precision pgzp, pgzm, ugzp, ugzm, gegzp, gegzm, duzp, pzav, duz, pznew, geznew
    double precision uyav, geyav, dgey, uzav, gezav, dgez
    double precision compr, compl, compnr, compnl
    double precision drr, dcompn
    
    integer ipassive

    type (eos_t) :: eos_state(1)

    !-------------------------------------------------------------------------
    ! update all of the passively-advected quantities with the
    ! transerse term and convert back to the primitive quantity
    !-------------------------------------------------------------------------

    do ipassive = 1,npassive
       n  = upass_map(ipassive)
       nq = qpass_map(ipassive)
       do j = jlo, jhi
          do i = ilo, ihi
             
             drr    = - cdtdy*(fyz(i,j+1,km,URHO) - fyz(i,j,km,URHO)) &
                      - cdtdz*(fzy(i,j  ,kc,URHO) - fzy(i,j,km,URHO))
             dcompn = - cdtdy*(fyz(i,j+1,km,n   ) - fyz(i,j,km,n)) &
                      - cdtdz*(fzy(i,j  ,kc,n   ) - fzy(i,j,km,n))

             if (i.ge.ilo+1) then
                rrr = qp(i,j,km,QRHO)
                compr = rrr*qp(i,j,km,nq)

                rrnewr = rrr +drr
                compnr = compr +dcompn

                qpo(i  ,j,km,nq) = compnr/rrnewr + hdt*srcQ(i,j,k3d,nq)
             end if

             if (i.le.ihi-1) then
                rrl = qm(i+1,j,km,QRHO)
                compl = rrl*qm(i+1,j,km,nq)

                rrnewl = rrl + drr
                compnl = compl +dcompn

                qmo(i+1,j,km,nq) = compnl/rrnewl + hdt*srcQ(i,j,k3d,nq)
             end if
          enddo
       enddo
    enddo
<<<<<<< HEAD
    !$OMP end parallel do
    
!    !$OMP PARALLEL DO PRIVATE(i,j,pgyp,pgym,ugyp,ugym,pgzp,pgzm,ugzp,ugzm,rrr,rur,rvr,rwr)&
!    !$OMP PRIVATE(ekenr,rer,rrl,rul,rvl,rwl,ekenl,rel,rrnewr,runewr,rvnewr,rwnewr,renewr,rrnewl)&
!    !$OMP PRIVATE(runewl,rvnewl,rwnewl,renewl,duyp,pyav,duy,pynew,duzp,pzav,duz,pznew,pnewr,pnewl)&
!    !$OMP PRIVATE(rhoekenr,rhoekenl,eos_state)
=======

>>>>>>> fe7e099c
    do j = jlo, jhi 
       do i = ilo, ihi 

          !-------------------------------------------------------------------
          ! add the transverse yz and zy differences to the x-states for the 
          ! fluid variables
          !-------------------------------------------------------------------          

          pgyp = pgdnvy(i,j+1,km)
          pgym = pgdnvy(i,j,km)
          ugyp = ugdnvy(i,j+1,km)
          ugym = ugdnvy(i,j,km)
          gegyp = gegdnvy(i,j+1,km)
          gegym = gegdnvy(i,j,km)
          
          pgzp = pgdnvz(i,j,kc)
          pgzm = pgdnvz(i,j,km)
          ugzp = ugdnvz(i,j,kc)
          ugzm = ugdnvz(i,j,km)
          gegzp = gegdnvz(i,j,kc)
          gegzm = gegdnvz(i,j,km)

          duyp = pgyp*ugyp - pgym*ugym
          pyav = HALF*(pgyp+pgym)
          uyav = HALF*(ugyp+ugym)
          geyav = HALF*(gegyp+gegym)
          duy = ugyp-ugym
          dgey = gegyp-gegym
          pynew = cdtdy*(duyp + pyav*duy*(gamc(i,j,k3d)-ONE))
          geynew = cdtdy*( (geyav-ONE)*(geyav-gamc(i,j,k3d))*duy - uyav*dgey )
          
          duzp = pgzp*ugzp - pgzm*ugzm
          pzav = HALF*(pgzp+pgzm)
          uzav = HALF*(ugzp+ugzm)
          gezav = HALF*(gegzp+gegzm)
          duz = ugzp-ugzm
          dgez = gegzp-gegzm
          pznew = cdtdz*(duzp + pzav*duz*(gamc(i,j,k3d)-ONE))
          geznew = cdtdz*( (gezav-ONE)*(gezav-gamc(i,j,k3d))*duz - uzav*dgez )
          

          !-------------------------------------------------------------------
          ! qxpo state
          !-------------------------------------------------------------------
          
          ! Convert back to primitive form
          if (i.ge.ilo+1) then
             ! Convert to conservation form
             rrr = qp(i,j,km,QRHO)
             rur = rrr*qp(i,j,km,QU)
             rvr = rrr*qp(i,j,km,QV)
             rwr = rrr*qp(i,j,km,QW)
             ekenr = HALF*rrr*(qp(i,j,km,QU)**2 + qp(i,j,km,QV)**2 + &
                  qp(i,j,km,QW)**2)
             rer = qp(i,j,km,QREINT) + ekenr
             
             ! Add transverse predictor
             rrnewr = rrr - cdtdy*(fyz(i,j+1,km,URHO) - fyz(i,j,km,URHO)) &
                          - cdtdz*(fzy(i,j,kc,URHO) - fzy(i,j,km,URHO))
             runewr = rur - cdtdy*(fyz(i,j+1,km,UMX) - fyz(i,j,km,UMX)) &
                          - cdtdz*(fzy(i,j,kc,UMX) - fzy(i,j,km,UMX))
             rvnewr = rvr - cdtdy*(fyz(i,j+1,km,UMY) - fyz(i,j,km,UMY)) &
                          - cdtdz*(fzy(i,j,kc,UMY) - fzy(i,j,km,UMY))
             rwnewr = rwr - cdtdy*(fyz(i,j+1,km,UMZ) - fyz(i,j,km,UMZ)) &
                          - cdtdz*(fzy(i,j,kc,UMZ) - fzy(i,j,km,UMZ))
             renewr = rer - cdtdy*(fyz(i,j+1,km,UEDEN) - fyz(i,j,km,UEDEN)) &
                          - cdtdz*(fzy(i,j,kc,UEDEN) - fzy(i,j,km,UEDEN))

             ! Reset to original value if adding transverse terms made density negative
             if (transverse_reset_density == 1) then
                if (rrnewr .lt. ZERO) then
                   rrnewr = rrr 
                   runewr = rur 
                   rvnewr = rvr 
                   rwnewr = rwr 
                   renewr = rer 
                endif
             end if
                
             qpo(i,j,km,QRHO  ) = rrnewr        + hdt*srcQ(i,j,k3d,QRHO)
             qpo(i,j,km,QU    ) = runewr/rrnewr + hdt*srcQ(i,j,k3d,QU)
             qpo(i,j,km,QV    ) = rvnewr/rrnewr + hdt*srcQ(i,j,k3d,QV)
             qpo(i,j,km,QW    ) = rwnewr/rrnewr + hdt*srcQ(i,j,k3d,QW)

             ! note: we run the risk of (rho e) being negative here
             rhoekenr = HALF*(runewr**2 + rvnewr**2 + rwnewr**2)/rrnewr
             qpo(i,j,km,QREINT) = renewr - rhoekenr + hdt*srcQ(i,j,k3d,QREINT)

             if (transverse_reset_rhoe == 1) then
                ! If it is negative, reset the internal energy by using the discretized
                ! expression for updating (rho e).
                
                if (qpo(i,j,km,QREINT) .le. ZERO) then
                   qpo(i,j,km,QREINT) = qp(i,j,km,QREINT) &
                        - cdtdy*(fyz(i,j+1,km,UEINT) - fyz(i,j,km,UEINT) + pyav*duy) &
                        - cdtdz*(fzy(i,j  ,kc,UEINT) - fzy(i,j,km,UEINT) + pzav*duz) &
                        + hdt*srcQ(i,j,k3d,QREINT)
                   
                   ! if we are still negative, then we need to reset
                   if (qpo(i,j,km,QREINT) .le. ZERO) then
                      eos_state(1) % rho = qpo(i,j,km,QRHO)
                      eos_state(1) % T = small_temp
                      eos_state(1) % xn(:) = qpo(i,j,km,QFS:QFS-1+nspec)
                      
                      call eos(eos_input_rt, eos_state)
                      
                      qpo(i,j,km,QREINT) = qpo(i,j,km,QRHO)*eos_state(1) % e
                      qpo(i,j,km,QPRES) = eos_state(1) % p
                   endif
                endif
             endif

             if (ppm_predict_gammae == 0) then

<<<<<<< HEAD
             if (transverse_use_eos .eq. 1) then
                eos_state(1) % rho = qpo(i,j,km,QRHO)
                eos_state(1) % e   = qpo(i,j,km,QREINT) / qpo(i,j,km,QRHO)
                eos_state(1) % T   = small_temp
                eos_state(1) % xn  = qpo(i,j,km,QFS:QFS+nspec-1)
=======
                ! Optionally, use the EOS to calculate the pressure.
>>>>>>> fe7e099c

                if (transverse_use_eos .eq. 1) then
                   eos_state % rho = qpo(i,j,km,QRHO)
                   eos_state % e   = qpo(i,j,km,QREINT) / qpo(i,j,km,QRHO)
                   eos_state % T   = small_temp
                   eos_state % xn  = qpo(i,j,km,QFS:QFS+nspec-1)

                   call eos(eos_input_re, eos_state)

                   pnewr = eos_state % p
                   qpo(i,j,km,QPRES ) = pnewr
                   qpo(i,j,km,QREINT) = eos_state % e * eos_state % rho
                else
                   ! add the transverse term to the p evolution eq here
                   pnewr = qp(i,j,km,QPRES) - pynew - pznew
                   qpo(i,j,km,QPRES) = pnewr + hdt*srcQ(i,j,k3d,QPRES)
                endif

                qpo(i,j,km,QPRES) = max(qpo(i,j,km,QPRES),small_pres)

<<<<<<< HEAD
                pnewr = eos_state(1) % p
                qpo(i,j,km,QPRES ) = pnewr
                qpo(i,j,km,QREINT) = eos_state(1) % e * eos_state(1) % rho
=======
>>>>>>> fe7e099c
             else

                ! Update gammae with its transverse terms
                qpo(i,j,km,QGAME) = qp(i,j,km,QGAME) + geynew + geznew

                ! and compute the p edge state from this and (rho e)
                qpo(i,j,km,QPRES) = qpo(i,j,km,QREINT)*(qpo(i,j,km,QGAME)-ONE)
                qpo(i,j,km,QPRES) = max(qpo(i,j,km,QPRES), small_pres)

             end if

          endif

          !-------------------------------------------------------------------
          ! qxmo state
          !-------------------------------------------------------------------

          if (i.le.ihi-1) then
             ! Convert to conservation form
             rrl = qm(i+1,j,km,QRHO)
             rul = rrl*qm(i+1,j,km,QU)
             rvl = rrl*qm(i+1,j,km,QV)
             rwl = rrl*qm(i+1,j,km,QW)
             ekenl = HALF*rrl*(qm(i+1,j,km,QU)**2 + qm(i+1,j,km,QV)**2 + &
                  qm(i+1,j,km,QW)**2)
             rel = qm(i+1,j,km,QREINT) + ekenl
             
             ! Add transverse predictor
             rrnewl = rrl - cdtdy*(fyz(i,j+1,km,URHO) - fyz(i,j,km,URHO)) &
                          - cdtdz*(fzy(i,j,kc,URHO) - fzy(i,j,km,URHO))
             runewl = rul - cdtdy*(fyz(i,j+1,km,UMX) - fyz(i,j,km,UMX)) &
                          - cdtdz*(fzy(i,j,kc,UMX) - fzy(i,j,km,UMX))
             rvnewl = rvl - cdtdy*(fyz(i,j+1,km,UMY) - fyz(i,j,km,UMY)) &
                          - cdtdz*(fzy(i,j,kc,UMY) - fzy(i,j,km,UMY))
             rwnewl = rwl - cdtdy*(fyz(i,j+1,km,UMZ) - fyz(i,j,km,UMZ)) &
                          - cdtdz*(fzy(i,j,kc,UMZ) - fzy(i,j,km,UMZ))
             renewl = rel - cdtdy*(fyz(i,j+1,km,UEDEN) - fyz(i,j,km,UEDEN)) &
                          - cdtdz*(fzy(i,j,kc,UEDEN) - fzy(i,j,km,UEDEN))

             ! Reset to original value if adding transverse terms made density negative
             if (transverse_reset_density == 1) then
                if (rrnewl .lt. ZERO) then
                   rrnewl = rrl 
                   runewl = rul 
                   rvnewl = rvl 
                   rwnewl = rwl 
                   renewl = rel 
                endif
             endif

             qmo(i+1,j,km,QRHO   ) = rrnewl        + hdt*srcQ(i,j,k3d,QRHO)
             qmo(i+1,j,km,QU     ) = runewl/rrnewl + hdt*srcQ(i,j,k3d,QU)
             qmo(i+1,j,km,QV     ) = rvnewl/rrnewl + hdt*srcQ(i,j,k3d,QV)
             qmo(i+1,j,km,QW     ) = rwnewl/rrnewl + hdt*srcQ(i,j,k3d,QW)

             ! note: we run the risk of (rho e) being negative here
             rhoekenl = HALF*(runewl**2 + rvnewl**2 + rwnewl**2)/rrnewl
             qmo(i+1,j,km,QREINT ) = renewl - rhoekenl + hdt*srcQ(i,j,k3d,QREINT)

             if (transverse_reset_rhoe == 1) then
                ! If it is negative, reset the internal energy by using the discretized
                ! expression for updating (rho e).
                
                if (qmo(i+1,j,km,QREINT) .le. ZERO) then
                   qmo(i+1,j,km,QREINT ) = qm(i+1,j,km,QREINT) &
                        - cdtdy*(fyz(i,j+1,km,UEINT) - fyz(i,j,km,UEINT) + pyav*duy) &
                        - cdtdz*(fzy(i,j  ,kc,UEINT) - fzy(i,j,km,UEINT) + pzav*duz) &
                        + hdt*srcQ(i,j,k3d,QREINT)

                   ! if we are still negative, then we need to reset
                   if (qmo(i+1,j,km,QREINT) < ZERO) then
                      eos_state(1) % rho = qmo(i+1,j,km,QRHO)
                      eos_state(1) % T = small_temp
                      eos_state(1) % xn(:) = qmo(i+1,j,km,QFS:QFS-1+nspec)
                      
                      call eos(eos_input_rt, eos_state)

                      qmo(i+1,j,km,QREINT) = qmo(i+1,j,km,QRHO)*eos_state(1) % e
                      qmo(i+1,j,km,QPRES) = eos_state(1) % p
                   endif
                endif
             endif

             if (ppm_predict_gammae == 0) then

<<<<<<< HEAD
             if (transverse_use_eos .eq. 1) then
                eos_state(1) % rho = qmo(i+1,j,km,QRHO)
                eos_state(1) % e   = qmo(i+1,j,km,QREINT) / qmo(i+1,j,km,QRHO)
                eos_state(1) % T   = small_temp
                eos_state(1) % xn  = qmo(i+1,j,km,QFS:QFS+nspec-1)
=======
                ! Optionally, use the EOS To calculate the pressure.
>>>>>>> fe7e099c

                if (transverse_use_eos .eq. 1) then
                   eos_state % rho = qmo(i+1,j,km,QRHO)
                   eos_state % e   = qmo(i+1,j,km,QREINT) / qmo(i+1,j,km,QRHO)
                   eos_state % T   = small_temp
                   eos_state % xn  = qmo(i+1,j,km,QFS:QFS+nspec-1)
                
                   call eos(eos_input_re, eos_state)
                   
                   pnewl = eos_state % p
                   qmo(i+1,j,km,QPRES ) = pnewl
                   qmo(i+1,j,km,QREINT) = eos_state % e * eos_state % rho
                else
                   ! add the transverse term to the p evolution eq here
                   pnewl = qm(i+1,j,km,QPRES) - pynew - pznew
                   qmo(i+1,j,km,QPRES  ) = pnewl + hdt*srcQ(i,j,k3d,QPRES)
                endif

                qmo(i+1,j,km,QPRES  ) = max(qmo(i+1,j,km,QPRES),small_pres)

<<<<<<< HEAD
                pnewl = eos_state(1) % p
                qmo(i+1,j,km,QPRES ) = pnewl
                qmo(i+1,j,km,QREINT) = eos_state(1) % e * eos_state(1) % rho
=======
>>>>>>> fe7e099c
             else
                
                ! Update gammae with its transverse terms
                qmo(i+1,j,km,QGAME) = qm(i+1,j,km,QGAME) + geynew + geznew

                ! and compute the p edge state from this and (rho e)
                qmo(i+1,j,km,QPRES) = qmo(i+1,j,km,QREINT)*(qmo(i+1,j,km,QGAME)-ONE)
                qmo(i+1,j,km,QPRES) = max(qmo(i+1,j,km,QPRES), small_pres)

             end if

          endif

       enddo
    enddo
<<<<<<< HEAD
!    !$OMP END PARALLEL DO
=======
>>>>>>> fe7e099c
    
    ! if ppm_trace_grav == 1, then we already added the piecewise parabolic traced
    ! gravity to the normal edge states
    if ((do_grav .eq. 1) .and. (ppm_trace_grav == 0 .or. ppm_type == 0)) then
       do j = jlo, jhi 
          do i = ilo+1, ihi 
             qpo(i,j,km,QU    ) = qpo(i,j,km,QU    ) + hdt*grav(i,j,k3d,1)
             qpo(i,j,km,QV    ) = qpo(i,j,km,QV    ) + hdt*grav(i,j,k3d,2)
             qpo(i,j,km,QW    ) = qpo(i,j,km,QW    ) + hdt*grav(i,j,k3d,3)
          end do
          do i = ilo, ihi-1
             qmo(i+1,j,km,QU     ) = qmo(i+1,j,km,QU     ) + hdt*grav(i,j,k3d,1)
             qmo(i+1,j,km,QV     ) = qmo(i+1,j,km,QV     ) + hdt*grav(i,j,k3d,2)
             qmo(i+1,j,km,QW     ) = qmo(i+1,j,km,QW     ) + hdt*grav(i,j,k3d,3)
          enddo
       enddo
    endif

    ! if ppm_trace_rot == 1, then we already added the piecewise parabolic traced
    ! rotation to the normal edge states
    if ((do_rotation .eq. 1) .and. (ppm_trace_rot == 0 .or. ppm_type == 0)) then
       do j = jlo, jhi 
          do i = ilo+1, ihi 
             qpo(i,j,km,QU    ) = qpo(i,j,km,QU    ) + hdt*rot(i,j,k3d,1)
             qpo(i,j,km,QV    ) = qpo(i,j,km,QV    ) + hdt*rot(i,j,k3d,2)
             qpo(i,j,km,QW    ) = qpo(i,j,km,QW    ) + hdt*rot(i,j,k3d,3)
          end do
          do i = ilo, ihi-1             
             qmo(i+1,j,km,QU     ) = qmo(i+1,j,km,QU     ) + hdt*rot(i,j,k3d,1)
             qmo(i+1,j,km,QV     ) = qmo(i+1,j,km,QV     ) + hdt*rot(i,j,k3d,2)
             qmo(i+1,j,km,QW     ) = qmo(i+1,j,km,QW     ) + hdt*rot(i,j,k3d,3)
          enddo
       enddo
    endif
    
  end subroutine transyz

end module transverse_module<|MERGE_RESOLUTION|>--- conflicted
+++ resolved
@@ -104,12 +104,6 @@
        enddo
     enddo
 
-<<<<<<< HEAD
-!    !$OMP PARALLEL DO PRIVATE(i,j,pgp,pgm,ugp,ugm,rrry,rury,rvry,rwry,ekenry,rery,rrly,ruly,rvly,rwly,ekenly,rely) &
-!    !$OMP PRIVATE(rrnewry,runewry,rvnewry,rwnewry,renewry,rrnewly,runewly,rvnewly,rwnewly,renewly,dup,pav,du,pnewry) &
-!    !$OMP PRIVATE(pnewly,rhoekenry,rhoekenly,eos_state)
-=======
->>>>>>> fe7e099c
     do j = jlo, jhi 
        do i = ilo, ihi 
 
@@ -205,28 +199,16 @@
                 
                 ! Optionally, use the EOS to calculate the pressure.
 
-<<<<<<< HEAD
-             if (transverse_use_eos .eq. 1) then
-                eos_state(1) % rho = qypo(i,j,kc,QRHO)
-                eos_state(1) % e   = qypo(i,j,kc,QREINT) / qypo(i,j,kc,QRHO)
-                eos_state(1) % T   = small_temp
-                eos_state(1) % xn  = qypo(i,j,kc,QFS:QFS+nspec-1)
-                
-                call eos(eos_input_re, eos_state)
-               
-                pnewry = eos_state(1) % p
-                qypo(i,j,kc,QREINT) = eos_state(1) % e * eos_state(1) % rho
-=======
                 if (transverse_use_eos .eq. 1) then
-                   eos_state % rho = qypo(i,j,kc,QRHO)
-                   eos_state % e   = qypo(i,j,kc,QREINT) / qypo(i,j,kc,QRHO)
-                   eos_state % T   = small_temp
-                   eos_state % xn  = qypo(i,j,kc,QFS:QFS+nspec-1)
+                   eos_state(1) % rho = qypo(i,j,kc,QRHO)
+                   eos_state(1) % e   = qypo(i,j,kc,QREINT) / qypo(i,j,kc,QRHO)
+                   eos_state(1) % T   = small_temp
+                   eos_state(1) % xn  = qypo(i,j,kc,QFS:QFS+nspec-1)
                 
                    call eos(eos_input_re, eos_state)
                 
-                   pnewry = eos_state % p
-                   qypo(i,j,kc,QREINT) = eos_state % e * eos_state % rho
+                   pnewry = eos_state(1) % p
+                   qypo(i,j,kc,QREINT) = eos_state(1) % e * eos_state(1) % rho
                 else
                    ! add the transverse term to the p evolution eq here
                    pnewry = qyp(i,j,kc,QPRES) - cdtdx*(dup + pav*du*(gamc(i,j,k3d)-ONE))
@@ -234,7 +216,6 @@
 
                 qypo(i,j,kc,QPRES) = max(pnewry,small_pres)
 
->>>>>>> fe7e099c
              else
 
                 ! Update gammae with its transverse terms
@@ -313,40 +294,26 @@
                 endif
              endif
 
-
-<<<<<<< HEAD
-             if (transverse_use_eos .eq. 1) then
-                eos_state(1) % rho = qymo(i,j+1,kc,QRHO)
-                eos_state(1) % e   = qymo(i,j+1,kc,QREINT) / qymo(i,j+1,kc,QRHO)
-                eos_state(1) % T   = small_temp
-                eos_state(1) % xn  = qymo(i,j+1,kc,QFS:QFS+nspec-1)
-=======
              if (ppm_predict_gammae == 0) then
->>>>>>> fe7e099c
 
                 ! Optionally, use the EOS to calculate the pressure.
 
                 if (transverse_use_eos .eq. 1) then
-                   eos_state % rho = qymo(i,j+1,kc,QRHO)
-                   eos_state % e   = qymo(i,j+1,kc,QREINT) / qymo(i,j+1,kc,QRHO)
-                   eos_state % T   = small_temp
-                   eos_state % xn  = qymo(i,j+1,kc,QFS:QFS+nspec-1)
+                   eos_state(1) % rho = qymo(i,j+1,kc,QRHO)
+                   eos_state(1) % e   = qymo(i,j+1,kc,QREINT) / qymo(i,j+1,kc,QRHO)
+                   eos_state(1) % T   = small_temp
+                   eos_state(1) % xn  = qymo(i,j+1,kc,QFS:QFS+nspec-1)
 
                    call eos(eos_input_re, eos_state)
   
-<<<<<<< HEAD
-                pnewly = eos_state(1) % p
-                qymo(i,j+1,kc,QREINT) = eos_state(1) % e * eos_state(1) % rho
-=======
-                   pnewly = eos_state % p
-                   qymo(i,j+1,kc,QREINT) = eos_state % e * eos_state % rho
+                   pnewly = eos_state(1) % p
+                   qymo(i,j+1,kc,QREINT) = eos_state(1) % e * eos_state(1) % rho
                 else
                    pnewly = qym(i,j+1,kc,QPRES) - cdtdx*(dup + pav*du*(gamc(i,j,k3d)-ONE))
                 endif
                 
                 qymo(i,j+1,kc,QPRES) = max(pnewly,small_pres)
 
->>>>>>> fe7e099c
              else
                 
                 ! Update gammae with its transverse terms
@@ -362,10 +329,6 @@
           endif
        enddo
     enddo
-<<<<<<< HEAD
-!    !$OMP END PARALLEL DO
-=======
->>>>>>> fe7e099c
     
   end subroutine transx1
 
@@ -460,15 +423,7 @@
           enddo
        enddo
     enddo
-<<<<<<< HEAD
-    !$OMP end parallel do
-    
-!    !$OMP PARALLEL DO PRIVATE(i,j,pgp,pgm,ugp,ugm,rrrz,rurz,rvrz,rwrz,ekenrz,rerz,rrlz,rulz,rvlz,rwlz,ekenlz) &
-!    !$OMP PRIVATE(relz,rrnewrz,runewrz,rvnewrz,rwnewrz,renewrz,rrnewlz,runewlz,rvnewlz,rwnewlz,renewlz,dup,pav) &
-!    !$OMP PRIVATE(du,pnewrz,pnewlz,rhoekenrz,rhoekenlz,eos_state)
-=======
-
->>>>>>> fe7e099c
+
     do j = jlo, jhi 
        do i = ilo, ihi 
           
@@ -560,35 +515,22 @@
              ! Optionally, use the EOS to calculate the pressure.
 
              if (transverse_use_eos .eq. 1) then
-                eos_state % rho = qzpo(i,j,kc,QRHO)
-                eos_state % e   = qzpo(i,j,kc,QREINT) / qzpo(i,j,kc,QRHO)
-                eos_state % T   = small_temp
-                eos_state % xn  = qzpo(i,j,kc,QFS:QFS+nspec-1)
-
-<<<<<<< HEAD
-          if (transverse_use_eos .eq. 1) then
-             eos_state(1) % rho = qzpo(i,j,kc,QRHO)
-             eos_state(1) % e   = qzpo(i,j,kc,QREINT) / qzpo(i,j,kc,QRHO)
-             eos_state(1) % T   = small_temp
-             eos_state(1) % xn  = qzpo(i,j,kc,QFS:QFS+nspec-1)
-=======
+                eos_state(1) % rho = qzpo(i,j,kc,QRHO)
+                eos_state(1) % e   = qzpo(i,j,kc,QREINT) / qzpo(i,j,kc,QRHO)
+                eos_state(1) % T   = small_temp
+                eos_state(1) % xn  = qzpo(i,j,kc,QFS:QFS+nspec-1)
+
                 call eos(eos_input_re, eos_state)
->>>>>>> fe7e099c
-
-                pnewrz = eos_state % p
-                qzpo(i,j,kc,QREINT) = eos_state % e * eos_state % rho
+
+                pnewrz = eos_state(1) % p
+                qzpo(i,j,kc,QREINT) = eos_state(1) % e * eos_state(1) % rho
              else
                 ! add the transverse term to the p evolution eq here
                 pnewrz = qzp(i,j,kc,QPRES) - cdtdx*(dup + pav*du*(gamc(i,j,k3d)-ONE))
              endif
 
-<<<<<<< HEAD
-             pnewrz = eos_state(1) % p
-             qzpo(i,j,kc,QREINT) = eos_state(1) % e * eos_state(1) % rho
-=======
              qzpo(i,j,kc,QPRES) = max(pnewrz,small_pres)
              
->>>>>>> fe7e099c
           else
 
              ! Update gammae with its transverse terms
@@ -682,37 +624,24 @@
 
           if (ppm_predict_gammae == 0) then
 
-<<<<<<< HEAD
-          if (transverse_use_eos .eq. 1) then
-             eos_state(1) % rho = qzmo(i,j,kc,QRHO)
-             eos_state(1) % e   = qzmo(i,j,kc,QREINT) / qzmo(i,j,kc,QRHO)
-             eos_state(1) % T   = small_temp
-             eos_state(1) % xn  = qzmo(i,j,kc,QFS:QFS+nspec-1)
-=======
              ! Optionally, use the EOS to calculate the pressure.
->>>>>>> fe7e099c
 
              if (transverse_use_eos .eq. 1) then
-                eos_state % rho = qzmo(i,j,kc,QRHO)
-                eos_state % e   = qzmo(i,j,kc,QREINT) / qzmo(i,j,kc,QRHO)
-                eos_state % T   = small_temp
-                eos_state % xn  = qzmo(i,j,kc,QFS:QFS+nspec-1)
+                eos_state(1) % rho = qzmo(i,j,kc,QRHO)
+                eos_state(1) % e   = qzmo(i,j,kc,QREINT) / qzmo(i,j,kc,QRHO)
+                eos_state(1) % T   = small_temp
+                eos_state(1) % xn  = qzmo(i,j,kc,QFS:QFS+nspec-1)
                 
                 call eos(eos_input_re, eos_state)
 
-<<<<<<< HEAD
-             pnewlz = eos_state(1) % p
-             qzmo(i,j,kc,QREINT) = eos_state(1) % e * eos_state(1) % rho
-=======
-                pnewlz = eos_state % p
-                qzmo(i,j,kc,QREINT) = eos_state % e * eos_state % rho
+                pnewlz = eos_state(1) % p
+                qzmo(i,j,kc,QREINT) = eos_state(1) % e * eos_state(1) % rho
              else
                 pnewlz = qzm(i,j,kc,QPRES) - cdtdx*(dup + pav*du*(gamc(i,j,k3d-1)-ONE))
              endif
              
              qzmo(i,j,kc,QPRES) = max(pnewlz,small_pres)
           
->>>>>>> fe7e099c
           else
 
              ! Update gammae with its transverse terms
@@ -727,10 +656,6 @@
 
        enddo
     enddo
-<<<<<<< HEAD
-!    !$OMP END PARALLEL DO
-=======
->>>>>>> fe7e099c
     
   end subroutine transx2
 
@@ -795,14 +720,9 @@
     
     integer ipassive
 
-<<<<<<< HEAD
     type (eos_t) :: eos_state(1)
-    
-=======
-    type (eos_t) :: eos_state
 
     !-------------------------------------------------------------------------    
->>>>>>> fe7e099c
     ! update all of the passively-advected quantities with the
     ! transerse term and convert back to the primitive quantity
     !-------------------------------------------------------------------------
@@ -831,15 +751,7 @@
           enddo
        enddo
     enddo
-<<<<<<< HEAD
-    !$OMP end parallel do
-    
-!    !$OMP PARALLEL DO PRIVATE(i,j,pgp,pgm,ugp,ugm,rrrx,rurx,rvrx,rwrx,ekenrx,rerx,rrlx,rulx,rvlx,rwlx,ekenlx,relx) &
-!    !$OMP PRIVATE(rrnewrx,runewrx,rvnewrx,rwnewrx,renewrx,rrnewlx,runewlx,rvnewlx,rwnewlx,renewlx,dup,pav,du,pnewrx) &
-!    !$OMP PRIVATE(pnewlx,rhoekenrx,rhoekenlx,eos_state)
-=======
-
->>>>>>> fe7e099c
+
     do j = jlo, jhi
        do i = ilo, ihi
 
@@ -932,26 +844,18 @@
 
              if (ppm_predict_gammae == 0) then
 
-<<<<<<< HEAD
-             if (transverse_use_eos .eq. 1) then
-                eos_state(1) % rho = qxpo(i,j,kc,QRHO)
-                eos_state(1) % e   = qxpo(i,j,kc,QREINT) / qxpo(i,j,kc,QRHO)
-                eos_state(1) % T   = small_temp
-                eos_state(1) % xn  = qxpo(i,j,kc,QFS:QFS+nspec-1)
-=======
                 ! Optionally, use the EOS to calculate the pressure.             
->>>>>>> fe7e099c
 
                 if (transverse_use_eos .eq. 1) then
-                   eos_state % rho = qxpo(i,j,kc,QRHO)
-                   eos_state % e   = qxpo(i,j,kc,QREINT) / qxpo(i,j,kc,QRHO)
-                   eos_state % T   = small_temp
-                   eos_state % xn  = qxpo(i,j,kc,QFS:QFS+nspec-1)
+                   eos_state(1) % rho = qxpo(i,j,kc,QRHO)
+                   eos_state(1) % e   = qxpo(i,j,kc,QREINT) / qxpo(i,j,kc,QRHO)
+                   eos_state(1) % T   = small_temp
+                   eos_state(1) % xn  = qxpo(i,j,kc,QFS:QFS+nspec-1)
 
                    call eos(eos_input_re, eos_state)
 
-                   pnewrx = eos_state % p
-                   qxpo(i,j,kc,QREINT) = eos_state % e * eos_state % rho
+                   pnewrx = eos_state(1) % p
+                   qxpo(i,j,kc,QREINT) = eos_state(1) % e * eos_state(1) % rho
                 else
                    ! add the transverse term to the p evolution eq here
                    pnewrx = qxp(i,j,kc,QPRES) - cdtdy*(dup + pav*du*(gamc(i,j,k3d) - ONE))
@@ -959,11 +863,6 @@
 
                 qxpo(i,j,kc,QPRES) = max(pnewrx,small_pres)
 
-<<<<<<< HEAD
-                pnewrx = eos_state(1) % p
-                qxpo(i,j,kc,QREINT) = eos_state(1) % e * eos_state(1) % rho
-=======
->>>>>>> fe7e099c
              else
 
                 ! Update gammae with its transverse terms
@@ -1041,29 +940,20 @@
                 endif
              endif
 
-
-<<<<<<< HEAD
-             if (transverse_use_eos .eq. 1) then
-                eos_state(1) % rho = qxmo(i+1,j,kc,QRHO)
-                eos_state(1) % e   = qxmo(i+1,j,kc,QREINT) / qxmo(i+1,j,kc,QRHO)
-                eos_state(1) % T   = small_temp
-                eos_state(1) % xn  = qxmo(i+1,j,kc,QFS:QFS+nspec-1)
-=======
              if (ppm_predict_gammae == 0) then
->>>>>>> fe7e099c
 
                 ! Optionally, use the EOS to calculate the pressure.             
 
                 if (transverse_use_eos .eq. 1) then
-                   eos_state % rho = qxmo(i+1,j,kc,QRHO)
-                   eos_state % e   = qxmo(i+1,j,kc,QREINT) / qxmo(i+1,j,kc,QRHO)
-                   eos_state % T   = small_temp
-                   eos_state % xn  = qxmo(i+1,j,kc,QFS:QFS+nspec-1)
+                   eos_state(1) % rho = qxmo(i+1,j,kc,QRHO)
+                   eos_state(1) % e   = qxmo(i+1,j,kc,QREINT) / qxmo(i+1,j,kc,QRHO)
+                   eos_state(1) % T   = small_temp
+                   eos_state(1) % xn  = qxmo(i+1,j,kc,QFS:QFS+nspec-1)
                    
                    call eos(eos_input_re, eos_state)
 
-                   pnewlx = eos_state % p
-                   qxmo(i+1,j,kc,QREINT) = eos_state % e * eos_state % rho
+                   pnewlx = eos_state(1) % p
+                   qxmo(i+1,j,kc,QREINT) = eos_state(1) % e * eos_state(1) % rho
                 else
                    ! add the transverse term to the p evolution eq here
                    pnewlx = qxm(i+1,j,kc,QPRES) - cdtdy*(dup + pav*du*(gamc(i,j,k3d) - ONE))
@@ -1071,11 +961,6 @@
 
                 qxmo(i+1,j,kc,QPRES) = max(pnewlx,small_pres)
 
-<<<<<<< HEAD
-                pnewlx = eos_state(1) % p
-                qxmo(i+1,j,kc,QREINT) = eos_state(1) % e * eos_state(1) % rho
-=======
->>>>>>> fe7e099c
              else
 
                 ! Update gammae with its transverse terms
@@ -1092,10 +977,6 @@
           
        enddo
     enddo
-<<<<<<< HEAD
-!    !$OMP END PARALLEL DO
-=======
->>>>>>> fe7e099c
 
   end subroutine transy1
 
@@ -1190,15 +1071,7 @@
           enddo
        enddo
     enddo
-<<<<<<< HEAD
-    !$OMP end parallel do
-    
-!    !$OMP PARALLEL DO PRIVATE(i,j,pgp,pgm,ugp,ugm,rrrz,rurz,rvrz,rwrz,ekenrz,rerz,rrlz,rulz,rvlz,rwlz,ekenlz,relz) &
-!    !$OMP PRIVATE(rrnewrz,runewrz,rvnewrz,rwnewrz,renewrz,rrnewlz,runewlz,rvnewlz,rwnewlz,renewlz,dup,pav,du,pnewrz) &
-!    !$OMP PRIVATE(pnewlz,rhoekenrz,rhoekenlz,eos_state)
-=======
-
->>>>>>> fe7e099c
+
     do j = jlo, jhi
        do i = ilo, ihi
 
@@ -1290,36 +1163,23 @@
 
              ! Optionally, use the EOS to calculate the pressure.
 
-<<<<<<< HEAD
-          if (transverse_use_eos .eq. 1) then
-             eos_state(1) % rho = qzpo(i,j,kc,QRHO)
-             eos_state(1) % e   = qzpo(i,j,kc,QREINT) / qzpo(i,j,kc,QRHO)
-             eos_state(1) % T   = small_temp
-             eos_state(1) % xn  = qzpo(i,j,kc,QFS:QFS+nspec-1)
-=======
              if (transverse_use_eos .eq. 1) then
-                eos_state % rho = qzpo(i,j,kc,QRHO)
-                eos_state % e   = qzpo(i,j,kc,QREINT) / qzpo(i,j,kc,QRHO)
-                eos_state % T   = small_temp
-                eos_state % xn  = qzpo(i,j,kc,QFS:QFS+nspec-1)
->>>>>>> fe7e099c
+                eos_state(1) % rho = qzpo(i,j,kc,QRHO)
+                eos_state(1) % e   = qzpo(i,j,kc,QREINT) / qzpo(i,j,kc,QRHO)
+                eos_state(1) % T   = small_temp
+                eos_state(1) % xn  = qzpo(i,j,kc,QFS:QFS+nspec-1)
 
                 call eos(eos_input_re, eos_state)
                 
-                pnewrz = eos_state % p
-                qzpo(i,j,kc,QREINT) = eos_state % e * eos_state % rho
+                pnewrz = eos_state(1) % p
+                qzpo(i,j,kc,QREINT) = eos_state(1) % e * eos_state(1) % rho
              else
                 ! add the transverse term to the p evolution eq here
                 pnewrz = qzp(i,j,kc,QPRES) - cdtdy*(dup + pav*du*(gamc(i,j,k3d) - ONE))
              endif
 
-<<<<<<< HEAD
-             pnewrz = eos_state(1) % p
-             qzpo(i,j,kc,QREINT) = eos_state(1) % e * eos_state(1) % rho
-=======
              qzpo(i,j,kc,QPRES) = max(pnewrz,small_pres)
-          
->>>>>>> fe7e099c
+
           else
 
              ! Update gammae with its transverse terms
@@ -1414,30 +1274,18 @@
 
           if (ppm_predict_gammae == 0) then
 
-<<<<<<< HEAD
-          if (transverse_use_eos .eq. 1) then
-             eos_state(1) % rho = qzmo(i,j,kc,QRHO)
-             eos_state(1) % e   = qzmo(i,j,kc,QREINT) / qzmo(i,j,kc,QRHO)
-             eos_state(1) % T   = small_temp
-             eos_state(1) % xn  = qzmo(i,j,kc,QFS:QFS+nspec-1)
-
-             call eos(eos_input_re, eos_state)
-  
-             pnewlz = eos_state(1) % p
-             qzmo(i,j,kc,QREINT) = eos_state(1) % e * eos_state(1) % rho
-=======
              ! Optionally, use the EOS to calculate the pressure.
 
              if (transverse_use_eos .eq. 1) then
-                eos_state % rho = qzmo(i,j,kc,QRHO)
-                eos_state % e   = qzmo(i,j,kc,QREINT) / qzmo(i,j,kc,QRHO)
-                eos_state % T   = small_temp
-                eos_state % xn  = qzmo(i,j,kc,QFS:QFS+nspec-1)
+                eos_state(1) % rho = qzmo(i,j,kc,QRHO)
+                eos_state(1) % e   = qzmo(i,j,kc,QREINT) / qzmo(i,j,kc,QRHO)
+                eos_state(1) % T   = small_temp
+                eos_state(1) % xn  = qzmo(i,j,kc,QFS:QFS+nspec-1)
                 
                 call eos(eos_input_re, eos_state)
                 
-                pnewlz = eos_state % p
-                qzmo(i,j,kc,QREINT) = eos_state % e * eos_state % rho
+                pnewlz = eos_state(1) % p
+                qzmo(i,j,kc,QREINT) = eos_state(1) % e * eos_state(1) % rho
              else
                 ! add the transverse term to the p evolution eq here
                 pnewlz = qzm(i,j,kc,QPRES) - cdtdy*(dup + pav*du*(gamc(i,j,k3d-1) - ONE))
@@ -1445,7 +1293,6 @@
              
              qzmo(i,j,kc,QPRES) = max(pnewlz,small_pres)
           
->>>>>>> fe7e099c
           else
 
              ! Update gammae with its transverse terms
@@ -1460,10 +1307,6 @@
 
        enddo
     enddo
-<<<<<<< HEAD
-!    !$OMP END PARALLEL DO
-=======
->>>>>>> fe7e099c
     
   end subroutine transy2
 
@@ -1533,14 +1376,9 @@
 
     integer ipassive
 
-<<<<<<< HEAD
     type (eos_t) :: eos_state(1)
-    
-=======
-    type (eos_t) :: eos_state
 
     !-------------------------------------------------------------------------    
->>>>>>> fe7e099c
     ! update all of the passively-advected quantities with the
     ! transerse term and convert back to the primitive quantity
     !-------------------------------------------------------------------------
@@ -1584,18 +1422,7 @@
           enddo
        enddo
     enddo
-<<<<<<< HEAD
-    !$OMP end parallel do
-    
-!    !$OMP PARALLEL DO PRIVATE(i,j,pgp,pgm,ugp,ugm,rrrx,rurx,rvrx,rwrx,ekenrx,rerx,rrry,rury) &
-!    !$OMP PRIVATE(rvry,rwry,ekenry,rery,rrlx,rulx,rvlx,rwlx,ekenlx,relx,rrly,ruly,rvly,rwly,ekenly)&
-!    !$OMP PRIVATE(rely,rrnewrx,runewrx,rvnewrx,rwnewrx,renewrx,rrnewry,runewry,rvnewry,rwnewry)&
-!    !$OMP PRIVATE(renewry,rrnewlx,runewlx,rvnewlx,rwnewlx,renewlx,rrnewly,runewly,rvnewly,rwnewly)&
-!    !$OMP PRIVATE(renewly,dup,pav,du,pnewrx,pnewlx,pnewry,pnewly,rhoekenrx,rhoekenry,rhoekenlx,rhoekenly)&
-!    !$OMP PRIVATE(eos_state)
-=======
-
->>>>>>> fe7e099c
+
     do j = jlo, jhi 
        do i = ilo, ihi 
 
@@ -1686,36 +1513,19 @@
              
                 ! Optionally, use the EOS to calculate the pressure.
 
-<<<<<<< HEAD
-             if (transverse_use_eos .eq. 1) then
-                eos_state(1) % rho = qxpo(i,j,km,QRHO)
-                eos_state(1) % e   = qxpo(i,j,km,QREINT) / qxpo(i,j,km,QRHO)
-                eos_state(1) % T   = small_temp
-                eos_state(1) % xn  = qxpo(i,j,km,QFS:QFS+nspec-1)
-=======
                 if (transverse_use_eos .eq. 1) then
-                   eos_state % rho = qxpo(i,j,km,QRHO)
-                   eos_state % e   = qxpo(i,j,km,QREINT) / qxpo(i,j,km,QRHO)
-                   eos_state % T   = small_temp
-                   eos_state % xn  = qxpo(i,j,km,QFS:QFS+nspec-1)
->>>>>>> fe7e099c
+                   eos_state(1) % rho = qxpo(i,j,km,QRHO)
+                   eos_state(1) % e   = qxpo(i,j,km,QREINT) / qxpo(i,j,km,QRHO)
+                   eos_state(1) % T   = small_temp
+                   eos_state(1) % xn  = qxpo(i,j,km,QFS:QFS+nspec-1)
 
                    call eos(eos_input_re, eos_state)
 
-<<<<<<< HEAD
-                pnewrx = eos_state(1) % p
-                qxpo(i,j,km,QREINT) = eos_state(1) % e * eos_state(1) % rho
-             else
-                pnewrx = qxp(i,j,km,QPRES) - cdtdz*(dup + pav*du*(gamc(i,j,k3d-1) - ONE))
-             endif
-=======
-                   pnewrx = eos_state % p
-                   qxpo(i,j,km,QREINT) = eos_state % e * eos_state % rho
+                   pnewrx = eos_state(1) % p
+                   qxpo(i,j,km,QREINT) = eos_state(1) % e * eos_state(1) % rho
                 else
                    ! add the transverse term to the p evolution eq here
                    pnewrx = qxp(i,j,km,QPRES) - cdtdz*(dup + pav*du*(gamc(i,j,k3d-1) - ONE))
->>>>>>> fe7e099c
-
                 endif
 
                 qxpo(i,j,km,QPRES) = max(pnewrx,small_pres)
@@ -1799,26 +1609,18 @@
 
              if (ppm_predict_gammae == 0) then
 
-<<<<<<< HEAD
-             if (transverse_use_eos .eq. 1) then
-                eos_state(1) % rho = qypo(i,j,km,QRHO)
-                eos_state(1) % e   = qypo(i,j,km,QREINT) / qypo(i,j,km,QRHO)
-                eos_state(1) % T   = small_temp
-                eos_state(1) % xn  = qypo(i,j,km,QFS:QFS+nspec-1)
-=======
                 ! Optionally, use the EOS to calculate the pressure.
->>>>>>> fe7e099c
 
                 if (transverse_use_eos .eq. 1) then
-                   eos_state % rho = qypo(i,j,km,QRHO)
-                   eos_state % e   = qypo(i,j,km,QREINT) / qypo(i,j,km,QRHO)
-                   eos_state % T   = small_temp
-                   eos_state % xn  = qypo(i,j,km,QFS:QFS+nspec-1)
+                   eos_state(1) % rho = qypo(i,j,km,QRHO)
+                   eos_state(1) % e   = qypo(i,j,km,QREINT) / qypo(i,j,km,QRHO)
+                   eos_state(1) % T   = small_temp
+                   eos_state(1) % xn  = qypo(i,j,km,QFS:QFS+nspec-1)
 
                    call eos(eos_input_re, eos_state)
                    
-                   pnewry = eos_state % p
-                   qypo(i,j,km,QREINT) = eos_state % e * eos_state % rho
+                   pnewry = eos_state(1) % p
+                   qypo(i,j,km,QREINT) = eos_state(1) % e * eos_state(1) % rho
                 else
                    ! add the transverse term to the p evolution eq here
                    pnewry = qyp(i,j,km,QPRES) - cdtdz*(dup + pav*du*(gamc(i,j,k3d-1) - ONE))
@@ -1826,11 +1628,6 @@
 
                 qypo(i,j,km,QPRES) = max(pnewry,small_pres)
 
-<<<<<<< HEAD
-                pnewry = eos_state(1) % p
-                qypo(i,j,km,QREINT) = eos_state(1) % e * eos_state(1) % rho
-=======
->>>>>>> fe7e099c
              else
 
                 ! Update gammae with its transverse terms
@@ -1909,28 +1706,20 @@
                 endif
              endif
 
-<<<<<<< HEAD
-             if (transverse_use_eos .eq. 1) then
-                eos_state(1) % rho = qxmo(i+1,j,km,QRHO)
-                eos_state(1) % e   = qxmo(i+1,j,km,QREINT) / qxmo(i+1,j,km,QRHO)
-                eos_state(1) % T   = small_temp
-                eos_state(1) % xn  = qxmo(i+1,j,km,QFS:QFS+nspec-1)
-=======
              if (ppm_predict_gammae == 0) then
              
                 ! Optionally, use the EOS to calculate the pressure.
->>>>>>> fe7e099c
 
                 if (transverse_use_eos .eq. 1) then
-                   eos_state % rho = qxmo(i+1,j,km,QRHO)
-                   eos_state % e   = qxmo(i+1,j,km,QREINT) / qxmo(i+1,j,km,QRHO)
-                   eos_state % T   = small_temp
-                   eos_state % xn  = qxmo(i+1,j,km,QFS:QFS+nspec-1)
+                   eos_state(1) % rho = qxmo(i+1,j,km,QRHO)
+                   eos_state(1) % e   = qxmo(i+1,j,km,QREINT) / qxmo(i+1,j,km,QRHO)
+                   eos_state(1) % T   = small_temp
+                   eos_state(1) % xn  = qxmo(i+1,j,km,QFS:QFS+nspec-1)
                    
                    call eos(eos_input_re, eos_state)
 
-                   pnewlx = eos_state % p
-                   qxmo(i+1,j,km,QREINT) = eos_state % e * eos_state % rho
+                   pnewlx = eos_state(1) % p
+                   qxmo(i+1,j,km,QREINT) = eos_state(1) % e * eos_state(1) % rho
                 else
                    ! add the transverse term to the p evolution eq here
                    pnewlx = qxm(i+1,j,km,QPRES) - cdtdz*(dup + pav*du*(gamc(i,j,k3d-1) - ONE))
@@ -1938,11 +1727,6 @@
                 
                 qxmo(i+1,j,km,QPRES) = max(pnewlx,small_pres)
 
-<<<<<<< HEAD
-                pnewlx = eos_state(1) % p
-                qxmo(i+1,j,km,QREINT) = eos_state(1) % e * eos_state(1) % rho
-=======
->>>>>>> fe7e099c
              else
                 
                 ! Update gammae with its transverse terms             
@@ -2023,26 +1807,18 @@
 
              if (ppm_predict_gammae == 0) then
 
-<<<<<<< HEAD
-             if (transverse_use_eos .eq. 1) then
-                eos_state(1) % rho = qymo(i,j+1,km,QRHO)
-                eos_state(1) % e   = qymo(i,j+1,km,QREINT) / qymo(i,j+1,km,QRHO)
-                eos_state(1) % T   = small_temp
-                eos_state(1) % xn  = qymo(i,j+1,km,QFS:QFS+nspec-1)
-=======
                 ! Optionally, use the EOS to calculate the pressure.             
->>>>>>> fe7e099c
 
                 if (transverse_use_eos .eq. 1) then
-                   eos_state % rho = qymo(i,j+1,km,QRHO)
-                   eos_state % e   = qymo(i,j+1,km,QREINT) / qymo(i,j+1,km,QRHO)
-                   eos_state % T   = small_temp
-                   eos_state % xn  = qymo(i,j+1,km,QFS:QFS+nspec-1)
+                   eos_state(1) % rho = qymo(i,j+1,km,QRHO)
+                   eos_state(1) % e   = qymo(i,j+1,km,QREINT) / qymo(i,j+1,km,QRHO)
+                   eos_state(1) % T   = small_temp
+                   eos_state(1) % xn  = qymo(i,j+1,km,QFS:QFS+nspec-1)
                    
                    call eos(eos_input_re, eos_state)
                 
-                   pnewly = eos_state % p
-                   qymo(i,j+1,km,QREINT) = eos_state % e * eos_state % rho
+                   pnewly = eos_state(1) % p
+                   qymo(i,j+1,km,QREINT) = eos_state(1) % e * eos_state(1) % rho
                 else
                    ! add the transverse term to the p evolution eq here
                    pnewly = qym(i,j+1,km,QPRES) - cdtdz*(dup + pav*du*(gamc(i,j,k3d-1) - ONE))
@@ -2050,11 +1826,6 @@
 
                 qymo(i,j+1,km,QPRES) = max(pnewly,small_pres)
 
-<<<<<<< HEAD
-                pnewly = eos_state(1) % p
-                qymo(i,j+1,km,QREINT) = eos_state(1) % e * eos_state(1) % rho
-=======
->>>>>>> fe7e099c
              else
 
                 ! Update gammae with its transverse terms
@@ -2071,10 +1842,6 @@
 
        enddo
     enddo
-<<<<<<< HEAD
-!    !$OMP END PARALLEL DO
-=======
->>>>>>> fe7e099c
 
   end subroutine transz
 
@@ -2154,14 +1921,9 @@
     
     integer ipassive
 
-<<<<<<< HEAD
     type (eos_t) :: eos_state(1)
     
-=======
-    type (eos_t) :: eos_state
-
     !-------------------------------------------------------------------------    
->>>>>>> fe7e099c
     ! update all of the passively-advected quantities with the
     ! transerse term and convert back to the primitive quantity
     !-------------------------------------------------------------------------
@@ -2194,17 +1956,7 @@
           enddo
        enddo
     enddo
-<<<<<<< HEAD
-    !$OMP end parallel do
-    
-!    !$OMP PARALLEL DO PRIVATE(i,j,pgxp,pgxm,ugxp,ugxm,pgyp,pgym,ugyp,ugym,pgxpm,pgxmm,ugxpm)&
-!    !$OMP PRIVATE(ugxmm,pgypm,pgymm,ugypm,ugymm,rrr,rur,rvr,rwr,ekenr,rer,rrl,rul,rvl,rwl,ekenl,rel)&
-!    !$OMP PRIVATE(rrnewr,runewr,rvnewr,rwnewr,renewr,rrnewl,runewl,rvnewl,rwnewl,renewl,duxp,pxav)&
-!    !$OMP PRIVATE(dux,pxnew,duxpm,pxavm,duxm,pxnewm,duyp,pyav,duy,pynew,duypm,pyavm,duym,pynewm)&
-!    !$OMP PRIVATE(pnewr,pnewl,rhoekenr,rhoekenl,eos_state)
-=======
-
->>>>>>> fe7e099c
+
     do j = jlo, jhi 
        do i = ilo, ihi 
 
@@ -2377,41 +2129,28 @@
           endif
 
           if (ppm_predict_gammae == 0) then
+
              ! Optionally, use the EOS to calculate the pressure.
 
-<<<<<<< HEAD
-          if (transverse_use_eos .eq. 1) then
-             eos_state(1) % rho = qpo(i,j,kc,QRHO)
-             eos_state(1) % e   = qpo(i,j,kc,QREINT) / qpo(i,j,kc,QRHO)
-             eos_state(1) % T   = small_temp
-             eos_state(1) % xn  = qpo(i,j,kc,QFS:QFS+nspec-1)
-=======
              if (transverse_use_eos .eq. 1) then
-                eos_state % rho = qpo(i,j,kc,QRHO)
-                eos_state % e   = qpo(i,j,kc,QREINT) / qpo(i,j,kc,QRHO)
-                eos_state % T   = small_temp
-                eos_state % xn  = qpo(i,j,kc,QFS:QFS+nspec-1)
+                eos_state(1) % rho = qpo(i,j,kc,QRHO)
+                eos_state(1) % e   = qpo(i,j,kc,QREINT) / qpo(i,j,kc,QRHO)
+                eos_state(1) % T   = small_temp
+                eos_state(1) % xn  = qpo(i,j,kc,QFS:QFS+nspec-1)
                 
                 call eos(eos_input_re, eos_state)
 
-                pnewr = eos_state % p
+                pnewr = eos_state(1) % p
                 qpo(i,j,kc,QPRES ) = pnewr
-                qpo(i,j,kc,QREINT) = eos_state % e * eos_state % rho    
+                qpo(i,j,kc,QREINT) = eos_state(1) % e * eos_state(1) % rho    
              else
                 ! add the transverse term to the p evolution eq here
                 pnewr = qp(i,j,kc,QPRES) - pxnew - pynew
                 qpo(i,j,kc,QPRES) = pnewr + hdt*srcQ(i,j,k3d,QPRES)
              endif
->>>>>>> fe7e099c
 
              qpo(i,j,kc,QPRES) = max(qpo(i,j,kc,QPRES),small_pres)
 
-<<<<<<< HEAD
-             pnewr = eos_state(1) % p
-             qpo(i,j,kc,QPRES ) = pnewr
-             qpo(i,j,kc,QREINT) = eos_state(1) % e * eos_state(1) % rho    
-=======
->>>>>>> fe7e099c
           else
              
              ! Update gammae with its transverse terms
@@ -2462,41 +2201,27 @@
 
           if (ppm_predict_gammae == 0) then
 
-<<<<<<< HEAD
-          if (transverse_use_eos .eq. 1) then
-             eos_state(1) % rho = qmo(i,j,kc,QRHO)
-             eos_state(1) % e   = qmo(i,j,kc,QREINT) / qmo(i,j,kc,QRHO)
-             eos_state(1) % T   = small_temp
-             eos_state(1) % xn  = qmo(i,j,kc,QFS:QFS+nspec-1)
-=======
              ! Optionally, use the EOS to calculate the pressure.
->>>>>>> fe7e099c
 
              if (transverse_use_eos .eq. 1) then
-                eos_state % rho = qmo(i,j,kc,QRHO)
-                eos_state % e   = qmo(i,j,kc,QREINT) / qmo(i,j,kc,QRHO)
-                eos_state % T   = small_temp
-                eos_state % xn  = qmo(i,j,kc,QFS:QFS+nspec-1)
+                eos_state(1) % rho = qmo(i,j,kc,QRHO)
+                eos_state(1) % e   = qmo(i,j,kc,QREINT) / qmo(i,j,kc,QRHO)
+                eos_state(1) % T   = small_temp
+                eos_state(1) % xn  = qmo(i,j,kc,QFS:QFS+nspec-1)
                 
                 call eos(eos_input_re, eos_state)
 
-                pnewl = eos_state % p
+                pnewl = eos_state(1) % p
                 qmo(i,j,kc,QPRES ) = pnewl
-                qmo(i,j,kc,QREINT) = eos_state % e * eos_state % rho
+                qmo(i,j,kc,QREINT) = eos_state(1) % e * eos_state(1) % rho
              else
                 ! add the transverse term to the p evolution eq here
                 pnewl = qm(i,j,kc,QPRES) - pxnewm - pynewm
                 qmo(i,j,kc,QPRES) = pnewl + hdt*srcQ(i,j,k3d-1,QPRES)
              endif
 
-<<<<<<< HEAD
-             pnewl = eos_state(1) % p
-             qmo(i,j,kc,QPRES ) = pnewl
-             qmo(i,j,kc,QREINT) = eos_state(1) % e * eos_state(1) % rho
-=======
              qmo(i,j,kc,QPRES) = max(qmo(i,j,kc,QPRES),small_pres)
-          
->>>>>>> fe7e099c
+
           else
 
              ! Update gammae with its transverse terms
@@ -2510,10 +2235,6 @@
 
        enddo
     enddo
-<<<<<<< HEAD
-!    !$OMP END PARALLEL DO
-=======
->>>>>>> fe7e099c
 
 
     ! if ppm_trace_grav == 1, then we already added the piecewise parabolic traced
@@ -2623,14 +2344,9 @@
     
     integer ipassive
 
-<<<<<<< HEAD
     type (eos_t) :: eos_state(1)
-    
-=======
-    type (eos_t) :: eos_state
 
     !-------------------------------------------------------------------------    
->>>>>>> fe7e099c
     ! update all of the passively-advected quantities with the
     ! transerse term and convert back to the primitive quantity
     !-------------------------------------------------------------------------
@@ -2670,13 +2386,6 @@
        enddo
     enddo
 
-<<<<<<< HEAD
-!    !$OMP PARALLEL DO PRIVATE(i,j,pgxp,pgxm,ugxp,ugxm,pgzp,pgzm,ugzp,ugzm,rrr,rur,rvr,rwr)&
-!    !$OMP PRIVATE(ekenr,rer,rrl,rul,rvl,rwl,ekenl,rel,rrnewr,runewr,rvnewr,rwnewr,renewr,rrnewl)&
-!    !$OMP PRIVATE(runewl,rvnewl,rwnewl,renewl,duxp,pxav,dux,pxnew,duzp,pzav,duz,pznew,pnewr,pnewl)&
-!    !$OMP PRIVATE(rhoekenr,rhoekenl,eos_state)
-=======
->>>>>>> fe7e099c
     do j = jlo, jhi 
        do i = ilo, ihi 
 
@@ -2792,23 +2501,16 @@
 
                 if (transverse_use_eos .eq. 1) then
 
-<<<<<<< HEAD
-                eos_state(1) % rho = qpo(i,j,km,QRHO)
-                eos_state(1) % e   = qpo(i,j,km,QREINT) / qpo(i,j,km,QRHO)
-                eos_state(1) % T   = small_temp
-                eos_state(1) % xn  = qpo(i,j,km,QFS:QFS+nspec-1)
-=======
-                   eos_state % rho = qpo(i,j,km,QRHO)
-                   eos_state % e   = qpo(i,j,km,QREINT) / qpo(i,j,km,QRHO)
-                   eos_state % T   = small_temp
-                   eos_state % xn  = qpo(i,j,km,QFS:QFS+nspec-1)
->>>>>>> fe7e099c
+                   eos_state(1) % rho = qpo(i,j,km,QRHO)
+                   eos_state(1) % e   = qpo(i,j,km,QREINT) / qpo(i,j,km,QRHO)
+                   eos_state(1) % T   = small_temp
+                   eos_state(1) % xn  = qpo(i,j,km,QFS:QFS+nspec-1)
 
                    call eos(eos_input_re, eos_state)
 
-                   pnewr = eos_state % p
+                   pnewr = eos_state(1) % p
                    qpo(i,j,km,QPRES ) = pnewr
-                   qpo(i,j,km,QREINT) = eos_state % e * eos_state % rho
+                   qpo(i,j,km,QREINT) = eos_state(1) % e * eos_state(1) % rho
                 else
                    ! add the transverse term to the p evolution eq here
                    pnewr = qp(i,j,km,QPRES) - pxnew - pznew
@@ -2817,12 +2519,6 @@
                 
                 qpo(i,j,km,QPRES) = max(qpo(i,j,km,QPRES),small_pres)
 
-<<<<<<< HEAD
-                pnewr = eos_state(1) % p
-                qpo(i,j,km,QPRES ) = pnewr
-                qpo(i,j,km,QREINT) = eos_state(1) % e * eos_state(1) % rho
-=======
->>>>>>> fe7e099c
              else
                 
                 ! Update gammae with its transverse terms
@@ -2909,42 +2605,26 @@
              
              if (ppm_predict_gammae == 0) then
 
-<<<<<<< HEAD
-             ! Optionally, use the EOS to calculate the pressure.
-
-             if (transverse_use_eos .eq. 1) then
-                eos_state(1) % rho = qmo(i,j+1,km,QRHO)
-                eos_state(1) % e   = qmo(i,j+1,km,QREINT) / qmo(i,j+1,km,QRHO)
-                eos_state(1) % T   = small_temp
-                eos_state(1) % xn  = qmo(i,j+1,km,QFS:QFS+nspec-1)
-=======
                 ! Optionally, use the EOS to calculate the pressure.
->>>>>>> fe7e099c
 
                 if (transverse_use_eos .eq. 1) then
-                   eos_state % rho = qmo(i,j+1,km,QRHO)
-                   eos_state % e   = qmo(i,j+1,km,QREINT) / qmo(i,j+1,km,QRHO)
-                   eos_state % T   = small_temp
-                   eos_state % xn  = qmo(i,j+1,km,QFS:QFS+nspec-1)
+                   eos_state(1) % rho = qmo(i,j+1,km,QRHO)
+                   eos_state(1) % e   = qmo(i,j+1,km,QREINT) / qmo(i,j+1,km,QRHO)
+                   eos_state(1) % T   = small_temp
+                   eos_state(1) % xn  = qmo(i,j+1,km,QFS:QFS+nspec-1)
                    
                    call eos(eos_input_re, eos_state)
 
-                   pnewl = eos_state % p
+                   pnewl = eos_state(1) % p
                    qmo(i,j+1,km,QPRES ) = pnewl
-                   qmo(i,j+1,km,QREINT) = eos_state % e * eos_state % rho
+                   qmo(i,j+1,km,QREINT) = eos_state(1) % e * eos_state(1) % rho
                 else
                    pnewl = qm(i,j+1,km,QPRES) - pxnew - pznew
                    qmo(i,j+1,km,QPRES) = pnewl + hdt*srcQ(i,j,k3d,QPRES)
                 endif
 
-<<<<<<< HEAD
-                pnewl = eos_state(1) % p
-                qmo(i,j+1,km,QPRES ) = pnewl
-                qmo(i,j+1,km,QREINT) = eos_state(1) % e * eos_state(1) % rho
-=======
                 qmo(i,j+1,km,QPRES) = max(qmo(i,j+1,km,QPRES),small_pres)
              
->>>>>>> fe7e099c
              else
 
                 ! Update gammae with its transverse terms
@@ -2960,10 +2640,6 @@
           
        enddo
     enddo
-<<<<<<< HEAD
-!    !$OMP END PARALLEL DO
-=======
->>>>>>> fe7e099c
 
     ! if ppm_trace_grav == 1, then we already added the piecewise parabolic traced
     ! gravity to the normal edge states
@@ -3119,16 +2795,7 @@
           enddo
        enddo
     enddo
-<<<<<<< HEAD
-    !$OMP end parallel do
-    
-!    !$OMP PARALLEL DO PRIVATE(i,j,pgyp,pgym,ugyp,ugym,pgzp,pgzm,ugzp,ugzm,rrr,rur,rvr,rwr)&
-!    !$OMP PRIVATE(ekenr,rer,rrl,rul,rvl,rwl,ekenl,rel,rrnewr,runewr,rvnewr,rwnewr,renewr,rrnewl)&
-!    !$OMP PRIVATE(runewl,rvnewl,rwnewl,renewl,duyp,pyav,duy,pynew,duzp,pzav,duz,pznew,pnewr,pnewl)&
-!    !$OMP PRIVATE(rhoekenr,rhoekenl,eos_state)
-=======
-
->>>>>>> fe7e099c
+
     do j = jlo, jhi 
        do i = ilo, ihi 
 
@@ -3243,27 +2910,19 @@
 
              if (ppm_predict_gammae == 0) then
 
-<<<<<<< HEAD
-             if (transverse_use_eos .eq. 1) then
-                eos_state(1) % rho = qpo(i,j,km,QRHO)
-                eos_state(1) % e   = qpo(i,j,km,QREINT) / qpo(i,j,km,QRHO)
-                eos_state(1) % T   = small_temp
-                eos_state(1) % xn  = qpo(i,j,km,QFS:QFS+nspec-1)
-=======
                 ! Optionally, use the EOS to calculate the pressure.
->>>>>>> fe7e099c
 
                 if (transverse_use_eos .eq. 1) then
-                   eos_state % rho = qpo(i,j,km,QRHO)
-                   eos_state % e   = qpo(i,j,km,QREINT) / qpo(i,j,km,QRHO)
-                   eos_state % T   = small_temp
-                   eos_state % xn  = qpo(i,j,km,QFS:QFS+nspec-1)
+                   eos_state(1) % rho = qpo(i,j,km,QRHO)
+                   eos_state(1) % e   = qpo(i,j,km,QREINT) / qpo(i,j,km,QRHO)
+                   eos_state(1) % T   = small_temp
+                   eos_state(1) % xn  = qpo(i,j,km,QFS:QFS+nspec-1)
 
                    call eos(eos_input_re, eos_state)
 
-                   pnewr = eos_state % p
+                   pnewr = eos_state(1) % p
                    qpo(i,j,km,QPRES ) = pnewr
-                   qpo(i,j,km,QREINT) = eos_state % e * eos_state % rho
+                   qpo(i,j,km,QREINT) = eos_state(1) % e * eos_state(1) % rho
                 else
                    ! add the transverse term to the p evolution eq here
                    pnewr = qp(i,j,km,QPRES) - pynew - pznew
@@ -3272,12 +2931,6 @@
 
                 qpo(i,j,km,QPRES) = max(qpo(i,j,km,QPRES),small_pres)
 
-<<<<<<< HEAD
-                pnewr = eos_state(1) % p
-                qpo(i,j,km,QPRES ) = pnewr
-                qpo(i,j,km,QREINT) = eos_state(1) % e * eos_state(1) % rho
-=======
->>>>>>> fe7e099c
              else
 
                 ! Update gammae with its transverse terms
@@ -3363,27 +3016,19 @@
 
              if (ppm_predict_gammae == 0) then
 
-<<<<<<< HEAD
-             if (transverse_use_eos .eq. 1) then
-                eos_state(1) % rho = qmo(i+1,j,km,QRHO)
-                eos_state(1) % e   = qmo(i+1,j,km,QREINT) / qmo(i+1,j,km,QRHO)
-                eos_state(1) % T   = small_temp
-                eos_state(1) % xn  = qmo(i+1,j,km,QFS:QFS+nspec-1)
-=======
                 ! Optionally, use the EOS To calculate the pressure.
->>>>>>> fe7e099c
 
                 if (transverse_use_eos .eq. 1) then
-                   eos_state % rho = qmo(i+1,j,km,QRHO)
-                   eos_state % e   = qmo(i+1,j,km,QREINT) / qmo(i+1,j,km,QRHO)
-                   eos_state % T   = small_temp
-                   eos_state % xn  = qmo(i+1,j,km,QFS:QFS+nspec-1)
+                   eos_state(1) % rho = qmo(i+1,j,km,QRHO)
+                   eos_state(1) % e   = qmo(i+1,j,km,QREINT) / qmo(i+1,j,km,QRHO)
+                   eos_state(1) % T   = small_temp
+                   eos_state(1) % xn  = qmo(i+1,j,km,QFS:QFS+nspec-1)
                 
                    call eos(eos_input_re, eos_state)
                    
-                   pnewl = eos_state % p
+                   pnewl = eos_state(1) % p
                    qmo(i+1,j,km,QPRES ) = pnewl
-                   qmo(i+1,j,km,QREINT) = eos_state % e * eos_state % rho
+                   qmo(i+1,j,km,QREINT) = eos_state(1) % e * eos_state(1) % rho
                 else
                    ! add the transverse term to the p evolution eq here
                    pnewl = qm(i+1,j,km,QPRES) - pynew - pznew
@@ -3392,12 +3037,6 @@
 
                 qmo(i+1,j,km,QPRES  ) = max(qmo(i+1,j,km,QPRES),small_pres)
 
-<<<<<<< HEAD
-                pnewl = eos_state(1) % p
-                qmo(i+1,j,km,QPRES ) = pnewl
-                qmo(i+1,j,km,QREINT) = eos_state(1) % e * eos_state(1) % rho
-=======
->>>>>>> fe7e099c
              else
                 
                 ! Update gammae with its transverse terms
@@ -3413,11 +3052,8 @@
 
        enddo
     enddo
-<<<<<<< HEAD
-!    !$OMP END PARALLEL DO
-=======
->>>>>>> fe7e099c
-    
+
+
     ! if ppm_trace_grav == 1, then we already added the piecewise parabolic traced
     ! gravity to the normal edge states
     if ((do_grav .eq. 1) .and. (ppm_trace_grav == 0 .or. ppm_type == 0)) then
