--- conflicted
+++ resolved
@@ -1205,17 +1205,10 @@
           ! qzmo states
           !-------------------------------------------------------------------
 
-<<<<<<< HEAD
-          pgp = pgdnvy(i,j+1,km)
-          pgm = pgdnvy(i,j,km)
-          ugp = ugdnvy(i,j+1,km)
-          ugm = ugdnvy(i,j,km)
-=======
           pgp  =  pgdnvy(i,j+1,km)
           pgm  =  pgdnvy(i,j,km)
           ugp  =  ugdnvy(i,j+1,km)
           ugm  =  ugdnvy(i,j,km)
->>>>>>> 6b789ca1
           gegp = gegdnvy(i,j+1,km)
           gegm = gegdnvy(i,j,km)
           
@@ -1447,17 +1440,10 @@
           ! y-states for the fluid variables
           !-------------------------------------------------------------------    
 
-<<<<<<< HEAD
-          pgp = pgdnvz(i,j,kc)
-          pgm = pgdnvz(i,j,km)
-          ugp = ugdnvz(i,j,kc)
-          ugm = ugdnvz(i,j,km)
-=======
           pgp  =  pgdnvz(i,j,kc)
           pgm  =  pgdnvz(i,j,km)
           ugp  =  ugdnvz(i,j,kc)
           ugm  =  ugdnvz(i,j,km)
->>>>>>> 6b789ca1
           gegp = gegdnvz(i,j,kc)
           gegm = gegdnvz(i,j,km)
           
