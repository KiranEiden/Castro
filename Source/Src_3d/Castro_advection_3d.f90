module advection_module

  implicit none

  private

  public umeth3d, ctoprim, divu, consup, enforce_minimum_density, normalize_new_species, &
       normalize_species_fluxes
  
contains

! ::: ---------------------------------------------------------------
! ::: :: UMETH3D     Compute hyperbolic fluxes using unsplit second
! ::: ::               order Godunov integrator.
! ::: :: 
! ::: :: inputs/outputs
! ::: :: q           => (const)  input state, primitives
! ::: :: c           => (const)  sound speed
! ::: :: gamc        => (const)  cound speed gamma
! ::: :: csml        => (const)  local small c val
! ::: :: flatn       => (const)  flattening parameter
! ::: :: src         => (const)  source
! ::: :: nx          => (const)  number of cells in X direction
! ::: :: ny          => (const)  number of cells in Y direction
! ::: :: nz          => (const)  number of cells in Z direction
! ::: :: dx          => (const)  grid spacing in X direction
! ::: :: dy          => (const)  grid spacing in Y direction
! ::: :: dz          => (const)  grid spacing in Z direction
! ::: :: dt          => (const)  time stepsize
! ::: :: flux1      <=  (modify) flux in X direction on X edges
! ::: :: flux2      <=  (modify) flux in Y direction on Y edges
! ::: :: flux3      <=  (modify) flux in Z direction on Z edges
! ::: ----------------------------------------------------------------

  subroutine umeth3d(q, c, gamc, csml, flatn, qd_l1, qd_l2, qd_l3, qd_h1, qd_h2, qd_h3, &
                     srcQ, src_l1, src_l2, src_l3, src_h1, src_h2, src_h3, &
                     grav, gv_l1, gv_l2, gv_l3, gv_h1, gv_h2, gv_h3, &
                     ilo1, ilo2, ilo3, ihi1, ihi2, ihi3, dx, dy, dz, dt, &
                     flux1, fd1_l1, fd1_l2, fd1_l3, fd1_h1, fd1_h2, fd1_h3, &
                     flux2, fd2_l1, fd2_l2, fd2_l3, fd2_h1, fd2_h2, fd2_h3, &
                     flux3, fd3_l1, fd3_l2, fd3_l3, fd3_h1, fd3_h2, fd3_h3, &
                     ugdnvx_out,ugdnvx_l1,ugdnvx_l2,ugdnvx_l3, &
                     ugdnvx_h1,ugdnvx_h2,ugdnvx_h3, &
                     ugdnvy_out,ugdnvy_l1,ugdnvy_l2,ugdnvy_l3, &
                     ugdnvy_h1,ugdnvy_h2,ugdnvy_h3, &
                     ugdnvz_out,ugdnvz_l1,ugdnvz_l2,ugdnvz_l3, &
                     ugdnvz_h1,ugdnvz_h2,ugdnvz_h3, &
                     pdivu, domlo, domhi)

    use meth_params_module, only : QVAR, NVAR, QPRES, QRHO, QU, QFS, QTEMP, QREINT, ppm_type, &
                                   use_pslope, ppm_trace_grav, ppm_temp_fix
    use trace_ppm_module, only : tracexy_ppm, tracez_ppm
    use trace_module, only : tracexy, tracez
    use ppm_module, only : ppm
    use slope_module, only : uslope, pslope
    use network
    use eos_module
    use eos_type_module
    use riemann_module, only: cmpflx

    implicit none

    integer qd_l1, qd_l2, qd_l3, qd_h1, qd_h2, qd_h3
    integer src_l1, src_l2, src_l3, src_h1, src_h2, src_h3
    integer gv_l1, gv_l2, gv_l3, gv_h1, gv_h2, gv_h3
    integer ilo1, ilo2, ilo3, ihi1, ihi2, ihi3
    integer fd1_l1, fd1_l2, fd1_l3, fd1_h1, fd1_h2, fd1_h3
    integer fd2_l1, fd2_l2, fd2_l3, fd2_h1, fd2_h2, fd2_h3
    integer fd3_l1, fd3_l2, fd3_l3, fd3_h1, fd3_h2, fd3_h3
    integer ugdnvx_l1,ugdnvx_l2,ugdnvx_l3,ugdnvx_h1,ugdnvx_h2,ugdnvx_h3
    integer ugdnvy_l1,ugdnvy_l2,ugdnvy_l3,ugdnvy_h1,ugdnvy_h2,ugdnvy_h3
    integer ugdnvz_l1,ugdnvz_l2,ugdnvz_l3,ugdnvz_h1,ugdnvz_h2,ugdnvz_h3
    integer domlo(3),domhi(3)
    integer km,kc,kt,k3d,n
    integer i,j,iwave,idim
    
    double precision     q(qd_l1:qd_h1,qd_l2:qd_h2,qd_l3:qd_h3,QVAR)
    double precision     c(qd_l1:qd_h1,qd_l2:qd_h2,qd_l3:qd_h3)
    double precision  gamc(qd_l1:qd_h1,qd_l2:qd_h2,qd_l3:qd_h3)
    double precision  csml(qd_l1:qd_h1,qd_l2:qd_h2,qd_l3:qd_h3)
    double precision flatn(qd_l1:qd_h1,qd_l2:qd_h2,qd_l3:qd_h3)
    double precision  srcQ(src_l1:src_h1,src_l2:src_h2,src_l3:src_h3,QVAR)
    double precision  grav(gv_l1:gv_h1,gv_l2:gv_h2,gv_l3:gv_h3,3)
    double precision flux1(fd1_l1:fd1_h1,fd1_l2:fd1_h2,fd1_l3:fd1_h3,NVAR)
    double precision flux2(fd2_l1:fd2_h1,fd2_l2:fd2_h2,fd2_l3:fd2_h3,NVAR)
    double precision flux3(fd3_l1:fd3_h1,fd3_l2:fd3_h2,fd3_l3:fd3_h3,NVAR)
    double precision ugdnvx_out(ugdnvx_l1:ugdnvx_h1,ugdnvx_l2:ugdnvx_h2,ugdnvx_l3:ugdnvx_h3)
    double precision ugdnvy_out(ugdnvy_l1:ugdnvy_h1,ugdnvy_l2:ugdnvy_h2,ugdnvy_l3:ugdnvy_h3)
    double precision ugdnvz_out(ugdnvz_l1:ugdnvz_h1,ugdnvz_l2:ugdnvz_h2,ugdnvz_l3:ugdnvz_h3)
    double precision pdivu(ilo1:ihi1,ilo2:ihi2,ilo3:ihi3)
    double precision dx, dy, dz, dt
    double precision dtdx, dtdy, dtdz, hdt
    double precision cdtdx, cdtdy, cdtdz
    double precision hdtdx, hdtdy, hdtdz
    
    ! Left and right state arrays (edge centered, cell centered)
    double precision, allocatable:: dqx(:,:,:,:), dqy(:,:,:,:), dqz(:,:,:,:)
    double precision, allocatable::qxm(:,:,:,:),qym(:,:,:,:), qzm(:,:,:,:)
    double precision, allocatable::qxp(:,:,:,:),qyp(:,:,:,:), qzp(:,:,:,:)
    
    double precision, allocatable::qmxy(:,:,:,:),qpxy(:,:,:,:)
    double precision, allocatable::qmxz(:,:,:,:),qpxz(:,:,:,:)
    
    double precision, allocatable::qmyx(:,:,:,:),qpyx(:,:,:,:)
    double precision, allocatable::qmyz(:,:,:,:),qpyz(:,:,:,:)
    
    double precision, allocatable::qmzx(:,:,:,:),qpzx(:,:,:,:)
    double precision, allocatable::qmzy(:,:,:,:),qpzy(:,:,:,:)
    
    double precision, allocatable::qxl(:,:,:,:),qxr(:,:,:,:)
    double precision, allocatable::qyl(:,:,:,:),qyr(:,:,:,:)
    double precision, allocatable::qzl(:,:,:,:),qzr(:,:,:,:)
    
    ! Work arrays to hold 3 planes of riemann state and conservative fluxes
    double precision, allocatable::   fx(:,:,:,:),  fy(:,:,:,:), fz(:,:,:,:)
    
    double precision, allocatable::fxy(:,:,:,:),fxz(:,:,:,:)
    double precision, allocatable::fyx(:,:,:,:),fyz(:,:,:,:)
    double precision, allocatable::fzx(:,:,:,:),fzy(:,:,:,:)
    
    double precision, allocatable:: pgdnvx(:,:,:), ugdnvx(:,:,:)
    double precision, allocatable:: pgdnvxf(:,:,:), ugdnvxf(:,:,:)
    double precision, allocatable:: pgdnvtmpx(:,:,:), ugdnvtmpx(:,:,:)
    
    double precision, allocatable:: pgdnvy(:,:,:), ugdnvy(:,:,:)
    double precision, allocatable:: pgdnvyf(:,:,:), ugdnvyf(:,:,:)
    double precision, allocatable:: pgdnvtmpy(:,:,:), ugdnvtmpy(:,:,:)
    
    double precision, allocatable:: pgdnvz(:,:,:), ugdnvz(:,:,:)
    double precision, allocatable:: pgdnvtmpz1(:,:,:), ugdnvtmpz1(:,:,:)
    double precision, allocatable:: pgdnvtmpz2(:,:,:), ugdnvtmpz2(:,:,:)
    
    double precision, allocatable:: pgdnvzf(:,:,:), ugdnvzf(:,:,:)

    double precision, allocatable:: Ip(:,:,:,:,:,:), Im(:,:,:,:,:,:)
    double precision, allocatable:: Ip_g(:,:,:,:,:,:), Im_g(:,:,:,:,:,:)
    double precision, allocatable:: Ip_gc(:,:,:,:,:,:), Im_gc(:,:,:,:,:,:)
    
    type (eos_t) :: eos_state

    allocate ( pgdnvx(ilo1-1:ihi1+2,ilo2-1:ihi2+2,2))
    allocate ( ugdnvx(ilo1-1:ihi1+2,ilo2-1:ihi2+2,2))
    allocate ( pgdnvxf(ilo1-1:ihi1+2,ilo2-1:ihi2+2,2))
    allocate ( ugdnvxf(ilo1-1:ihi1+2,ilo2-1:ihi2+2,2))
    allocate ( pgdnvtmpx(ilo1-1:ihi1+2,ilo2-1:ihi2+2,2))
    allocate ( ugdnvtmpx(ilo1-1:ihi1+2,ilo2-1:ihi2+2,2))
    
    allocate ( pgdnvy(ilo1-1:ihi1+2,ilo2-1:ihi2+2,2))
    allocate ( ugdnvy(ilo1-1:ihi1+2,ilo2-1:ihi2+2,2))
    allocate ( pgdnvyf(ilo1-1:ihi1+2,ilo2-1:ihi2+2,2))
    allocate ( ugdnvyf(ilo1-1:ihi1+2,ilo2-1:ihi2+2,2))
    allocate ( pgdnvtmpy(ilo1-1:ihi1+2,ilo2-1:ihi2+2,2))
    allocate ( ugdnvtmpy(ilo1-1:ihi1+2,ilo2-1:ihi2+2,2))

    allocate ( pgdnvz(ilo1-1:ihi1+2,ilo2-1:ihi2+2,2))
    allocate ( ugdnvz(ilo1-1:ihi1+2,ilo2-1:ihi2+2,2))
    allocate ( pgdnvtmpz1(ilo1-1:ihi1+2,ilo2-1:ihi2+2,2))
    allocate ( ugdnvtmpz1(ilo1-1:ihi1+2,ilo2-1:ihi2+2,2))
    allocate ( pgdnvtmpz2(ilo1-1:ihi1+2,ilo2-1:ihi2+2,2))
    allocate ( ugdnvtmpz2(ilo1-1:ihi1+2,ilo2-1:ihi2+2,2))
    allocate ( pgdnvzf(ilo1-1:ihi1+2,ilo2-1:ihi2+2,2))
    allocate ( ugdnvzf(ilo1-1:ihi1+2,ilo2-1:ihi2+2,2))
    
    allocate ( dqx(ilo1-1:ihi1+2,ilo2-1:ihi2+2,2,QVAR))
    allocate ( dqy(ilo1-1:ihi1+2,ilo2-1:ihi2+2,2,QVAR))
    allocate ( dqz(ilo1-1:ihi1+2,ilo2-1:ihi2+2,2,QVAR))
    
    allocate ( qxm(ilo1-1:ihi1+2,ilo2-1:ihi2+2,2,QVAR))
    allocate ( qxp(ilo1-1:ihi1+2,ilo2-1:ihi2+2,2,QVAR))

    allocate ( qmxy(ilo1-1:ihi1+2,ilo2-1:ihi2+2,2,QVAR))
    allocate ( qpxy(ilo1-1:ihi1+2,ilo2-1:ihi2+2,2,QVAR))

    allocate ( qmxz(ilo1-1:ihi1+2,ilo2-1:ihi2+2,2,QVAR))
    allocate ( qpxz(ilo1-1:ihi1+2,ilo2-1:ihi2+2,2,QVAR))

    allocate ( qym(ilo1-1:ihi1+2,ilo2-1:ihi2+2,2,QVAR))
    allocate ( qyp(ilo1-1:ihi1+2,ilo2-1:ihi2+2,2,QVAR))

    allocate ( qmyx(ilo1-1:ihi1+2,ilo2-1:ihi2+2,2,QVAR))
    allocate ( qpyx(ilo1-1:ihi1+2,ilo2-1:ihi2+2,2,QVAR))

    allocate ( qmyz(ilo1-1:ihi1+2,ilo2-1:ihi2+2,2,QVAR))
    allocate ( qpyz(ilo1-1:ihi1+2,ilo2-1:ihi2+2,2,QVAR))

    allocate ( qzm(ilo1-1:ihi1+2,ilo2-1:ihi2+2,2,QVAR))
    allocate ( qzp(ilo1-1:ihi1+2,ilo2-1:ihi2+2,2,QVAR))

    allocate ( qxl(ilo1-1:ihi1+2,ilo2-1:ihi2+2,2,QVAR))
    allocate ( qxr(ilo1-1:ihi1+2,ilo2-1:ihi2+2,2,QVAR))
    allocate ( qyl(ilo1-1:ihi1+2,ilo2-1:ihi2+2,2,QVAR))
    allocate ( qyr(ilo1-1:ihi1+2,ilo2-1:ihi2+2,2,QVAR))
    allocate ( qzl(ilo1-1:ihi1+2,ilo2-1:ihi2+2,2,QVAR))
    allocate ( qzr(ilo1-1:ihi1+2,ilo2-1:ihi2+2,2,QVAR))

    allocate ( qmzx(ilo1-1:ihi1+2,ilo2-1:ihi2+2,2,QVAR))
    allocate ( qpzx(ilo1-1:ihi1+2,ilo2-1:ihi2+2,2,QVAR))

    allocate ( qmzy(ilo1-1:ihi1+2,ilo2-1:ihi2+2,2,QVAR))
    allocate ( qpzy(ilo1-1:ihi1+2,ilo2-1:ihi2+2,2,QVAR))

    allocate ( fx(ilo1:ihi1+1,ilo2-1:ihi2+1,2,NVAR))
    allocate ( fy(ilo1-1:ihi1+1,ilo2:ihi2+1,2,NVAR))
    allocate ( fz(ilo1-1:ihi1+1,ilo2-1:ihi2+1,2,NVAR))

    allocate ( fxy(ilo1:ihi1+1,ilo2-1:ihi2+1,2,NVAR))
    allocate ( fxz(ilo1:ihi1+1,ilo2-1:ihi2+1,2,NVAR))

    allocate ( fyx(ilo1-1:ihi1+1,ilo2:ihi2+1,2,NVAR))
    allocate ( fyz(ilo1-1:ihi1+1,ilo2:ihi2+1,2,NVAR))

    allocate ( fzx(ilo1:ihi1,ilo2-1:ihi2+1,2,NVAR))
    allocate ( fzy(ilo1-1:ihi1+1,ilo2:ihi2,2,NVAR))

    ! x-index, y-index, z-index, dim, characteristics, variables
    allocate ( Ip(ilo1-1:ihi1+1,ilo2-1:ihi2+1,2,3,3,QVAR))
    allocate ( Im(ilo1-1:ihi1+1,ilo2-1:ihi2+1,2,3,3,QVAR))
    
    ! for gravity (last index is x,y,z component)
    allocate ( Ip_g(ilo1-1:ihi1+1,ilo2-1:ihi2+1,2,3,3,3))
    allocate ( Im_g(ilo1-1:ihi1+1,ilo2-1:ihi2+1,2,3,3,3))

    ! for gamc -- needed for the reference state in eigenvectors
    allocate ( Ip_gc(ilo1-1:ihi1+1,ilo2-1:ihi2+1,2,3,3,1))
    allocate ( Im_gc(ilo1-1:ihi1+1,ilo2-1:ihi2+1,2,3,3,1))

    ! Local constants
    dtdx = dt/dx
    dtdy = dt/dy
    dtdz = dt/dz
    hdt = 0.5d0*dt
    hdtdx = 0.5d0*dtdx
    hdtdy = 0.5d0*dtdy
    hdtdz = 0.5d0*dtdz
    cdtdx = dtdx/3.d0
    cdtdy = dtdy/3.d0
    cdtdz = dtdz/3.d0

    ! Initialize pdivu to zero
    pdivu(:,:,:) = 0.d0

    ! Initialize kc (current k-level) and km (previous k-level)
    kc = 1
    km = 2

    do k3d = ilo3-1, ihi3+1

       ! Swap pointers to levels
       kt = km
       km = kc
       kc = kt

       if (ppm_type .gt. 0) then

          do n=1,QVAR
             call ppm(q(:,:,:,n  ),  qd_l1,qd_l2,qd_l3,qd_h1,qd_h2,qd_h3, &
                      q(:,:,:,QU:),c,qd_l1,qd_l2,qd_l3,qd_h1,qd_h2,qd_h3, &
                      Ip(:,:,:,:,:,n),Im(:,:,:,:,:,n), &
                      ilo1,ilo2,ihi1,ihi2,dx,dy,dz,dt,k3d,kc)
          end do

          if (ppm_trace_grav .eq. 1) then
             do n=1,3
                call ppm(grav(:,:,:,n),gv_l1,gv_l2,gv_l3,gv_h1,gv_h2,gv_h3, &
                         q(:,:,:,QU:),c,qd_l1,qd_l2,qd_l3,qd_h1,qd_h2,qd_h3, &
                         Ip_g(:,:,:,:,:,n),Im_g(:,:,:,:,:,n), &
                         ilo1,ilo2,ihi1,ihi2,dx,dy,dz,dt,k3d,kc)
             enddo
          endif


          if (ppm_temp_fix /= 1) then
             call ppm(gamc(:,:,:),qd_l1,qd_l2,qd_l3,qd_h1,qd_h2,qd_h3, &
                      q(:,:,:,QU:),c,qd_l1,qd_l2,qd_l3,qd_h1,qd_h2,qd_h3, &
                      Ip_gc(:,:,:,:,:,1),Im_gc(:,:,:,:,:,1), &
                      ilo1,ilo2,ihi1,ihi2,dx,dy,dz,dt,k3d,kc)
          endif
          
          ! temperature-based PPM
          if (ppm_temp_fix == 1) then
             do j = ilo2-1, ihi2+1
                do i = ilo1-1, ihi1+1
                   do idim = 1, 3
                      do iwave = 1, 3
                         eos_state%rho   = Ip(i,j,kc,idim,iwave,QRHO)
                         eos_state%T     = Ip(i,j,kc,idim,iwave,QTEMP)
                         eos_state%xn(:) = Ip(i,j,kc,idim,iwave,QFS:QFS-1+nspec)
                         
                         call eos(eos_input_rt, eos_state, .false.)
                         
                         Ip(i,j,kc,idim,iwave,QPRES) = eos_state%p
                         Ip(i,j,kc,idim,iwave,QREINT) = Ip(i,j,kc,idim,iwave,QRHO)*eos_state%e
                         Ip_gc(i,j,kc,idim,iwave,1) = eos_state%gam1

                         
                         eos_state%rho   = Im(i,j,kc,idim,iwave,QRHO)
                         eos_state%T     = Im(i,j,kc,idim,iwave,QTEMP)
                         eos_state%xn(:) = Im(i,j,kc,idim,iwave,QFS:QFS-1+nspec)
                         
                         call eos(eos_input_rt, eos_state, .false.)
                         
                         Im(i,j,kc,idim,iwave,QPRES) = eos_state%p
                         Im(i,j,kc,idim,iwave,QREINT) = Im(i,j,kc,idim,iwave,QRHO)*eos_state%e
                         Im_gc(i,j,kc,idim,iwave,1) = eos_state%gam1
                         
                      enddo
                   enddo
                enddo
             enddo
             
          endif

          ! Compute U_x and U_y at kc (k3d)
          call tracexy_ppm(q,c,flatn,qd_l1,qd_l2,qd_l3,qd_h1,qd_h2,qd_h3, &
                           Ip,Im,Ip_g,Im_g,Ip_gc,Im_gc, &
                           qxm,qxp,qym,qyp,ilo1-1,ilo2-1,1,ihi1+2,ihi2+2,2, &
                           grav,gv_l1,gv_l2,gv_l3,gv_h1,gv_h2,gv_h3, &
                           gamc,qd_l1,qd_l2,qd_l3,qd_h1,qd_h2,qd_h3, &
                           ilo1,ilo2,ihi1,ihi2,dx,dy,dt,kc,k3d)

       else

          ! Compute all slopes at kc (k3d)
          call uslope(q,flatn,qd_l1,qd_l2,qd_l3,qd_h1,qd_h2,qd_h3, &
                      dqx,dqy,dqz,ilo1-1,ilo2-1,1,ihi1+2,ihi2+2,2, &
                      ilo1,ilo2,ihi1,ihi2,kc,k3d,QVAR)
          
          if (use_pslope .eq. 1) &
               call pslope(q(:,:,:,QPRES),q(:,:,:,QRHO), &
                           flatn,qd_l1,qd_l2,qd_l3,qd_h1,qd_h2,qd_h3, &
                           dqx(:,:,:,QPRES),dqy(:,:,:,QPRES),dqz(:,:,:,QPRES), &
                           ilo1-1,ilo2-1,1,ihi1+2,ihi2+2,2, &
                           grav,gv_l1,gv_l2,gv_l3,gv_h1,gv_h2,gv_h3, &
                           ilo1,ilo2,ihi1,ihi2,kc,k3d,dx,dy,dz)

          ! Compute U_x and U_y at kc (k3d)
          call tracexy(q,c,qd_l1,qd_l2,qd_l3,qd_h1,qd_h2,qd_h3, &
                       dqx,dqy,ilo1-1,ilo2-1,1,ihi1+2,ihi2+2,2, &
                       qxm,qxp,qym,qyp,ilo1-1,ilo2-1,1,ihi1+2,ihi2+2,2, &
                       ilo1,ilo2,ihi1,ihi2,dx,dy,dt,kc,k3d)
          
       end if

       ! Compute \tilde{F}^x at kc (k3d)
       call cmpflx(qxm,qxp,ilo1-1,ilo2-1,1,ihi1+2,ihi2+2,2, &
                   fx,ilo1,ilo2-1,1,ihi1+1,ihi2+1,2, &
                   ugdnvx,pgdnvx,ilo1-1,ilo2-1,1,ihi1+2,ihi2+2,2, &
                   gamc,csml,c,qd_l1,qd_l2,qd_l3,qd_h1,qd_h2,qd_h3, &
                   1,ilo1,ihi1+1,ilo2-1,ihi2+1,kc,kc,k3d,domlo,domhi)

       ! Compute \tilde{F}^y at kc (k3d)
       call cmpflx(qym,qyp,ilo1-1,ilo2-1,1,ihi1+2,ihi2+2,2, &
                   fy,ilo1-1,ilo2,1,ihi1+1,ihi2+1,2, &
                   ugdnvy,pgdnvy,ilo1-1,ilo2-1,1,ihi1+2,ihi2+2,2, &
                   gamc,csml,c,qd_l1,qd_l2,qd_l3,qd_h1,qd_h2,qd_h3, &
                   2,ilo1-1,ihi1+1,ilo2,ihi2+1,kc,kc,k3d,domlo,domhi)
       
       ! Compute U'^y_x at kc (k3d)
       call transy1(qxm,qmxy,qxp,qpxy,ilo1-1,ilo2-1,1,ihi1+2,ihi2+2,2, &
                    fy,ilo1-1,ilo2,1,ihi1+1,ihi2+1,2, &
                    ugdnvy,pgdnvy,ilo1-1,ilo2-1,1,ihi1+2,ihi2+2,2, &
                    gamc,qd_l1,qd_l2,qd_l3,qd_h1,qd_h2,qd_h3, &
                    cdtdy,ilo1-1,ihi1+1,ilo2,ihi2,kc,k3d)

       ! Compute U'^x_y at kc (k3d)
       call transx1(qym,qmyx,qyp,qpyx,ilo1-1,ilo2-1,1,ihi1+2,ihi2+2,2, &
                    fx,ilo1,ilo2-1,1,ihi1+1,ihi2+1,2, &
                    ugdnvx,pgdnvx,ilo1-1,ilo2-1,1,ihi1+2,ihi2+2,2, &
                    gamc,qd_l1,qd_l2,qd_l3,qd_h1,qd_h2,qd_h3, &
                    cdtdx,ilo1,ihi1,ilo2-1,ihi2+1,kc,k3d)

       ! Compute F^{x|y} at kc (k3d)
       call cmpflx(qmxy,qpxy,ilo1-1,ilo2-1,1,ihi1+2,ihi2+2,2, &
                   fxy,ilo1,ilo2-1,1,ihi1+1,ihi2+1,2, &
                   ugdnvtmpx,pgdnvtmpx,ilo1-1,ilo2-1,1,ihi1+2,ihi2+2,2, &
                   gamc,csml,c,qd_l1,qd_l2,qd_l3,qd_h1,qd_h2,qd_h3, &
                   1,ilo1,ihi1+1,ilo2,ihi2,kc,kc,k3d,domlo,domhi)

       ! Compute F^{y|x} at kc (k3d)
       call cmpflx(qmyx,qpyx,ilo1-1,ilo2-1,1,ihi1+2,ihi2+2,2, &
                   fyx,ilo1-1,ilo2,1,ihi1+1,ihi2+1,2, &
                   ugdnvtmpy,pgdnvtmpy,ilo1-1,ilo2-1,1,ihi1+2,ihi2+2,2, &
                   gamc,csml,c,qd_l1,qd_l2,qd_l3,qd_h1,qd_h2,qd_h3, &
                   2,ilo1,ihi1,ilo2,ihi2+1,kc,kc,k3d,domlo,domhi)

       if (k3d.ge.ilo3) then
          
          ! Compute U_z at kc (k3d)
          if (ppm_type .gt. 0) then
             call tracez_ppm(q,c,flatn,qd_l1,qd_l2,qd_l3,qd_h1,qd_h2,qd_h3, &
                             Ip,Im,Ip_g,Im_g,Ip_gc,Im_gc, &
                             qzm,qzp,ilo1-1,ilo2-1,1,ihi1+2,ihi2+2,2, &
                             grav,gv_l1,gv_l2,gv_l3,gv_h1,gv_h2,gv_h3, &
                             gamc,qd_l1,qd_l2,qd_l3,qd_h1,qd_h2,qd_h3, &
                             ilo1,ilo2,ihi1,ihi2,dz,dt,km,kc,k3d)
          else
             call tracez(q,c,qd_l1,qd_l2,qd_l3,qd_h1,qd_h2,qd_h3, &
                         dqz,ilo1-1,ilo2-1,1,ihi1+2,ihi2+2,2, &
                         qzm,qzp,ilo1-1,ilo2-1,1,ihi1+2,ihi2+2,2, &
                         ilo1,ilo2,ihi1,ihi2,dz,dt,km,kc,k3d)
          end if

          ! Compute \tilde{F}^z at kc (k3d)
          call cmpflx(qzm,qzp,ilo1-1,ilo2-1,1,ihi1+2,ihi2+2,2, &
                      fz,ilo1-1,ilo2-1,1,ihi1+1,ihi2+1,2, &
                      ugdnvz,pgdnvz,ilo1-1,ilo2-1,1,ihi1+2,ihi2+2,2, &
                      gamc,csml,c,qd_l1,qd_l2,qd_l3,qd_h1,qd_h2,qd_h3, &
                      3,ilo1-1,ihi1+1,ilo2-1,ihi2+1,kc,kc,k3d,domlo,domhi)

          ! Compute U'^y_z at kc (k3d)
          call transy2(qzm,qmzy,qzp,qpzy,ilo1-1,ilo2-1,1,ihi1+2,ihi2+2,2, &
                       fy,ilo1-1,ilo2,1,ihi1+1,ihi2+1,2, &
                       ugdnvy,pgdnvy,ilo1-1,ilo2-1,1,ihi1+2,ihi2+2,2, &
                       gamc,qd_l1,qd_l2,qd_l3,qd_h1,qd_h2,qd_h3, &
                       cdtdy,ilo1-1,ihi1+1,ilo2,ihi2,kc,km,k3d)

          ! Compute U'^x_z at kc (k3d)
          call transx2(qzm,qmzx,qzp,qpzx,ilo1-1,ilo2-1,1,ihi1+2,ihi2+2,2, &
                       fx,ilo1,ilo2-1,1,ihi1+1,ihi2+1,2, &
                       ugdnvx,pgdnvx,ilo1-1,ilo2-1,1,ihi1+2,ihi2+2,2, &
                       gamc,qd_l1,qd_l2,qd_l3,qd_h1,qd_h2,qd_h3, &
                       cdtdx,ilo1,ihi1,ilo2-1,ihi2+1,kc,km,k3d)

          ! Compute F^{z|x} at kc (k3d)
          call cmpflx(qmzx,qpzx,ilo1-1,ilo2-1,1,ihi1+2,ihi2+2,2, &
                      fzx,ilo1,ilo2-1,1,ihi1,ihi2+1,2, &
                      ugdnvtmpz1,pgdnvtmpz1,ilo1-1,ilo2-1,1,ihi1+2,ihi2+2,2, &
                      gamc,csml,c,qd_l1,qd_l2,qd_l3,qd_h1,qd_h2,qd_h3, &
                      3,ilo1,ihi1,ilo2-1,ihi2+1,kc,kc,k3d,domlo,domhi)

          ! Compute F^{z|y} at kc (k3d)
          call cmpflx(qmzy,qpzy,ilo1-1,ilo2-1,1,ihi1+2,ihi2+2,2, &
                      fzy,ilo1-1,ilo2,1,ihi1+1,ihi2,2, &
                      ugdnvtmpz2,pgdnvtmpz2,ilo1-1,ilo2-1,1,ihi1+2,ihi2+2,2, &
                      gamc,csml,c,qd_l1,qd_l2,qd_l3,qd_h1,qd_h2,qd_h3, &
                      3,ilo1-1,ihi1+1,ilo2,ihi2,kc,kc,k3d,domlo,domhi)
          
          ! Compute U''_z at kc (k3d)
          call transxy(qzm,qzl,qzp,qzr,ilo1-1,ilo2-1,1,ihi1+2,ihi2+2,2, &
                       fxy,ilo1,ilo2-1,1,ihi1+1,ihi2+1,2, &
                       fyx,ilo1-1,ilo2,1,ihi1+1,ihi2+1,2, &
                       ugdnvtmpx,pgdnvtmpx,ilo1-1,ilo2-1,1,ihi1+2,ihi2+2,2, &
                       ugdnvtmpy,pgdnvtmpy,ilo1-1,ilo2-1,1,ihi1+2,ihi2+2,2, &
                       gamc,qd_l1,qd_l2,qd_l3,qd_h1,qd_h2,qd_h3, &
                       srcQ,src_l1,src_l2,src_l3,src_h1,src_h2,src_h3, &
                       grav,gv_l1,gv_l2,gv_l3,gv_h1,gv_h2,gv_h3,&
                       hdt,hdtdx,hdtdy,ilo1,ihi1,ilo2,ihi2,kc,km,k3d)

          ! Compute F^z at kc (k3d) -- note that flux3 is indexed by k3d, not kc
          call cmpflx(qzl,qzr,ilo1-1,ilo2-1,1,ihi1+2,ihi2+2,2, &
                      flux3,fd3_l1,fd3_l2,fd3_l3,fd3_h1,fd3_h2,fd3_h3, &
                      ugdnvzf,pgdnvzf,ilo1-1,ilo2-1,1,ihi1+2,ihi2+2,2, &
                      gamc,csml,c,qd_l1,qd_l2,qd_l3,qd_h1,qd_h2,qd_h3, &
                      3,ilo1,ihi1,ilo2,ihi2,kc,k3d,k3d,domlo,domhi)

          do j=ilo2-1,ihi2+1
             do i=ilo1-1,ihi1+1
                ugdnvz_out(i,j,k3d) = ugdnvzf(i,j,kc)
             end do
          end do

          if (k3d .ge. ilo3+1 .and. k3d .le. ihi3+1) then
             do j = ilo2,ihi2
                do i = ilo1,ihi1
                   pdivu(i,j,k3d-1) = pdivu(i,j,k3d-1) +  &
                        0.5d0*(pgdnvzf(i,j,kc)+pgdnvzf(i,j,km)) * &
                              (ugdnvzf(i,j,kc)-ugdnvzf(i,j,km))/dz
                end do
             end do
          end if
          
          if (k3d.gt.ilo3) then

             ! Compute U'^z_x and U'^z_y at km (k3d-1) -- note flux3 has physical index
             call transz(qxm,qmxz,qxp,qpxz, &
                         qym,qmyz,qyp,qpyz,ilo1-1,ilo2-1,1,ihi1+2,ihi2+2,2, &
                         fz,ilo1-1,ilo2-1,1,ihi1+1,ihi2+1,2, &
                         ugdnvz,pgdnvz,ilo1-1,ilo2-1,1,ihi1+2,ihi2+2,2, &
                         gamc,qd_l1,qd_l2,qd_l3,qd_h1,qd_h2,qd_h3, &
                         cdtdz,ilo1-1,ihi1+1,ilo2-1,ihi2+1,km,kc,k3d)
         
             ! Compute F^{x|z} at km (k3d-1)
             call cmpflx(qmxz,qpxz,ilo1-1,ilo2-1,1,ihi1+2,ihi2+2,2, &
                         fxz,ilo1,ilo2-1,1,ihi1+1,ihi2+1,2, &
                         ugdnvx,pgdnvx,ilo1-1,ilo2-1,1,ihi1+2,ihi2+2,2, &
                         gamc,csml,c,qd_l1,qd_l2,qd_l3,qd_h1,qd_h2,qd_h3, &
                         1,ilo1,ihi1+1,ilo2-1,ihi2+1,km,km,k3d-1,domlo,domhi)

             ! Compute F^{y|z} at km (k3d-1)
             call cmpflx(qmyz,qpyz,ilo1-1,ilo2-1,1,ihi1+2,ihi2+2,2, &
                         fyz,ilo1-1,ilo2,1,ihi1+1,ihi2+1,2, &
                         ugdnvy,pgdnvy,ilo1-1,ilo2-1,1,ihi1+2,ihi2+2,2, &
                         gamc,csml,c,qd_l1,qd_l2,qd_l3,qd_h1,qd_h2,qd_h3, &
                         2,ilo1-1,ihi1+1,ilo2,ihi2+1,km,km,k3d-1,domlo,domhi)

             ! Compute U''_x at km (k3d-1)
             call transyz(qxm,qxl,qxp,qxr,ilo1-1,ilo2-1,1,ihi1+2,ihi2+2,2, &
                          fyz,ilo1-1,ilo2,1,ihi1+1,ihi2+1,2, &
                          fzy,ilo1-1,ilo2,1,ihi1+1,ihi2,2, &
                          ugdnvy,pgdnvy,ilo1-1,ilo2-1,1,ihi1+2,ihi2+2,2, &
                          ugdnvtmpz2,pgdnvtmpz2,ilo1-1,ilo2-1,1,ihi1+2,ihi2+2,2, &
                          gamc,qd_l1,qd_l2,qd_l3,qd_h1,qd_h2,qd_h3, &
                          srcQ,src_l1,src_l2,src_l3,src_h1,src_h2,src_h3, &
                          grav,gv_l1,gv_l2,gv_l3,gv_h1,gv_h2,gv_h3,&
                          hdt,hdtdy,hdtdz,ilo1-1,ihi1+1,ilo2,ihi2,km,kc,k3d-1)

             ! Compute U''_y at km (k3d-1)
             call transxz(qym,qyl,qyp,qyr,ilo1-1,ilo2-1,1,ihi1+2,ihi2+2,2, &
                          fxz,ilo1,ilo2-1,1,ihi1+1,ihi2+1,2, &
                          fzx,ilo1,ilo2-1,1,ihi1,ihi2+1,2, &
                          ugdnvx,pgdnvx,ilo1-1,ilo2-1,1,ihi1+2,ihi2+2,2, &
                          ugdnvtmpz1,pgdnvtmpz1,ilo1-1,ilo2-1,1,ihi1+2,ihi2+2,2, &
                          gamc,qd_l1,qd_l2,qd_l3,qd_h1,qd_h2,qd_h3, &
                          srcQ,src_l1,src_l2,src_l3,src_h1,src_h2,src_h3, &
                          grav,gv_l1,gv_l2,gv_l3,gv_h1,gv_h2,gv_h3,&
                          hdt,hdtdx,hdtdz,ilo1,ihi1,ilo2-1,ihi2+1,km,kc,k3d-1)

             ! Compute F^x at km (k3d-1)
             call cmpflx(qxl,qxr,ilo1-1,ilo2-1,1,ihi1+2,ihi2+2,2, &
                         flux1,fd1_l1,fd1_l2,fd1_l3,fd1_h1,fd1_h2,fd1_h3, &
                         ugdnvxf,pgdnvxf,ilo1-1,ilo2-1,1,ihi1+2,ihi2+2,2, &
                         gamc,csml,c,qd_l1,qd_l2,qd_l3,qd_h1,qd_h2,qd_h3, &
                         1,ilo1,ihi1+1,ilo2,ihi2,km,k3d-1,k3d-1,domlo,domhi)
             
             do j=ilo2-1,ihi2+1
                do i=ilo1-1,ihi1+2
                   ugdnvx_out(i,j,k3d-1) = ugdnvxf(i,j,km)
                end do
             end do
             
             ! Compute F^y at km (k3d-1)
             call cmpflx(qyl,qyr,ilo1-1,ilo2-1,1,ihi1+2,ihi2+2,2, &
                         flux2,fd2_l1,fd2_l2,fd2_l3,fd2_h1,fd2_h2,fd2_h3, &
                         ugdnvyf,pgdnvyf,ilo1-1,ilo2-1,1,ihi1+2,ihi2+2,2, &
                         gamc,csml,c,qd_l1,qd_l2,qd_l3,qd_h1,qd_h2,qd_h3, &
                         2,ilo1,ihi1,ilo2,ihi2+1,km,k3d-1,k3d-1,domlo,domhi)

             do j=ilo2-1,ihi2+2
                do i=ilo1-1,ihi1+1
                   ugdnvy_out(i,j,k3d-1) = ugdnvyf(i,j,km)
                end do
             end do

             do j = ilo2,ihi2
                do i = ilo1,ihi1
                   pdivu(i,j,k3d-1) = pdivu(i,j,k3d-1) +  &
                        0.5d0*(pgdnvxf(i+1,j,km) + pgdnvxf(i,j,km)) *  &
                              (ugdnvxf(i+1,j,km)-ugdnvxf(i,j,km))/dx + &
                        0.5d0*(pgdnvyf(i,j+1,km) + pgdnvyf(i,j,km)) *  &
                              (ugdnvyf(i,j+1,km)-ugdnvyf(i,j,km))/dy
                end do
             end do
               
          end if
       end if
    enddo

    ! Deallocate arrays
    deallocate(pgdnvx,ugdnvx)
    deallocate(pgdnvxf,ugdnvxf)
    deallocate(pgdnvtmpx,ugdnvtmpx)
    deallocate(pgdnvy,ugdnvy)
    deallocate(pgdnvyf,ugdnvyf)
    deallocate(pgdnvtmpy,ugdnvtmpy)
    deallocate(pgdnvz,ugdnvz)
    deallocate(pgdnvtmpz1,ugdnvtmpz1)
    deallocate(pgdnvtmpz2,ugdnvtmpz2)
    deallocate(pgdnvzf,ugdnvzf)
    deallocate(dqx,dqy,dqz)
    deallocate(qxm,qxp)
    deallocate(qmxy,qpxy)
    deallocate(qmxz,qpxz)
    deallocate(qym,qyp)
    deallocate(qmyx,qpyx)
    deallocate(qmyz,qpyz)
    deallocate(qzm,qzp)
    deallocate(qxl,qxr,qyl,qyr,qzl,qzr)
    deallocate(qmzx,qpzx)
    deallocate(qmzy,qpzy)
    deallocate(fx,fy,fz)
    deallocate(fxy,fxz)
    deallocate(fyx,fyz)
    deallocate(fzx,fzy)
    deallocate(Ip,Im)
    deallocate(Ip_g,Im_g)
    deallocate(Ip_gc,Im_gc)
      
  end subroutine umeth3d

! ::: 
! ::: ------------------------------------------------------------------
! ::: 

  subroutine ctoprim(lo,hi,          uin,uin_l1,uin_l2,uin_l3,uin_h1,uin_h2,uin_h3, &
                     q,c,gamc,csml,flatn,  q_l1,  q_l2,  q_l3,  q_h1,  q_h2,  q_h3, &
                     src,srcQ,           src_l1,src_l2,src_l3,src_h1,src_h2,src_h3, &
                     courno,dx,dy,dz,dt,ngp,ngf)
    !
    !     Will give primitive variables on lo-ngp:hi+ngp, and flatn on lo-ngf:hi+ngf
    !     if use_flattening=1.  Declared dimensions of q,c,gamc,csml,flatn are given
    !     by DIMS(q).  This declared region is assumed to encompass lo-ngp:hi+ngp.
    !     Also, uflaten call assumes ngp>=ngf+3 (ie, primitve data is used by the
    !     routine that computes flatn).  
    !
    use network, only : nspec, naux
    use eos_module
    use eos_type_module
    use meth_params_module, only : NVAR, URHO, UMX, UMY, UMZ, &
                                   UEDEN, UEINT, UESGS, UTEMP, UFA, UFS, UFX, &
                                   QVAR, QRHO, QU, QV, QW, &
                                   QREINT, QESGS, QPRES, QTEMP, QFA, QFS, QFX, &
<<<<<<< HEAD
                                   nadv, allow_negative_energy, small_temp, use_flattening
    use flatten_module
=======
                                   nadv, allow_negative_energy, small_temp
    use bl_constants_module
>>>>>>> 80f76866

    implicit none

    double precision, parameter:: small = 1.d-8

    integer lo(3), hi(3)
    integer uin_l1,uin_l2,uin_l3,uin_h1,uin_h2,uin_h3
    integer q_l1,q_l2,q_l3,q_h1,q_h2,q_h3
    integer src_l1,src_l2,src_l3,src_h1,src_h2,src_h3
    
    double precision :: uin(uin_l1:uin_h1,uin_l2:uin_h2,uin_l3:uin_h3,NVAR)
    double precision :: q(q_l1:q_h1,q_l2:q_h2,q_l3:q_h3,QVAR)
    double precision :: c(q_l1:q_h1,q_l2:q_h2,q_l3:q_h3)
    double precision :: gamc(q_l1:q_h1,q_l2:q_h2,q_l3:q_h3)
    double precision :: csml(q_l1:q_h1,q_l2:q_h2,q_l3:q_h3)
    double precision :: flatn(q_l1:q_h1,q_l2:q_h2,q_l3:q_h3)
    double precision ::  src(src_l1:src_h1,src_l2:src_h2,src_l3:src_h3,NVAR)
    double precision :: srcQ(src_l1:src_h1,src_l2:src_h2,src_l3:src_h3,QVAR)
    double precision :: dx, dy, dz, dt, courno

    double precision, allocatable:: dpdrho(:,:,:)
    double precision, allocatable:: dpde(:,:,:)
    double precision, allocatable:: dpdX_er(:,:,:,:)

    integer          :: i, j, k
    integer          :: pt_index(3)
    integer          :: ngp, ngf, loq(3), hiq(3)
    integer          :: n, nq
    integer          :: iadv, ispec, iaux
    double precision :: courx, coury, courz, courmx, courmy, courmz

    type (eos_t) :: eos_state

    allocate( dpdrho(q_l1:q_h1,q_l2:q_h2,q_l3:q_h3))
    allocate(   dpde(q_l1:q_h1,q_l2:q_h2,q_l3:q_h3))
    allocate(dpdX_er(q_l1:q_h1,q_l2:q_h2,q_l3:q_h3,nspec))

    do i=1,3
       loq(i) = lo(i)-ngp
       hiq(i) = hi(i)+ngp
    enddo
    !
    ! Make q (all but p), except put e in slot for rho.e, fix after eos call.
    ! The temperature is used as an initial guess for the eos call and will be overwritten.
    !
    !$OMP PARALLEL DO PRIVATE(i,j,k)
    do k = loq(3),hiq(3)
       do j = loq(2),hiq(2)
          do i = loq(1),hiq(1)
             
             if (uin(i,j,k,URHO) .le. ZERO) then
                print *,'   '
                print *,'>>> Error: Castro_advection_3d::ctoprim ',i,j,k
                print *,'>>> ... negative density ',uin(i,j,k,URHO)
                call bl_error("Error:: Castro_advection_3d.f90 :: ctoprim")
             end if

             q(i,j,k,QRHO) = uin(i,j,k,URHO)
             q(i,j,k,QU) = uin(i,j,k,UMX)/uin(i,j,k,URHO)
             q(i,j,k,QV) = uin(i,j,k,UMY)/uin(i,j,k,URHO)
             q(i,j,k,QW) = uin(i,j,k,UMZ)/uin(i,j,k,URHO)
             ! convert "rho e" to "e"
             q(i,j,k,QREINT ) = uin(i,j,k,UEINT)/q(i,j,k,QRHO)
             q(i,j,k,QTEMP  ) = uin(i,j,k,UTEMP)
             
             ! convert "rho K" to "K"
             if (QESGS .gt. -1) &
                  q(i,j,k,QESGS) = uin(i,j,k,UESGS)/q(i,j,k,QRHO)

          enddo
       enddo
    enddo
    !$OMP END PARALLEL DO

    ! Load advected quatities, c, into q, assuming they arrived in uin as rho.c
    !$OMP PARALLEL DO PRIVATE(iadv,n,nq,i,j,k) IF(nadv.gt.1)
    do iadv = 1, nadv
       n = UFA + iadv - 1
       nq = QFA + iadv - 1
       do k = loq(3),hiq(3)
          do j = loq(2),hiq(2)
             do i = loq(1),hiq(1)
                q(i,j,k,nq) = uin(i,j,k,n)/q(i,j,k,QRHO)
             enddo
          enddo
       enddo
    enddo
    !$OMP END PARALLEL DO
      
    ! Load chemical species, c, into q, assuming they arrived in uin as rho.c
    !$OMP PARALLEL DO PRIVATE(ispec,n,nq,i,j,k) IF(nspec.gt.1)
    do ispec = 1, nspec
       n  = UFS + ispec - 1
       nq = QFS + ispec - 1
       do k = loq(3),hiq(3)
          do j = loq(2),hiq(2)
             do i = loq(1),hiq(1)
                q(i,j,k,nq) = uin(i,j,k,n)/q(i,j,k,QRHO)
             enddo
          enddo
       enddo
    enddo
    !$OMP END PARALLEL DO
      
    ! Load auxiliary variables which are needed in the EOS
    !$OMP PARALLEL DO PRIVATE(iaux,n,nq,i,j,k) IF(naux.gt.1)
    do iaux = 1, naux
       n  = UFX + iaux - 1
       nq = QFX + iaux - 1
       do k = loq(3),hiq(3)
          do j = loq(2),hiq(2)
             do i = loq(1),hiq(1)
                q(i,j,k,nq) = uin(i,j,k,n)/q(i,j,k,QRHO)
             enddo
          enddo
       enddo
    enddo
    !$OMP END PARALLEL DO

    ! Get gamc, p, T, c, csml using q state
    !$OMP PARALLEL DO PRIVATE(i,j,k,eos_state,pt_index)
    do k = loq(3), hiq(3)
       do j = loq(2), hiq(2)
          do i = loq(1), hiq(1)
             
             pt_index(1) = i
             pt_index(2) = j
             pt_index(3) = k

             eos_state % T   = q(i,j,k,QTEMP)
             eos_state % rho = q(i,j,k,QRHO)
             eos_state % xn  = q(i,j,k,QFS:QFS+nspec-1)
             
             ! If necessary, reset the energy using small_temp
             if ((allow_negative_energy .eq. 0) .and. (q(i,j,k,QREINT) .lt. ZERO)) then
                q(i,j,k,QTEMP) = small_temp
                eos_state % T =  q(i,j,k,QTEMP)

                call eos(eos_input_rt, eos_state, .false., pt_index = pt_index)
                q(i,j,k,QREINT) = eos_state % e

                if (q(i,j,k,QREINT) .lt. ZERO) then
                   print *,'   '
                   print *,'>>> Error: Castro_advection_3d::ctoprim ',i,j,k
                   print *,'>>> ... new e from eos (input_rt) call is negative ' &
                        ,q(i,j,k,QREINT)
                   print *,'    '
                   call bl_error("Error:: Castro_advection_3d.f90 :: ctoprim")
                end if
             end if

             eos_state % e = q(i,j,k,QREINT)

             call eos(eos_input_re, eos_state, .false., pt_index = pt_index)

             q(i,j,k,QTEMP)  = eos_state % T
             q(i,j,k,QREINT) = eos_state % e
             q(i,j,k,QPRES)  = eos_state % p

             dpdrho(i,j,k) = eos_state % dpdr_e
             dpde(i,j,k)   = eos_state % dpde
             c(i,j,k)      = eos_state % cs
             gamc(i,j,k)   = eos_state % gam1

             csml(i,j,k) = max(small, small * c(i,j,k))

             ! convert "e" back to "rho e"
             q(i,j,k,QREINT) = q(i,j,k,QREINT)*q(i,j,k,QRHO)

          end do
       end do
    end do
    !$OMP END PARALLEL DO

    ! compute srcQ terms
    !$OMP PARALLEL DO PRIVATE(i,j,k,ispec,iaux,iadv)
    do k = lo(3)-1, hi(3)+1
       do j = lo(2)-1, hi(2)+1
          do i = lo(1)-1, hi(1)+1
             
             srcQ(i,j,k,QRHO  ) = src(i,j,k,URHO)
             srcQ(i,j,k,QU    ) = (src(i,j,k,UMX) - q(i,j,k,QU) * srcQ(i,j,k,QRHO)) / q(i,j,k,QRHO)
             srcQ(i,j,k,QV    ) = (src(i,j,k,UMY) - q(i,j,k,QV) * srcQ(i,j,k,QRHO)) / q(i,j,k,QRHO)
             srcQ(i,j,k,QW    ) = (src(i,j,k,UMZ) - q(i,j,k,QW) * srcQ(i,j,k,QRHO)) / q(i,j,k,QRHO)
             srcQ(i,j,k,QREINT) = src(i,j,k,UEDEN) - q(i,j,k,QU)*src(i,j,k,UMX) &
                                                   - q(i,j,k,QV)*src(i,j,k,UMY) &
                                                   - q(i,j,k,QW)*src(i,j,k,UMZ) &
                                    + HALF * (q(i,j,k,QU)**2 + q(i,j,k,QV)**2 + q(i,j,k,QW)**2) * srcQ(i,j,k,QRHO)

             srcQ(i,j,k,QPRES ) = dpde(i,j,k)*(srcQ(i,j,k,QREINT) - &
                  q(i,j,k,QREINT)*srcQ(i,j,k,QRHO)/q(i,j,k,QRHO)) /q(i,j,k,QRHO) + &
                  dpdrho(i,j,k)*srcQ(i,j,k,QRHO)! + &
!                                    sum(dpdX_er(i,j,k,:)*(src(i,j,k,UFS:UFS+nspec-1) - &
!                                                          q(i,j,k,QFS:QFS+nspec-1)*srcQ(i,j,k,QRHO))) &
!                                    /q(i,j,k,QRHO)

             if (QESGS .gt. -1) &
                  srcQ(i,j,k,QESGS) = src(i,j,k,UESGS)/q(i,j,k,QRHO) - q(i,j,k,QESGS) * srcQ(i,j,k,QRHO)

             do ispec = 1,nspec
                srcQ(i,j,k,QFS+ispec-1) = ( src(i,j,k,UFS+ispec-1) - q(i,j,k,QFS+ispec-1) * srcQ(i,j,k,QRHO) ) / &
                     q(i,j,k,QRHO)
             enddo

             do iaux = 1,naux
                srcQ(i,j,k,QFX+iaux-1) = ( src(i,j,k,UFX+iaux-1) - q(i,j,k,QFX+iaux-1) * srcQ(i,j,k,QRHO) ) / &
                     q(i,j,k,QRHO)
             enddo
             
             do iadv = 1,nadv
                srcQ(i,j,k,QFA+iadv-1) = ( src(i,j,k,UFA+iadv-1) - q(i,j,k,QFA+iadv-1) * srcQ(i,j,k,QRHO) ) / &
                     q(i,j,k,QRHO)
             enddo
             
          enddo
       enddo
    enddo
    !$OMP END PARALLEL DO

    ! Compute running max of Courant number over grids
    courmx = courno
    courmy = courno
    courmz = courno
    !$OMP PARALLEL DO PRIVATE(i,j,k,courx,coury,courz) REDUCTION(max:courmx,courmy,courmz)
    do k = lo(3),hi(3)
       do j = lo(2),hi(2)
          do i = lo(1),hi(1)
             
             courx = ( c(i,j,k)+abs(q(i,j,k,QU)) ) * dt/dx
             coury = ( c(i,j,k)+abs(q(i,j,k,QV)) ) * dt/dy
             courz = ( c(i,j,k)+abs(q(i,j,k,QW)) ) * dt/dz
             
             courmx = max( courmx, courx )
             courmy = max( courmy, coury )
             courmz = max( courmz, courz )
             
             if (courx .gt. ONE) then
                print *,'   '
                call bl_warning("Warning:: Castro_advection_3d.f90 :: CFL violation in ctoprim")
                print *,'>>> ... (u+c) * dt / dx > 1 ', courx
                print *,'>>> ... at cell (i,j,k)   : ',i,j,k
                print *,'>>> ... u, c                ',q(i,j,k,QU), c(i,j,k)
                print *,'>>> ... density             ',q(i,j,k,QRHO)
             end if
             
             if (coury .gt. ONE) then
                print *,'   '
                call bl_warning("Warning:: Castro_advection_3d.f90 :: CFL violation in ctoprim")
                print *,'>>> ... (v+c) * dt / dx > 1 ', coury
                print *,'>>> ... at cell (i,j,k)   : ',i,j,k
                print *,'>>> ... v, c                ',q(i,j,k,QV), c(i,j,k)
                print *,'>>> ... density             ',q(i,j,k,QRHO)
             end if
             
             if (courz .gt. ONE) then
                print *,'   '
                call bl_warning("Warning:: Castro_advection_3d.f90 :: CFL violation in ctoprim")
                print *,'>>> ... (w+c) * dt / dx > 1 ', courz
                print *,'>>> ... at cell (i,j,k)   : ',i,j,k
                print *,'>>> ... w, c                ',q(i,j,k,QW), c(i,j,k)
                print *,'>>> ... density             ',q(i,j,k,QRHO)
             end if
             
          enddo
       enddo
    enddo
    !$OMP END PARALLEL DO

    courno = max( courmx, courmy, courmz )

    ! Compute flattening coef for slope calculations
    if (use_flattening == 1) then
       do n=1,3
          loq(n)=lo(n)-ngf
          hiq(n)=hi(n)+ngf
       enddo
       call uflaten(loq,hiq, &
                    q(q_l1,q_l2,q_l3,QPRES), &
                    q(q_l1,q_l2,q_l3,QU), &
                    q(q_l1,q_l2,q_l3,QV), &
                    q(q_l1,q_l2,q_l3,QW), &
                    flatn,q_l1,q_l2,q_l3,q_h1,q_h2,q_h3)
    else
       flatn = ONE
    endif

    deallocate(dpdrho,dpde)
    
  end subroutine ctoprim

! ::: 
! ::: ------------------------------------------------------------------
! ::: 

  subroutine consup(uin,uin_l1,uin_l2,uin_l3,uin_h1,uin_h2,uin_h3, &
                    uout,uout_l1,uout_l2,uout_l3,uout_h1,uout_h2,uout_h3, &
                    src ,src_l1,src_l2,src_l3,src_h1,src_h2,src_h3, &
                    flux1,flux1_l1,flux1_l2,flux1_l3,flux1_h1,flux1_h2,flux1_h3, &
                    flux2,flux2_l1,flux2_l2,flux2_l3,flux2_h1,flux2_h2,flux2_h3, &
                    flux3,flux3_l1,flux3_l2,flux3_l3,flux3_h1,flux3_h2,flux3_h3, &
                    area1,area1_l1,area1_l2,area1_l3,area1_h1,area1_h2,area1_h3, &
                    area2,area2_l1,area2_l2,area2_l3,area2_h1,area2_h2,area2_h3, &
                    area3,area3_l1,area3_l2,area3_l3,area3_h1,area3_h2,area3_h3, &
                    vol,vol_l1,vol_l2,vol_l3,vol_h1,vol_h2,vol_h3, &
                    div,pdivu,lo,hi,dx,dy,dz,dt,E_added_flux)

    use network, only : nspec, naux
    use eos_module
    use meth_params_module, only : difmag, NVAR, URHO, UMX, UMY, UMZ, &
         UEDEN, UEINT, UTEMP, normalize_species

    implicit none

    integer lo(3), hi(3)
    integer uin_l1,uin_l2,uin_l3,uin_h1,uin_h2,uin_h3
    integer  uout_l1, uout_l2, uout_l3, uout_h1, uout_h2, uout_h3
    integer   src_l1,  src_l2,  src_l3,  src_h1,  src_h2,  src_h3 
    integer flux1_l1,flux1_l2,flux1_l3,flux1_h1,flux1_h2,flux1_h3
    integer flux2_l1,flux2_l2,flux2_l3,flux2_h1,flux2_h2,flux2_h3
    integer flux3_l1,flux3_l2,flux3_l3,flux3_h1,flux3_h2,flux3_h3
    integer area1_l1,area1_l2,area1_l3,area1_h1,area1_h2,area1_h3
    integer area2_l1,area2_l2,area2_l3,area2_h1,area2_h2,area2_h3
    integer area3_l1,area3_l2,area3_l3,area3_h1,area3_h2,area3_h3
    integer vol_l1,vol_l2,vol_l3,vol_h1,vol_h2,vol_h3

    double precision uin(uin_l1:uin_h1,uin_l2:uin_h2,uin_l3:uin_h3,NVAR)
    double precision uout(uout_l1:uout_h1,uout_l2:uout_h2,uout_l3:uout_h3,NVAR)
    double precision   src(src_l1:src_h1,src_l2:src_h2,src_l3:src_h3,NVAR)
    double precision flux1(flux1_l1:flux1_h1,flux1_l2:flux1_h2,flux1_l3:flux1_h3,NVAR)
    double precision flux2(flux2_l1:flux2_h1,flux2_l2:flux2_h2,flux2_l3:flux2_h3,NVAR)
    double precision flux3(flux3_l1:flux3_h1,flux3_l2:flux3_h2,flux3_l3:flux3_h3,NVAR)
    double precision area1(area1_l1:area1_h1,area1_l2:area1_h2,area1_l3:area1_h3)
    double precision area2(area2_l1:area2_h1,area2_l2:area2_h2,area2_l3:area2_h3)
    double precision area3(area3_l1:area3_h1,area3_l2:area3_h2,area3_l3:area3_h3)
    double precision vol(vol_l1:vol_h1,vol_l2:vol_h2,vol_l3:vol_h3)
    double precision div(lo(1):hi(1)+1,lo(2):hi(2)+1,lo(3):hi(3)+1)
    double precision pdivu(lo(1):hi(1),lo(2):hi(2),lo(3):hi(3))
    double precision dx, dy, dz, dt, E_added_flux

    double precision :: div1
    integer          :: i, j, k, n

    do n = 1, NVAR
         
       if ( n.eq.UTEMP ) then
          
          flux1(:,:,:,n) = 0.d0
          flux2(:,:,:,n) = 0.d0
          flux3(:,:,:,n) = 0.d0
          
       else

          !$OMP PARALLEL PRIVATE(i,j,k,div1)
          !$OMP DO
          do k = lo(3),hi(3)
             do j = lo(2),hi(2)
                do i = lo(1),hi(1)+1
                   div1 = .25d0*(div(i,j,k) + div(i,j+1,k) + div(i,j,k+1) + div(i,j+1,k+1))
                   div1 = difmag*min(0.d0,div1)
                   flux1(i,j,k,n) = flux1(i,j,k,n) + dx*div1*(uin(i,j,k,n)-uin(i-1,j,k,n))
                   flux1(i,j,k,n) = flux1(i,j,k,n) * area1(i,j,k) * dt
                enddo
             enddo
          enddo
          !$OMP END DO NOWAIT
          !$OMP DO
          do k = lo(3),hi(3)
             do j = lo(2),hi(2)+1
                do i = lo(1),hi(1)
                   div1 = .25d0*(div(i,j,k) + div(i+1,j,k) + div(i,j,k+1) + div(i+1,j,k+1))
                   div1 = difmag*min(0.d0,div1)
                   flux2(i,j,k,n) = flux2(i,j,k,n) + dy*div1*(uin(i,j,k,n)-uin(i,j-1,k,n))
                   flux2(i,j,k,n) = flux2(i,j,k,n) * area2(i,j,k) * dt
                enddo
             enddo
          enddo
          !$OMP END DO NOWAIT
          !$OMP DO
          do k = lo(3),hi(3)+1
             do j = lo(2),hi(2)
                do i = lo(1),hi(1)
                   div1 = .25d0*(div(i,j,k) + div(i+1,j,k) + div(i,j+1,k) + div(i+1,j+1,k))
                   div1 = difmag*min(0.d0,div1)
                   flux3(i,j,k,n) = flux3(i,j,k,n) + dz*div1*(uin(i,j,k,n)-uin(i,j,k-1,n))
                   flux3(i,j,k,n) = flux3(i,j,k,n) * area3(i,j,k) * dt
                enddo
             enddo
          enddo
          !$OMP END DO
          !$OMP END PARALLEL
          
       endif

    enddo

    if (normalize_species .eq. 1) &
         call normalize_species_fluxes( &
                  flux1,flux1_l1,flux1_l2,flux1_l3,flux1_h1,flux1_h2,flux1_h3, &
                  flux2,flux2_l1,flux2_l2,flux2_l3,flux2_h1,flux2_h2,flux2_h3, &
                  flux3,flux3_l1,flux3_l2,flux3_l3,flux3_h1,flux3_h2,flux3_h3, &
                  lo,hi)

    do n = 1, NVAR

       ! pass temperature through
       if (n .eq. UTEMP) then
          do k = lo(3),hi(3)
             do j = lo(2),hi(2)
                do i = lo(1),hi(1)
                   uout(i,j,k,n) = uin(i,j,k,n)
                enddo
             enddo
          enddo
       else 
          ! update everything else with fluxes and source terms
          !$OMP PARALLEL DO PRIVATE(i,j,k)
          do k = lo(3),hi(3)
             do j = lo(2),hi(2)
                do i = lo(1),hi(1)
                   uout(i,j,k,n) = uin(i,j,k,n) &
                          + ( flux1(i,j,k,n) - flux1(i+1,j,k,n) &
                          +   flux2(i,j,k,n) - flux2(i,j+1,k,n) &
                          +   flux3(i,j,k,n) - flux3(i,j,k+1,n)) / vol(i,j,k) &
                          +   dt * src(i,j,k,n)
                   !
                   ! Add the source term to (rho e)
                   !
                   if (n .eq. UEINT) then
                      uout(i,j,k,n) = uout(i,j,k,n) - dt * pdivu(i,j,k)
                   else if (n .eq. UEDEN) then
                      E_added_flux = E_added_flux + &
                           ( flux1(i,j,k,n) - flux1(i+1,j,k,n) &
                         +   flux2(i,j,k,n) - flux2(i,j+1,k,n) &
                         +   flux3(i,j,k,n) - flux3(i,j,k+1,n)) / vol(i,j,k) 
                   endif
                enddo
             enddo
          enddo
          !$OMP END PARALLEL DO
       endif
         
    enddo

  end subroutine consup

! ::: 
! ::: ------------------------------------------------------------------
! ::: 

  subroutine divu(lo,hi,q,q_l1,q_l2,q_l3,q_h1,q_h2,q_h3,dx,dy,dz, &
                  div,div_l1,div_l2,div_l3,div_h1,div_h2,div_h3)
    
    use meth_params_module, only : QU, QV, QW
    
    implicit none

    integer          :: lo(3),hi(3)
    integer          :: q_l1,q_l2,q_l3,q_h1,q_h2,q_h3
    integer          :: div_l1,div_l2,div_l3,div_h1,div_h2,div_h3
    double precision :: dx, dy, dz
    double precision :: div(div_l1:div_h1,div_l2:div_h2,div_l3:div_h3)
    double precision :: q(q_l1:q_h1,q_l2:q_h2,q_l3:q_h3,*)

    integer          :: i, j, k
    double precision :: ux, vy, wz

    !$OMP PARALLEL DO PRIVATE(i,j,k,ux,vy,wz)
    do k=lo(3),hi(3)+1
       do j=lo(2),hi(2)+1
          do i=lo(1),hi(1)+1
             
             ux = .25d0*( &
                    + q(i  ,j  ,k  ,QU) - q(i-1,j  ,k  ,QU) &
                    + q(i  ,j  ,k-1,QU) - q(i-1,j  ,k-1,QU) &
                    + q(i  ,j-1,k  ,QU) - q(i-1,j-1,k  ,QU) &
                    + q(i  ,j-1,k-1,QU) - q(i-1,j-1,k-1,QU) )/ dx

             vy = .25d0*( &
                    + q(i  ,j  ,k  ,QV) - q(i  ,j-1,k  ,QV) &
                    + q(i  ,j  ,k-1,QV) - q(i  ,j-1,k-1,QV) &
                    + q(i-1,j  ,k  ,QV) - q(i-1,j-1,k  ,QV) &
                    + q(i-1,j  ,k-1,QV) - q(i-1,j-1,k-1,QV) )/ dy

             wz = .25d0*( &
                    + q(i  ,j  ,k  ,QW) - q(i  ,j  ,k-1,QW) &
                    + q(i  ,j-1,k  ,QW) - q(i  ,j-1,k-1,QW) &
                    + q(i-1,j  ,k  ,QW) - q(i-1,j  ,k-1,QW) &
                    + q(i-1,j-1,k  ,QW) - q(i-1,j-1,k-1,QW) )/ dz

             div(i,j,k) = ux + vy + wz

          enddo
       enddo
    enddo
    !$OMP END PARALLEL DO
    
  end subroutine divu

! ::
! :: ----------------------------------------------------------
! ::

  subroutine normalize_species_fluxes(flux1,flux1_l1,flux1_l2,flux1_l3, &
                                      flux1_h1,flux1_h2,flux1_h3, &
                                      flux2,flux2_l1,flux2_l2,flux2_l3, &
                                      flux2_h1,flux2_h2,flux2_h3, &
                                      flux3,flux3_l1,flux3_l2,flux3_l3, &
                                      flux3_h1,flux3_h2,flux3_h3, &
                                      lo,hi)
    
    use network, only : nspec
    use meth_params_module, only : NVAR, URHO, UFS

    implicit none

    integer          :: lo(3),hi(3)
    integer          :: flux1_l1,flux1_l2,flux1_l3,flux1_h1,flux1_h2,flux1_h3
    integer          :: flux2_l1,flux2_l2,flux2_l3,flux2_h1,flux2_h2,flux2_h3
    integer          :: flux3_l1,flux3_l2,flux3_l3,flux3_h1,flux3_h2,flux3_h3
    double precision :: flux1(flux1_l1:flux1_h1,flux1_l2:flux1_h2,flux1_l3:flux1_h3,NVAR)
    double precision :: flux2(flux2_l1:flux2_h1,flux2_l2:flux2_h2,flux2_l3:flux2_h3,NVAR)
    double precision :: flux3(flux3_l1:flux3_h1,flux3_l2:flux3_h2,flux3_l3:flux3_h3,NVAR)
    
    ! Local variables
    integer          :: i,j,k,n
    double precision :: sum,fac
    
    !$OMP PARALLEL PRIVATE(i,j,k,sum,n,fac)

    !$OMP DO
    do k = lo(3),hi(3)
       do j = lo(2),hi(2)
          do i = lo(1),hi(1)+1
             sum = 0.d0
             do n = UFS, UFS+nspec-1
                sum = sum + flux1(i,j,k,n)
             end do
             if (sum .ne. 0.d0) then
                fac = flux1(i,j,k,URHO) / sum
             else
                fac = 1.d0
             end if
             do n = UFS, UFS+nspec-1
                flux1(i,j,k,n) = flux1(i,j,k,n) * fac
             end do
          end do
       end do
    end do
    !$OMP END DO NOWAIT
    
    !$OMP DO
    do k = lo(3),hi(3)
       do j = lo(2),hi(2)+1
          do i = lo(1),hi(1)
             sum = 0.d0
             do n = UFS, UFS+nspec-1
                sum = sum + flux2(i,j,k,n)
             end do
             if (sum .ne. 0.d0) then
                fac = flux2(i,j,k,URHO) / sum
             else
                fac = 1.d0
             end if
             do n = UFS, UFS+nspec-1
                flux2(i,j,k,n) = flux2(i,j,k,n) * fac
             end do
          end do
       end do
    end do
    !$OMP END DO NOWAIT
    
    !$OMP DO
    do k = lo(3),hi(3)+1
       do j = lo(2),hi(2)
          do i = lo(1),hi(1)
             sum = 0.d0
             do n = UFS, UFS+nspec-1
                sum = sum + flux3(i,j,k,n)
             end do
             if (sum .ne. 0.d0) then
                fac = flux3(i,j,k,URHO) / sum
             else
                fac = 1.d0
             end if
             do n = UFS, UFS+nspec-1
                flux3(i,j,k,n) = flux3(i,j,k,n) * fac
             end do
          end do
       end do
    end do
    !$OMP END DO
    
    !$OMP END PARALLEL

  end subroutine normalize_species_fluxes

! ::
! :: ----------------------------------------------------------
! ::

  subroutine enforce_minimum_density(uin,uin_l1,uin_l2,uin_l3,uin_h1,uin_h2,uin_h3, &
                                     uout,uout_l1,uout_l2,uout_l3, &
                                     uout_h1,uout_h2,uout_h3, &
                                     lo,hi,mass_added,eint_added,eden_added,verbose)
    
    use network, only : nspec, naux
    use meth_params_module, only : NVAR, URHO, UMX, UMY, UMZ, UEDEN, UEINT, UFS, UFX, &
                                     UFA, small_dens, nadv

    implicit none

    integer          :: lo(3), hi(3), verbose
    integer          ::  uin_l1,  uin_l2,  uin_l3,  uin_h1,  uin_h2,  uin_h3
    integer          :: uout_l1, uout_l2, uout_l3, uout_h1, uout_h2, uout_h3
    double precision ::  uin( uin_l1: uin_h1, uin_l2: uin_h2, uin_l3: uin_h3,NVAR)
    double precision :: uout(uout_l1:uout_h1,uout_l2:uout_h2,uout_l3:uout_h3,NVAR)
    double precision :: mass_added, eint_added, eden_added
    
    ! Local variables
    integer          :: i,ii,j,jj,k,kk,n
    double precision :: min_dens
    double precision, allocatable :: fac(:,:,:)
    
    double precision :: initial_mass, final_mass
    double precision :: initial_eint, final_eint
    double precision :: initial_eden, final_eden
    
    allocate(fac(lo(1):hi(1),lo(2):hi(2),lo(3):hi(3)))
    
    initial_mass = 0.d0
      final_mass = 0.d0

    initial_eint = 0.d0
      final_eint = 0.d0

    initial_eden = 0.d0
      final_eden = 0.d0

    min_dens = 0.d0

    !$OMP PARALLEL DO PRIVATE(i,j,k,ii,jj,kk,min_dens) reduction(+:initial_mass,initial_eint,initial_eden)
    do k = lo(3),hi(3)
       do j = lo(2),hi(2)
          do i = lo(1),hi(1)
             
             initial_mass = initial_mass + uout(i,j,k,URHO)
             initial_eint = initial_eint + uout(i,j,k,UEINT)
             initial_eden = initial_eden + uout(i,j,k,UEDEN)
             
             if (uout(i,j,k,URHO) .eq. 0.d0) then
                
                print *,'DENSITY EXACTLY ZERO AT CELL ',i,j,k
                print *,'  in grid ',lo(1),lo(2),lo(3),hi(1),hi(2),hi(3)
                call bl_error("Error:: Castro_3d.f90 :: enforce_minimum_density")
                
             else if (uout(i,j,k,URHO) < small_dens) then
                
                min_dens = uin(i,j,k,URHO)
                do kk = -1,1
                   do jj = -1,1
                      do ii = -1,1
                         min_dens = min(min_dens,uin(i+ii,j+jj,k+kk,URHO))
                         if (i+ii.ge.uout_l1 .and. j+jj.ge.uout_l2 .and. k+kk.ge.uout_l3 .and. &
                             i+ii.le.uout_h1 .and. j+jj.le.uout_h2 .and. k+kk.le.uout_h3) then
                              if (uout(i+ii,j+jj,k+kk,URHO).gt.small_dens) &
                                min_dens = min(min_dens,uout(i+ii,j+jj,k+kk,URHO))
                         endif
                      end do
                   end do
                end do
                
                if (verbose .gt. 0) then
                   if (uout(i,j,k,URHO) < 0.d0) then
                      print *,'   '
                      print *,'>>> RESETTING NEG.  DENSITY AT ',i,j,k
                      print *,'>>> FROM ',uout(i,j,k,URHO),' TO ',min_dens
                      print *,'   '
                   else
                      print *,'   '
                      print *,'>>> RESETTING SMALL DENSITY AT ',i,j,k
                      print *,'>>> FROM ',uout(i,j,k,URHO),' TO ',min_dens
                      print *,'   '
                   end if
                end if
                
                fac(i,j,k) = min_dens / uout(i,j,k,URHO)
                
             end if
             
          enddo
       enddo
    enddo
    !$OMP END PARALLEL DO
    
    !$OMP PARALLEL DO PRIVATE(i,j,k,n) reduction(+:final_mass,final_eint,final_eden)
    do k = lo(3),hi(3)
       do j = lo(2),hi(2)
          do i = lo(1),hi(1)

             if (uout(i,j,k,URHO) < small_dens) then

                uout(i,j,k,URHO ) = uout(i,j,k,URHO ) * fac(i,j,k)
                uout(i,j,k,UEINT) = uout(i,j,k,UEINT) * fac(i,j,k)
                uout(i,j,k,UEDEN) = uout(i,j,k,UEDEN) * fac(i,j,k)
                uout(i,j,k,UMX  ) = uout(i,j,k,UMX  ) * fac(i,j,k)
                uout(i,j,k,UMY  ) = uout(i,j,k,UMY  ) * fac(i,j,k)
                uout(i,j,k,UMZ  ) = uout(i,j,k,UMZ  ) * fac(i,j,k)
   
                do n = UFS, UFS+nspec-1
                   uout(i,j,k,n) = uout(i,j,k,n) * fac(i,j,k)
                end do
                do n = UFX, UFX+naux-1
                   uout(i,j,k,n) = uout(i,j,k,n) * fac(i,j,k)
                end do
                do n = UFA, UFA+nadv-1
                   uout(i,j,k,n) = uout(i,j,k,n) * fac(i,j,k)
                end do
                
             end if
             
             final_mass = final_mass + uout(i,j,k,URHO)
             final_eint = final_eint + uout(i,j,k,UEINT)
             final_eden = final_eden + uout(i,j,k,UEDEN)
             
          enddo
       enddo
    enddo
    !$OMP END PARALLEL DO
    
    ! When enabled with OpenMP sometimes there is a small numerical error
    ! in (final_mass - initial_mass) even if no cells have been reset.
    ! Guard against this by only taking the difference if any cell has been reset.

    if ( min_dens /= 0.d0 ) then
       mass_added = mass_added + final_mass - initial_mass
       eint_added = eint_added + final_eint - initial_eint
       eden_added = eden_added + final_eden - initial_eden
    endif
    
    deallocate(fac)
    
  end subroutine enforce_minimum_density

! :::
! ::: ------------------------------------------------------------------
! :::

  subroutine normalize_new_species(u,u_l1,u_l2,u_l3,u_h1,u_h2,u_h3,lo,hi)

    use network, only : nspec
    use meth_params_module, only : NVAR, URHO, UFS

    implicit none

    integer          :: lo(3), hi(3)
    integer          :: u_l1,u_l2,u_l3,u_h1,u_h2,u_h3
    double precision :: u(u_l1:u_h1,u_l2:u_h2,u_l3:u_h3,NVAR)
    
    ! Local variables
    integer          :: i,j,k,n
    double precision :: fac,sum
    
    !$OMP PARALLEL DO PRIVATE(i,j,k,sum,n,fac)
    do k = lo(3),hi(3)
       do j = lo(2),hi(2)
          do i = lo(1),hi(1)
             sum = 0.d0
             do n = UFS, UFS+nspec-1
                sum = sum + u(i,j,k,n)
             end do
             if (sum .ne. 0.d0) then
                fac = u(i,j,k,URHO) / sum
             else
                fac = 1.d0
             end if
             do n = UFS, UFS+nspec-1
                u(i,j,k,n) = u(i,j,k,n) * fac
             end do
          end do
       end do
    end do
    !$OMP END PARALLEL DO
    
  end subroutine normalize_new_species

end module advection_module<|MERGE_RESOLUTION|>--- conflicted
+++ resolved
@@ -609,13 +609,9 @@
                                    UEDEN, UEINT, UESGS, UTEMP, UFA, UFS, UFX, &
                                    QVAR, QRHO, QU, QV, QW, &
                                    QREINT, QESGS, QPRES, QTEMP, QFA, QFS, QFX, &
-<<<<<<< HEAD
                                    nadv, allow_negative_energy, small_temp, use_flattening
     use flatten_module
-=======
-                                   nadv, allow_negative_energy, small_temp
     use bl_constants_module
->>>>>>> 80f76866
 
     implicit none
 
