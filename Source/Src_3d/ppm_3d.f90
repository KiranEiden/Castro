module ppm_module

  implicit none

  private

  public ppm

contains
  !
  ! characteristics based on u
  !
  subroutine ppm(s,s_lo,s_hi, &
                 u,cspd,qd_lo,qd_hi, &
                 flatn,f_lo,f_hi, &
                 Ip,Im,I_lo,I_hi, &
                 ilo1,ilo2,ihi1,ihi2,dx,dt,k3d,kc, &
                 force_type_in)

    !$acc routine vector

    use meth_params_module, only : ppm_type

    implicit none

    integer          ::  s_lo(3),  s_hi(3)
    integer          :: qd_lo(3), qd_hi(3)
    integer          ::  f_lo(3),  f_hi(3)
    integer          ::  I_lo(3),  I_hi(3)
    integer          :: ilo1, ilo2, ihi1, ihi2

    double precision ::     s( s_lo(1): s_hi(1), s_lo(2): s_hi(2), s_lo(3): s_hi(3))
    double precision ::     u(qd_lo(1):qd_hi(1),qd_lo(2):qd_hi(2),qd_lo(3):qd_hi(3),3)
    double precision ::  cspd(qd_lo(1):qd_hi(1),qd_lo(2):qd_hi(2),qd_lo(3):qd_hi(3))
    double precision :: flatn( f_lo(1): f_hi(1), f_lo(2): f_hi(2), f_lo(3): f_hi(3))
    double precision :: Ip(I_lo(1):I_hi(1),I_lo(2):I_hi(2),I_lo(3):I_hi(3),1:3,1:3)
    double precision :: Im(I_lo(1):I_hi(1),I_lo(2):I_hi(2),I_lo(3):I_hi(3),1:3,1:3)

    double precision :: dx(3), dt
    integer          :: k3d, kc
   
    integer, intent(in), optional :: force_type_in

    integer :: ppm_type_to_use

    ppm_type_to_use = ppm_type
    if (present(force_type_in)) ppm_type_to_use = force_type_in

    if (ppm_type_to_use == 1) then

        call ppm_type1(s,s_lo,s_hi, &
                       u,cspd,qd_lo,qd_hi, &
                       flatn,f_lo,f_hi, &
                       Ip,Im,I_lo,I_hi, &
                       ilo1,ilo2,ihi1,ihi2,dx,dt,k3d,kc)

    else if (ppm_type_to_use == 2) then

        call ppm_type2(s,s_lo,s_hi, &
                       u,cspd,qd_lo,qd_hi, &
                       flatn,f_lo,f_hi, &
                       Ip,Im,I_lo,I_hi, &
                       ilo1,ilo2,ihi1,ihi2,dx,dt,k3d,kc)

    end if

  end subroutine ppm

  ! :::
  ! ::: ----------------------------------------------------------------
  ! :::
  
  subroutine ppm_type1(s,s_lo,s_hi, &
                       u,cspd,qd_lo,qd_hi, &
                       flatn,f_lo,f_hi, &
                       Ip,Im,I_lo,I_hi, &
                       ilo1,ilo2,ihi1,ihi2,dx,dt,k3d,kc)

   !$acc routine vector

    use mempool_module, only : bl_allocate, bl_deallocate
    use meth_params_module, only : ppm_type, ppm_flatten_before_integrals
    use bl_constants_module
  
    implicit none

    integer          ::  s_lo(3),  s_hi(3)
    integer          :: qd_lo(3), qd_hi(3)
    integer          ::  f_lo(3),  f_hi(3)
    integer          ::  I_lo(3),  I_hi(3)
    integer          :: ilo1, ilo2, ihi1, ihi2

    double precision ::     s( s_lo(1): s_hi(1), s_lo(2): s_hi(2), s_lo(3): s_hi(3))
    double precision ::     u(qd_lo(1):qd_hi(1),qd_lo(2):qd_hi(2),qd_lo(3):qd_hi(3),3)
    double precision ::  cspd(qd_lo(1):qd_hi(1),qd_lo(2):qd_hi(2),qd_lo(3):qd_hi(3))
    double precision :: flatn( f_lo(1): f_hi(1), f_lo(2): f_hi(2), f_lo(3): f_hi(3))

    double precision :: Ip(I_lo(1):I_hi(1),I_lo(2):I_hi(2),I_lo(3):I_hi(3),1:3,1:3)
    double precision :: Im(I_lo(1):I_hi(1),I_lo(2):I_hi(2),I_lo(3):I_hi(3),1:3,1:3)

    double precision :: dx(3), dt
    integer          :: k3d, kc

    ! local
    integer i,j,k

    double precision dtdx, dtdy, dtdz

    double precision dsl, dsr, dsc
    double precision sigma, s6

    ! s_{\ib,+}, s_{\ib,-}
    double precision :: sm, sp

    ! \delta s_{\ib}^{vL}
!    double precision, pointer :: dsvl(:,:)
    double precision :: dsvl(ilo1-2:ihi1+2,ilo2-2:ihi2+2)
    double precision :: dsvlm, dsvl0, dsvlp

    ! s_{i+\half}^{H.O.}
!    double precision, pointer :: sedge(:,:)
    double precision :: sedge(ilo1-1:ihi1+2,ilo2-1:ihi2+2)

    dtdx = dt/dx(1)
    dtdy = dt/dx(2)
    dtdz = dt/dx(3)

!    if (ppm_type .ne. 1) &
!         call bl_error("Should have ppm_type = 1 in ppm_type1")

<<<<<<< HEAD
!    if (s_l1 .gt. ilo1-3 .or. s_l2 .gt. ilo2-3) then
!         print *,'Low bounds of array: ',s_l1, s_l2
!         print *,'Low bounds of  loop: ',ilo1 , ilo2
!         call bl_error("Need more ghost cells on array in ppm_type1")
!    end if

!    if (s_h1 .lt. ihi1+3 .or. s_h2 .lt. ihi2+3) then
!         print *,'Hi  bounds of array: ',s_h1, s_h2
!         print *,'Hi  bounds of  loop: ',ihi1 , ihi2
!         call bl_error("Need more ghost cells on array in ppm_type1")
!    end if
=======
    if (s_lo(1) .gt. ilo1-3 .or. s_lo(2) .gt. ilo2-3) then
         print *,'Low bounds of array: ',s_lo(1), s_lo(2)
         print *,'Low bounds of  loop: ',ilo1 , ilo2
         call bl_error("Need more ghost cells on array in ppm_type1")
    end if

    if (s_hi(1) .lt. ihi1+3 .or. s_hi(2) .lt. ihi2+3) then
         print *,'Hi  bounds of array: ',s_hi(1), s_hi(2)
         print *,'Hi  bounds of  loop: ',ihi1 , ihi2
         call bl_error("Need more ghost cells on array in ppm_type1")
    end if
>>>>>>> f97eef51

    ! cell-centered indexing w/extra ghost cell
!    call bl_allocate(dsvl,ilo1-2,ihi1+2,ilo2-2,ihi2+2)

    ! edge-centered indexing
!    call bl_allocate(sedge,ilo1-1,ihi1+2,ilo2-1,ihi2+2)

    !!!!!!!!!!!!!!!!!!!!!!!!!!!!!!!!!!!!!!!!
    ! x-direction
    !!!!!!!!!!!!!!!!!!!!!!!!!!!!!!!!!!!!!!!!

    ! compute s at x-edges

    !$acc data create(dsvl, sedge) present(flatn, s, Ip, Im, cspd)

    ! compute van Leer slopes in x-direction
    !$acc loop vector collapse(2)
    do j=ilo2-1,ihi2+1
       do i=ilo1-2,ihi1+2
          dsc = HALF * (s(i+1,j,k3d) - s(i-1,j,k3d))
          dsl = TWO  * (s(i  ,j,k3d) - s(i-1,j,k3d))
          dsr = TWO  * (s(i+1,j,k3d) - s(i  ,j,k3d))
          if (dsl*dsr .gt. ZERO) then
             dsvl(i,j) = sign(ONE,dsc)*min(abs(dsc),abs(dsl),abs(dsr))
          else
             dsvl(i,j) = ZERO
          end if
       end do
    end do
    !$acc end loop

    ! interpolate s to x-edges
    !$acc loop vector collapse(2)
    do j=ilo2-1,ihi2+1
       !dir$ ivdep
       do i=ilo1-1,ihi1+2
          sedge(i,j) = HALF*(s(i,j,k3d)+s(i-1,j,k3d)) &
               - SIXTH*(dsvl(i,j)-dsvl(i-1,j))
          ! make sure sedge lies in between adjacent cell-centered values
          sedge(i,j) = max(sedge(i,j),min(s(i,j,k3d),s(i-1,j,k3d)))
          sedge(i,j) = min(sedge(i,j),max(s(i,j,k3d),s(i-1,j,k3d)))
       end do
    end do
    !$acc end loop

    !$acc loop vector collapse(2)
    do j=ilo2-1,ihi2+1
       do i=ilo1-1,ihi1+1

          ! copy sedge into sp and sm
          sm = sedge(i  ,j)
          sp = sedge(i+1,j)

          if (ppm_flatten_before_integrals == 1) then
             ! flatten the parabola BEFORE doing the other                     
             ! monotonization -- this is the method that Flash does       
             sm = flatn(i,j,k3d)*sm + (ONE-flatn(i,j,k3d))*s(i,j,k3d)
             sp = flatn(i,j,k3d)*sp + (ONE-flatn(i,j,k3d))*s(i,j,k3d)
          endif

          ! modify using quadratic limiters -- note this version of the limiting comes
          ! from Colella and Sekora (2008), not the original PPM paper.
          if ((sp-s(i,j,k3d))*(s(i,j,k3d)-sm) .le. ZERO) then
             sp = s(i,j,k3d)
             sm = s(i,j,k3d)

          else if (abs(sp-s(i,j,k3d)) .ge. TWO*abs(sm-s(i,j,k3d))) then
          !else if (-(sp-sm)**2/SIX > &
          !     (sp - sm)*(s(i,j,k3d) - HALF*(sm + sp))) then
             sp = THREE*s(i,j,k3d) - TWO*sm

          else if (abs(sm-s(i,j,k3d)) .ge. TWO*abs(sp-s(i,j,k3d))) then
          !else if ((sp-sm)*(s(i,j,k3d) - HALF*(sm + sp)) > &
          !     (sp - sm)**2/SIX) then
             sm = THREE*s(i,j,k3d) - TWO*sp
          end if

          if (ppm_flatten_before_integrals == 2) then
             ! flatten the parabola AFTER doing the monotonization --
             ! this is the method that Miller & Colella do
             sm = flatn(i,j,k3d)*sm + (ONE-flatn(i,j,k3d))*s(i,j,k3d)
             sp = flatn(i,j,k3d)*sp + (ONE-flatn(i,j,k3d))*s(i,j,k3d)
          endif

          ! compute x-component of Ip and Im
          s6 = SIX*s(i,j,k3d) - THREE*(sm+sp)

          ! Ip/m is the integral under the parabola for the extent
          ! that a wave can travel over a timestep
          !
          ! Ip integrates to the right edge of a cell
          ! Im integrates to the left edge of a cell

          ! u-c wave
          sigma = abs(u(i,j,k3d,1)-cspd(i,j,k3d))*dtdx

          if (u(i,j,k3d,1)-cspd(i,j,k3d) <= ZERO) then
             Ip(i,j,kc,1,1) = sp
          else
             Ip(i,j,kc,1,1) = sp - &
               HALF*sigma*(sp-sm-(ONE-TWO3RD*sigma)*s6)
          endif

          if (u(i,j,k3d,1)-cspd(i,j,k3d) >= ZERO) then
             Im(i,j,kc,1,1) = sm 
          else
             Im(i,j,kc,1,1) = sm + &
               HALF*sigma*(sp-sm+(ONE-TWO3RD*sigma)*s6)
          endif

          ! u wave
          sigma = abs(u(i,j,k3d,1))*dtdx

          if (u(i,j,k3d,1) <= ZERO) then
             Ip(i,j,kc,1,2) = sp 
          else
             Ip(i,j,kc,1,2) = sp - &
               HALF*sigma*(sp-sm-(ONE-TWO3RD*sigma)*s6)
          endif
             
          if (u(i,j,k3d,1) >= ZERO) then
             Im(i,j,kc,1,2) = sm 
          else
             Im(i,j,kc,1,2) = sm + &
               HALF*sigma*(sp-sm+(ONE-TWO3RD*sigma)*s6)
          endif

          ! u+c wave
          sigma = abs(u(i,j,k3d,1)+cspd(i,j,k3d))*dtdx

          if (u(i,j,k3d,1)+cspd(i,j,k3d) <= ZERO) then
             Ip(i,j,kc,1,3) = sp 
          else
             Ip(i,j,kc,1,3) = sp - &
               HALF*sigma*(sp-sm-(ONE-TWO3RD*sigma)*s6)
          endif

          if (u(i,j,k3d,1)+cspd(i,j,k3d) >= ZERO) then
             Im(i,j,kc,1,3) = sm 
          else
             Im(i,j,kc,1,3) = sm + &
               HALF*sigma*(sp-sm+(ONE-TWO3RD*sigma)*s6)
          endif

       end do
    end do
    !$acc end loop

    !!!!!!!!!!!!!!!!!!!!!!!!!!!!!!!!!!!!!!!!
    ! y-direction
    !!!!!!!!!!!!!!!!!!!!!!!!!!!!!!!!!!!!!!!!

    ! compute s at y-edges

    ! compute van Leer slopes in y-direction
    !$acc loop vector collapse(2)
    do j=ilo2-2,ihi2+2
       do i=ilo1-1,ihi1+1
          dsc = HALF * (s(i,j+1,k3d) - s(i,j-1,k3d))
          dsl = TWO  * (s(i,j  ,k3d) - s(i,j-1,k3d))
          dsr = TWO  * (s(i,j+1,k3d) - s(i,j  ,k3d))
          if (dsl*dsr .gt. ZERO) then
             dsvl(i,j) = sign(ONE,dsc)*min(abs(dsc),abs(dsl),abs(dsr))
          else
             dsvl(i,j) = ZERO
          end if
       end do
    end do
    !$acc end loop

    ! interpolate s to y-edges
    !$acc loop vector collapse(2)
    do j=ilo2-1,ihi2+2
       !dir$ ivdep
       do i=ilo1-1,ihi1+1
          sedge(i,j) = HALF*(s(i,j,k3d)+s(i,j-1,k3d)) &
               - SIXTH*(dsvl(i,j)-dsvl(i,j-1))
          ! make sure sedge lies in between adjacent cell-centered values
          sedge(i,j) = max(sedge(i,j),min(s(i,j,k3d),s(i,j-1,k3d)))
          sedge(i,j) = min(sedge(i,j),max(s(i,j,k3d),s(i,j-1,k3d)))
       end do
    end do
    !$acc end loop

    !$acc loop vector collapse(2)
    do j=ilo2-1,ihi2+1
       do i=ilo1-1,ihi1+1

          ! copy sedge into sp and sm
          sm = sedge(i,j  )
          sp = sedge(i,j+1)

          if (ppm_flatten_before_integrals == 1) then
             ! flatten the parabola BEFORE doing the other                     
             ! monotonization -- this is the method that Flash does       
             sm = flatn(i,j,k3d)*sm + (ONE-flatn(i,j,k3d))*s(i,j,k3d)
             sp = flatn(i,j,k3d)*sp + (ONE-flatn(i,j,k3d))*s(i,j,k3d)
          endif

          ! modify using quadratic limiters
          if ((sp-s(i,j,k3d))*(s(i,j,k3d)-sm) .le. ZERO) then
             sp = s(i,j,k3d)
             sm = s(i,j,k3d)

          else if (abs(sp-s(i,j,k3d)) .ge. TWO*abs(sm-s(i,j,k3d))) then
          !else if (-(sp-sm)**2/SIX > &
          !     (sp - sm)*(s(i,j,k3d) - HALF*(sm + sp))) then
             sp = THREE*s(i,j,k3d) - TWO*sm

          else if (abs(sm-s(i,j,k3d)) .ge. TWO*abs(sp-s(i,j,k3d))) then
          !else if ((sp-sm)*(s(i,j,k3d) - HALF*(sm + sp)) > &
          !     (sp - sm)**2/SIX) then
             sm = THREE*s(i,j,k3d) - TWO*sp
          end if

          if (ppm_flatten_before_integrals == 2) then
             ! flatten the parabola AFTER doing the monotonization --
             ! this is the method that Miller & Colella do
             sm = flatn(i,j,k3d)*sm + (ONE-flatn(i,j,k3d))*s(i,j,k3d)
             sp = flatn(i,j,k3d)*sp + (ONE-flatn(i,j,k3d))*s(i,j,k3d)
          endif

          ! compute y-component of Ip and Im
          s6 = SIX*s(i,j,k3d) - THREE*(sm+sp)

          ! v-c wave
          sigma = abs(u(i,j,k3d,2)-cspd(i,j,k3d))*dtdy

          if (u(i,j,k3d,2)-cspd(i,j,k3d) <= ZERO) then
             Ip(i,j,kc,2,1) = sp
          else
             Ip(i,j,kc,2,1) = sp - &
               HALF*sigma*(sp-sm-(ONE-TWO3RD*sigma)*s6)
          endif

          if (u(i,j,k3d,2)-cspd(i,j,k3d) >= ZERO) then
             Im(i,j,kc,2,1) = sm 
          else
             Im(i,j,kc,2,1) = sm + &
               HALF*sigma*(sp-sm+(ONE-TWO3RD*sigma)*s6)
          endif

          ! v wave
          sigma = abs(u(i,j,k3d,2))*dtdy

          if (u(i,j,k3d,2) <= ZERO) then
             Ip(i,j,kc,2,2) = sp 
          else
             Ip(i,j,kc,2,2) = sp - &
               HALF*sigma*(sp-sm-(ONE-TWO3RD*sigma)*s6)
          endif

          if (u(i,j,k3d,2) >= ZERO) then
             Im(i,j,kc,2,2) = sm 
          else
             Im(i,j,kc,2,2) = sm + &
               HALF*sigma*(sp-sm+(ONE-TWO3RD*sigma)*s6)
          endif

          ! v+c wave
          sigma = abs(u(i,j,k3d,2)+cspd(i,j,k3d))*dtdy

          if (u(i,j,k3d,2)+cspd(i,j,k3d) <= ZERO) then
             Ip(i,j,kc,2,3) = sp 
          else
             Ip(i,j,kc,2,3) = sp - &
               HALF*sigma*(sp-sm-(ONE-TWO3RD*sigma)*s6)
          endif

          if (u(i,j,k3d,2)+cspd(i,j,k3d) >= ZERO) then
             Im(i,j,kc,2,3) = sm 
          else
             Im(i,j,kc,2,3) = sm + &
               HALF*sigma*(sp-sm+(ONE-TWO3RD*sigma)*s6)
          endif

       end do
    end do
    !$acc end loop

    !!!!!!!!!!!!!!!!!!!!!!!!!!!!!!!!!!!!!!!!
    ! z-direction
    !!!!!!!!!!!!!!!!!!!!!!!!!!!!!!!!!!!!!!!!

    ! compute s at z-edges

    ! compute van Leer slopes in z-direction
    !$acc loop vector collapse(2)
    do j=ilo2-1,ihi2+1
       do i=ilo1-1,ihi1+1

          ! compute on slab below
          k = k3d-1
          dsc = HALF * (s(i,j,k+1) - s(i,j,k-1))
          dsl = TWO  * (s(i,j,k  ) - s(i,j,k-1))
          dsr = TWO  * (s(i,j,k+1) - s(i,j,k  ))
          if (dsl*dsr .gt. ZERO) then
             dsvlm = sign(ONE,dsc)*min(abs(dsc),abs(dsl),abs(dsr))
          else
             dsvlm = ZERO
          end if

          ! compute on slab above
          k = k3d+1
          dsc = HALF * (s(i,j,k+1) - s(i,j,k-1))
          dsl = TWO  * (s(i,j,k  ) - s(i,j,k-1))
          dsr = TWO  * (s(i,j,k+1) - s(i,j,k  ))
          if (dsl*dsr .gt. ZERO) then
             dsvlp = sign(ONE,dsc)*min(abs(dsc),abs(dsl),abs(dsr))
          else
             dsvlp = ZERO
          end if

          ! compute on current slab
          k = k3d
          dsc = HALF * (s(i,j,k+1) - s(i,j,k-1))
          dsl = TWO  * (s(i,j,k  ) - s(i,j,k-1))
          dsr = TWO  * (s(i,j,k+1) - s(i,j,k  ))
          if (dsl*dsr .gt. ZERO) then
             dsvl0 = sign(ONE,dsc)*min(abs(dsc),abs(dsl),abs(dsr))
          else
             dsvl0 = ZERO
          end if

          ! interpolate to lo face
          k = k3d
          sm = HALF*(s(i,j,k)+s(i,j,k-1)) - SIXTH*(dsvl0-dsvlm)
          ! make sure sedge lies in between adjacent cell-centered values
          sm = max(sm,min(s(i,j,k),s(i,j,k-1)))
          sm = min(sm,max(s(i,j,k),s(i,j,k-1)))

          ! interpolate to hi face
          k = k3d+1
          sp = HALF*(s(i,j,k)+s(i,j,k-1)) - SIXTH*(dsvlp-dsvl0)

          ! make sure sedge lies in between adjacent cell-centered values
          sp = max(sp,min(s(i,j,k),s(i,j,k-1)))
          sp = min(sp,max(s(i,j,k),s(i,j,k-1)))

          if (ppm_flatten_before_integrals == 1) then
             ! flatten the parabola BEFORE doing the other                     
             ! monotonization -- this is the method that Flash does       
             sm = flatn(i,j,k3d)*sm + (ONE-flatn(i,j,k3d))*s(i,j,k3d)
             sp = flatn(i,j,k3d)*sp + (ONE-flatn(i,j,k3d))*s(i,j,k3d)
          endif


          ! modify using quadratic limiters
          if ((sp-s(i,j,k3d))*(s(i,j,k3d)-sm) .le. ZERO) then
             sp = s(i,j,k3d)
             sm = s(i,j,k3d)

          else if (abs(sp-s(i,j,k3d)) .ge. TWO*abs(sm-s(i,j,k3d))) then
          !else if (-(sp-sm)**2/SIX > &
          !     (sp - sm)*(s(i,j,k3d) - HALF*(sm + sp))) then
             sp = THREE*s(i,j,k3d) - TWO*sm

          else if (abs(sm-s(i,j,k3d)) .ge. TWO*abs(sp-s(i,j,k3d))) then
          !else if ((sp-sm)*(s(i,j,k3d) - HALF*(sm + sp)) > &
          !     (sp - sm)**2/SIX) then
             sm = THREE*s(i,j,k3d) - TWO*sp
          end if

          if (ppm_flatten_before_integrals == 2) then
             ! flatten the parabola AFTER doing the monotonization --
             ! this is the method that Miller & Colella do
             sm = flatn(i,j,k3d)*sm + (ONE-flatn(i,j,k3d))*s(i,j,k3d)
             sp = flatn(i,j,k3d)*sp + (ONE-flatn(i,j,k3d))*s(i,j,k3d)
          endif

          ! compute z-component of Ip and Im
          s6 = SIX*s(i,j,k3d) - THREE*(sm+sp)

          ! w-c wave
          sigma = abs(u(i,j,k3d,3)-cspd(i,j,k3d))*dtdz

          if (u(i,j,k3d,3)-cspd(i,j,k3d) <= ZERO) then
             Ip(i,j,kc,3,1) = sp 
          else
             Ip(i,j,kc,3,1) = sp - &
               HALF*sigma*(sp-sm-(ONE-TWO3RD*sigma)*s6)
          endif

          if (u(i,j,k3d,3)-cspd(i,j,k3d) >= ZERO) then
             Im(i,j,kc,3,1) = sm 
          else
             Im(i,j,kc,3,1) = sm + &
               HALF*sigma*(sp-sm+(ONE-TWO3RD*sigma)*s6)
          endif

          ! w wave
          sigma = abs(u(i,j,k3d,3))*dtdz

          if (u(i,j,k3d,3) <= ZERO) then
             Ip(i,j,kc,3,2) = sp 
          else
             Ip(i,j,kc,3,2) = sp - &
               HALF*sigma*(sp-sm-(ONE-TWO3RD*sigma)*s6)
          endif

          if (u(i,j,k3d,3) >= ZERO) then
             Im(i,j,kc,3,2) = sm 
          else
             Im(i,j,kc,3,2) = sm + &
               HALF*sigma*(sp-sm+(ONE-TWO3RD*sigma)*s6)
          endif

          ! w+c wave
          sigma = abs(u(i,j,k3d,3)+cspd(i,j,k3d))*dtdz

          if (u(i,j,k3d,3)+cspd(i,j,k3d) <= ZERO) then
             Ip(i,j,kc,3,3) = sp 
          else
             Ip(i,j,kc,3,3) = sp - &
               HALF*sigma*(sp-sm-(ONE-TWO3RD*sigma)*s6)
          endif

          if (u(i,j,k3d,3)+cspd(i,j,k3d) >= ZERO) then
             Im(i,j,kc,3,3) = sm 
          else
             Im(i,j,kc,3,3) = sm + &
               HALF*sigma*(sp-sm+(ONE-TWO3RD*sigma)*s6)
          endif

       end do
    end do
    !$acc end loop

    !$acc end data

!    call bl_deallocate(dsvl)
!    call bl_deallocate(sedge)

  end subroutine ppm_type1

  ! :::
  ! ::: ----------------------------------------------------------------
  ! :::

  subroutine ppm_type2(s,s_lo,s_hi, &
                       u,cspd,qd_lo,qd_hi, &
                       flatn,f_lo,f_hi, &
                       Ip,Im,I_lo,I_hi, &
                       ilo1,ilo2,ihi1,ihi2,dx,dt,k3d,kc)

    !$acc routine vector

    use mempool_module, only : bl_allocate, bl_deallocate
    use meth_params_module, only : ppm_type, ppm_flatten_before_integrals
    use bl_constants_module

    implicit none

    integer          ::  s_lo(3),  s_hi(3)
    integer          :: qd_lo(3), qd_hi(3)
    integer          ::  f_lo(3),  f_hi(3)
    integer          ::  I_lo(3),  I_hi(3)
    integer          :: ilo1, ilo2, ihi1, ihi2
    
    double precision ::     s( s_lo(1): s_hi(1), s_lo(2): s_hi(2), s_lo(3): s_hi(3))
    double precision ::     u(qd_lo(1):qd_hi(1),qd_lo(2):qd_hi(2),qd_lo(3):qd_hi(3),3)
    double precision ::  cspd(qd_lo(1):qd_hi(1),qd_lo(2):qd_hi(2),qd_lo(3):qd_hi(3))
    double precision :: flatn(f_lo(1):f_hi(1),f_lo(2):f_hi(2),f_lo(3):f_hi(3))
    double precision :: Ip(I_lo(1):I_hi(1),I_lo(2):I_hi(2),I_lo(3):I_hi(3),1:3,1:3)
    double precision :: Im(I_lo(1):I_hi(1),I_lo(2):I_hi(2),I_lo(3):I_hi(3),1:3,1:3)
    
    double precision :: dx(3), dt
    integer          :: k3d, kc

    ! local
    integer i,j,k
    logical extremum, bigp, bigm

    double precision dtdx, dtdy, dtdz

    double precision D2, D2C, D2L, D2R, D2LIM, alphap, alpham
    double precision sgn, sigma, s6
    double precision dafacem, dafacep, dabarm, dabarp, dafacemin, dabarmin
    double precision dachkm, dachkp
    double precision amax, delam, delap

    ! s_{\ib,+}, s_{\ib,-}
    double precision :: sm, sp

    ! s_{i+\half}^{H.O.}
 !   double precision, pointer :: sedge(:,:)
    double precision :: sedge(ilo1-2:ihi1+3,ilo2-2:ihi2+3)
!    double precision, pointer :: sedgez(:,:,:)
    double precision :: sedgez(ilo1-1:ihi1+1,ilo2-2:ihi2+1,k3d-1:k3d+2)

    ! constant used in Colella 2008
    double precision, parameter :: C = 1.25d0

    dtdx = dt/dx(1)
    dtdy = dt/dx(2)
    dtdz = dt/dx(3)

!    if (ppm_type .ne. 2) &
!         call bl_error("Should have ppm_type = 2 in ppm_type2")

<<<<<<< HEAD
!    if (s_l1 .gt. ilo1-3 .or. s_l2 .gt. ilo2-3) then
!         print *,'Low bounds of array: ',s_l1, s_l2
!         print *,'Low bounds of  loop: ',ilo1 , ilo2
!         call bl_error("Need more ghost cells on array in ppm_type2")
!    end if

!    if (s_h1 .lt. ihi1+3 .or. s_h2 .lt. ihi2+3) then
!         print *,'Hi  bounds of array: ',s_h1, s_h2
!         print *,'Hi  bounds of  loop: ',ihi1 , ihi2
!         call bl_error("Need more ghost cells on array in ppm_type2")
!    end if
=======
    if (s_lo(1) .gt. ilo1-3 .or. s_lo(2) .gt. ilo2-3) then
         print *,'Low bounds of array: ',s_lo(1), s_lo(2)
         print *,'Low bounds of  loop: ',ilo1 , ilo2
         call bl_error("Need more ghost cells on array in ppm_type2")
    end if

    if (s_hi(1) .lt. ihi1+3 .or. s_hi(2) .lt. ihi2+3) then
         print *,'Hi  bounds of array: ',s_hi(1), s_hi(2)
         print *,'Hi  bounds of  loop: ',ihi1 , ihi2
         call bl_error("Need more ghost cells on array in ppm_type2")
    end if
>>>>>>> f97eef51

    ! edge-centered indexing
!    call bl_allocate(sedge,ilo1-2,ihi1+3,ilo2-2,ihi2+3)
!    call bl_allocate(sedgez,ilo1-1,ihi1+1,ilo2-1,ihi2+1,k3d-1,k3d+2)

    !$acc data create(sedge, sedgez) present(s, u, cspd, flatn, Im, Ip)

    !!!!!!!!!!!!!!!!!!!!!!!!!!!!!!!!!!!!!!!!
    ! x-direction
    !!!!!!!!!!!!!!!!!!!!!!!!!!!!!!!!!!!!!!!!

    ! compute s at x-edges

    ! interpolate s to x-edges
    !$acc loop vector collapse(2)
    do j=ilo2-1,ihi2+1
       do i=ilo1-2,ihi1+3
          sedge(i,j) = SEVEN12TH*(s(i-1,j,k3d)+s(i  ,j,k3d)) &
               - TWELFTH*(s(i-2,j,k3d)+s(i+1,j,k3d))
          !
          ! limit sedge
          !
          if ((sedge(i,j)-s(i-1,j,k3d))*(s(i,j,k3d)-sedge(i,j)) .lt. ZERO) then
             D2  = THREE*(s(i-1,j,k3d)-TWO*sedge(i,j)+s(i,j,k3d))
             D2L = s(i-2,j,k3d)-TWO*s(i-1,j,k3d)+s(i,j,k3d)
             D2R = s(i-1,j,k3d)-TWO*s(i,j,k3d)+s(i+1,j,k3d)
             sgn = sign(ONE,D2)
             D2LIM = sgn*max(min(C*sgn*D2L,C*sgn*D2R,sgn*D2),ZERO)
             sedge(i,j) = HALF*(s(i-1,j,k3d)+s(i,j,k3d)) - SIXTH*D2LIM
          end if
       end do
    end do
    !$acc end loop
    !
    ! Use Colella 2008 limiters.
    !
    ! This is a new version of the algorithm to eliminate sensitivity to roundoff.
    !
    !$acc loop vector collapse(2)
    do j=ilo2-1,ihi2+1
       do i=ilo1-1,ihi1+1

          alphap   = sedge(i+1,j)-s(i,j,k3d)
          alpham   = sedge(i  ,j)-s(i,j,k3d)
          bigp     = abs(alphap).gt.TWO*abs(alpham)
          bigm     = abs(alpham).gt.TWO*abs(alphap)
          extremum = .false.

          if (alpham*alphap .ge. ZERO) then
             extremum = .true.
          else if (bigp .or. bigm) then
             !
             ! Possible extremum. We look at cell centered values and face
             ! centered values for a change in sign in the differences adjacent to
             ! the cell. We use the pair of differences whose minimum magnitude is the
             ! largest, and thus least susceptible to sensitivity to roundoff.
             !
             dafacem   = sedge(i,j) - sedge(i-1,j)
             dafacep   = sedge(i+2,j) - sedge(i+1,j)
             dabarm    = s(i,j,k3d) - s(i-1,j,k3d)
             dabarp    = s(i+1,j,k3d) - s(i,j,k3d)
             dafacemin = min(abs(dafacem),abs(dafacep))
             dabarmin  = min(abs(dabarm),abs(dabarp))
             if (dafacemin.ge.dabarmin) then
                dachkm = dafacem
                dachkp = dafacep
             else
                dachkm = dabarm
                dachkp = dabarp
             endif
             extremum = (dachkm*dachkp .le. ZERO)
          end if

          if (extremum) then
             D2     = SIX*(alpham + alphap)
             D2L    = s(i-2,j,k3d)-TWO*s(i-1,j,k3d)+s(i,j,k3d)
             D2R    = s(i,j,k3d)-TWO*s(i+1,j,k3d)+s(i+2,j,k3d)
             D2C    = s(i-1,j,k3d)-TWO*s(i,j,k3d)+s(i+1,j,k3d)
             sgn    = sign(ONE,D2)
             D2LIM  = max(min(sgn*D2,C*sgn*D2L,C*sgn*D2R,C*sgn*D2C),ZERO)
             alpham = alpham*D2LIM/max(abs(D2),1.d-10)
             alphap = alphap*D2LIM/max(abs(D2),1.d-10)
          else
             if (bigp) then
                sgn   = sign(ONE,alpham)
                amax  = -alphap**2 / (4*(alpham + alphap))
                delam = s(i-1,j,k3d) - s(i,j,k3d)
                if (sgn*amax .ge. sgn*delam) then
                   if (sgn*(delam - alpham).ge.1.d-10) then
                      alphap = (-TWO*delam - TWO*sgn*sqrt(delam**2 - delam*alpham))
                   else 
                      alphap = -TWO*alpham
                   endif
                endif
             end if
             if (bigm) then
                sgn   = sign(ONE,alphap)
                amax  = -alpham**2 / (4*(alpham + alphap))
                delap = s(i+1,j,k3d) - s(i,j,k3d)
                if (sgn*amax .ge. sgn*delap) then
                   if (sgn*(delap - alphap).ge.1.d-10) then
                      alpham = (-TWO*delap - TWO*sgn*sqrt(delap**2 - delap*alphap))
                   else
                      alpham = -TWO*alphap
                   endif
                endif
             end if
          end if

          sm = s(i,j,k3d) + alpham
          sp = s(i,j,k3d) + alphap

          if (ppm_flatten_before_integrals > 0) then
             ! flatten the parabola AFTER doing the monotonization 
             sm = flatn(i,j,k3d)*sm + (ONE-flatn(i,j,k3d))*s(i,j,k3d)
             sp = flatn(i,j,k3d)*sp + (ONE-flatn(i,j,k3d))*s(i,j,k3d)
          endif

          !
          ! Compute x-component of Ip and Im.
          !
          s6    = SIX*s(i,j,k3d) - THREE*(sm+sp)

          ! u-c wave
          sigma = abs(u(i,j,k3d,1)-cspd(i,j,k3d))*dtdx

          if (u(i,j,k3d,1)-cspd(i,j,k3d) <= ZERO) then
             Ip(i,j,kc,1,1) = sp
          else
             Ip(i,j,kc,1,1) = sp - &
                  HALF*sigma*(sp-sm-(ONE-TWO3RD*sigma)*s6)
          endif

          if (u(i,j,k3d,1)-cspd(i,j,k3d) >= ZERO) then
             Im(i,j,kc,1,1) = sm
          else
             Im(i,j,kc,1,1) = sm + &
                  HALF*sigma*(sp-sm+(ONE-TWO3RD*sigma)*s6)
          endif

          ! u wave
          sigma = abs(u(i,j,k3d,1))*dtdx

          if (u(i,j,k3d,1) <= ZERO) then
             Ip(i,j,kc,1,2) = sp
          else
             Ip(i,j,kc,1,2) = sp - &
                  HALF*sigma*(sp-sm-(ONE-TWO3RD*sigma)*s6)
          endif

          if (u(i,j,k3d,1) >= ZERO) then
             Im(i,j,kc,1,2) = sm
          else
             Im(i,j,kc,1,2) = sm + &
                  HALF*sigma*(sp-sm+(ONE-TWO3RD*sigma)*s6)
          endif

          ! u+c wave
          sigma = abs(u(i,j,k3d,1)+cspd(i,j,k3d))*dtdx

          if (u(i,j,k3d,1)+cspd(i,j,k3d) <= ZERO) then
             Ip(i,j,kc,1,3) = sp 
          else
             Ip(i,j,kc,1,3) = sp - &
                  HALF*sigma*(sp-sm-(ONE-TWO3RD*sigma)*s6)
          endif

          if (u(i,j,k3d,1)+cspd(i,j,k3d) >= ZERO) then
             Im(i,j,kc,1,3) = sm 
          else
             Im(i,j,kc,1,3) = sm + &
                  HALF*sigma*(sp-sm+(ONE-TWO3RD*sigma)*s6)
          endif

       end do
    end do
    !$acc end loop

    !!!!!!!!!!!!!!!!!!!!!!!!!!!!!!!!!!!!!!!!
    ! y-direction
    !!!!!!!!!!!!!!!!!!!!!!!!!!!!!!!!!!!!!!!!

    ! compute s at y-edges

    ! interpolate s to y-edges
    !$acc loop vector collapse(2)
    do j=ilo2-2,ihi2+3
       do i=ilo1-1,ihi1+1
          sedge(i,j) = SEVEN12TH*(s(i,j-1,k3d)+s(i,j,k3d)) &
               - TWELFTH*(s(i,j-2,k3d)+s(i,j+1,k3d))
          !
          ! limit sedge
          !
          if ((sedge(i,j)-s(i,j-1,k3d))*(s(i,j,k3d)-sedge(i,j)) .lt. ZERO) then
             D2  = THREE*(s(i,j-1,k3d)-TWO*sedge(i,j)+s(i,j,k3d))
             D2L = s(i,j-2,k3d)-TWO*s(i,j-1,k3d)+s(i,j,k3d)
             D2R = s(i,j-1,k3d)-TWO*s(i,j,k3d)+s(i,j+1,k3d)
             sgn = sign(ONE,D2)
             D2LIM = sgn*max(min(C*sgn*D2L,C*sgn*D2R,sgn*D2),ZERO)
             sedge(i,j) = HALF*(s(i,j-1,k3d)+s(i,j,k3d)) - SIXTH*D2LIM
          end if
       end do
    end do
    !$acc end loop
    !
    ! Use Colella 2008 limiters.
    !
    ! This is a new version of the algorithm to eliminate sensitivity to roundoff.
    !
    !$acc loop vector collapse(2)
    do j=ilo2-1,ihi2+1
       do i=ilo1-1,ihi1+1

          alphap   = sedge(i,j+1)-s(i,j,k3d)
          alpham   = sedge(i,j  )-s(i,j,k3d)
          bigp     = abs(alphap).gt.TWO*abs(alpham)
          bigm     = abs(alpham).gt.TWO*abs(alphap)
          extremum = .false.

          if (alpham*alphap .ge. ZERO) then
             extremum = .true.
          else if (bigp .or. bigm) then
             !
             ! Possible extremum. We look at cell centered values and face
             ! centered values for a change in sign in the differences adjacent to
             ! the cell. We use the pair of differences whose minimum magnitude is the
             ! largest, and thus least susceptible to sensitivity to roundoff.
             !
             dafacem   = sedge(i,j) - sedge(i,j-1)
             dafacep   = sedge(i,j+2) - sedge(i,j+1)
             dabarm    = s(i,j,k3d) - s(i,j-1,k3d)
             dabarp    = s(i,j+1,k3d) - s(i,j,k3d)
             dafacemin = min(abs(dafacem),abs(dafacep))
             dabarmin  = min(abs(dabarm),abs(dabarp))
             if (dafacemin.ge.dabarmin) then
                dachkm = dafacem
                dachkp = dafacep
             else
                dachkm = dabarm
                dachkp = dabarp
             endif
             extremum = (dachkm*dachkp .le. ZERO)
          end if

          if (extremum) then
             D2     = SIX*(alpham + alphap)
             D2L    = s(i,j-2,k3d)-TWO*s(i,j-1,k3d)+s(i,j,k3d)
             D2R    = s(i,j,k3d)-TWO*s(i,j+1,k3d)+s(i,j+2,k3d)
             D2C    = s(i,j-1,k3d)-TWO*s(i,j,k3d)+s(i,j+1,k3d)
             sgn    = sign(ONE,D2)
             D2LIM  = max(min(sgn*D2,C*sgn*D2L,C*sgn*D2R,C*sgn*D2C),ZERO)
             alpham = alpham*D2LIM/max(abs(D2),1.d-10)
             alphap = alphap*D2LIM/max(abs(D2),1.d-10)
          else
             if (bigp) then
                sgn   = sign(ONE,alpham)
                amax  = -alphap**2 / (4*(alpham + alphap))
                delam = s(i,j-1,k3d) - s(i,j,k3d)
                if (sgn*amax .ge. sgn*delam) then
                   if (sgn*(delam - alpham).ge.1.d-10) then
                      alphap = (-TWO*delam - TWO*sgn*sqrt(delam**2 - delam*alpham))
                   else 
                      alphap = -TWO*alpham
                   endif
                endif
             end if
             if (bigm) then
                sgn   = sign(ONE,alphap)
                amax  = -alpham**2 / (4*(alpham + alphap))
                delap = s(i,j+1,k3d) - s(i,j,k3d)
                if (sgn*amax .ge. sgn*delap) then
                   if (sgn*(delap - alphap).ge.1.d-10) then
                      alpham = (-TWO*delap - TWO*sgn*sqrt(delap**2 - delap*alphap))
                   else
                      alpham = -TWO*alphap
                   endif
                endif
             end if
          end if

          sm = s(i,j,k3d) + alpham
          sp = s(i,j,k3d) + alphap

          if (ppm_flatten_before_integrals > 0) then
             ! flatten the parabola AFTER doing the monotonization 
             sm = flatn(i,j,k3d)*sm + (ONE-flatn(i,j,k3d))*s(i,j,k3d)
             sp = flatn(i,j,k3d)*sp + (ONE-flatn(i,j,k3d))*s(i,j,k3d)
          endif


          !
          ! Compute y-component of Ip and Im.
          !
          s6    = SIX*s(i,j,k3d) - THREE*(sm+sp)

          ! v-c wave
          sigma = abs(u(i,j,k3d,2)-cspd(i,j,k3d))*dtdy

          if (u(i,j,k3d,2)-cspd(i,j,k3d) <= ZERO) then
             Ip(i,j,kc,2,1) = sp 
          else
             Ip(i,j,kc,2,1) = sp - &
                  HALF*sigma*(sp-sm-(ONE-TWO3RD*sigma)*s6)
          endif

          if (u(i,j,k3d,2)-cspd(i,j,k3d) >= ZERO) then
             Im(i,j,kc,2,1) = sm 
          else
             Im(i,j,kc,2,1) = sm + &
                  HALF*sigma*(sp-sm+(ONE-TWO3RD*sigma)*s6)
          endif

          ! v wave
          sigma = abs(u(i,j,k3d,2))*dtdy

          if (u(i,j,k3d,2) <= ZERO) then
             Ip(i,j,kc,2,2) = sp 
          else
             Ip(i,j,kc,2,2) = sp - &
                  HALF*sigma*(sp-sm-(ONE-TWO3RD*sigma)*s6)
          endif

          if (u(i,j,k3d,2) >= ZERO) then
             Im(i,j,kc,2,2) = sm 
          else
             Im(i,j,kc,2,2) = sm + &
                  HALF*sigma*(sp-sm+(ONE-TWO3RD*sigma)*s6)
          endif

          ! v+c wave
          sigma = abs(u(i,j,k3d,2)+cspd(i,j,k3d))*dtdy

          if (u(i,j,k3d,2)+cspd(i,j,k3d) <= ZERO) then
             Ip(i,j,kc,2,3) = sp 
          else
             Ip(i,j,kc,2,3) = sp - &
                  HALF*sigma*(sp-sm-(ONE-TWO3RD*sigma)*s6)
          endif

          if (u(i,j,k3d,2)+cspd(i,j,k3d) >= ZERO) then
             Im(i,j,kc,2,3) = sm 
          else
             Im(i,j,kc,2,3) = sm + &
                  HALF*sigma*(sp-sm+(ONE-TWO3RD*sigma)*s6)
          endif

       end do
    end do
    !$acc end loop

    !!!!!!!!!!!!!!!!!!!!!!!!!!!!!!!!!!!!!!!!
    ! z-direction
    !!!!!!!!!!!!!!!!!!!!!!!!!!!!!!!!!!!!!!!!

    ! compute s at z-edges

    ! interpolate s to z-edges
    !$acc loop vector collapse(3)
    do k=k3d-1,k3d+2
       do j=ilo2-1,ihi2+1
          !dir$ ivdep
          do i=ilo1-1,ihi1+1
             sedgez(i,j,k) = SEVEN12TH*(s(i,j,k-1)+s(i,j,k)) &
                  - TWELFTH*(s(i,j,k-2)+s(i,j,k+1))
             !
             ! limit sedgez
             !
             if ((sedgez(i,j,k)-s(i,j,k-1))*(s(i,j,k)-sedgez(i,j,k)) .lt. ZERO) then
                D2  = THREE*(s(i,j,k-1)-TWO*sedgez(i,j,k)+s(i,j,k))
                D2L = s(i,j,k-2)-TWO*s(i,j,k-1)+s(i,j,k)
                D2R = s(i,j,k-1)-TWO*s(i,j,k)+s(i,j,k+1)
                sgn = sign(ONE,D2)
                D2LIM = sgn*max(min(C*sgn*D2L,C*sgn*D2R,sgn*D2),ZERO)
                sedgez(i,j,k) = HALF*(s(i,j,k-1)+s(i,j,k)) - SIXTH*D2LIM
             end if
          end do
       end do
    end do
    !$acc end loop
    !
    ! Use Colella 2008 limiters.
    !
    ! This is a new version of the algorithm to eliminate sensitivity to roundoff.
    !
    k = k3d
    !$acc loop vector collapse(2)
    do j=ilo2-1,ihi2+1
       do i=ilo1-1,ihi1+1

          alphap   = sedgez(i,j,k+1)-s(i,j,k)
          alpham   = sedgez(i,j,k  )-s(i,j,k)
          bigp     = abs(alphap).gt.TWO*abs(alpham)
          bigm     = abs(alpham).gt.TWO*abs(alphap)
          extremum = .false.

          if (alpham*alphap .ge. ZERO) then
             extremum = .true.
          else if (bigp .or. bigm) then
             !
             ! Possible extremum. We look at cell centered values and face
             ! centered values for a change in sign in the differences adjacent to
             ! the cell. We use the pair of differences whose minimum magnitude is the
             ! largest, and thus least susceptible to sensitivity to roundoff.
             !
             dafacem   = sedgez(i,j,k) - sedgez(i,j,k-1)
             dafacep   = sedgez(i,j,k+2) - sedgez(i,j,k+1)
             dabarm    = s(i,j,k) - s(i,j,k-1)
             dabarp    = s(i,j,k+1) - s(i,j,k)
             dafacemin = min(abs(dafacem),abs(dafacep))
             dabarmin  = min(abs(dabarm),abs(dabarp))
             if (dafacemin.ge.dabarmin) then
                dachkm = dafacem
                dachkp = dafacep
             else
                dachkm = dabarm
                dachkp = dabarp
             endif
             extremum = (dachkm*dachkp .le. ZERO)
          end if

          if (extremum) then
             D2     = SIX*(alpham + alphap)
             D2L    = s(i,j,k-2)-TWO*s(i,j,k-1)+s(i,j,k)
             D2R    = s(i,j,k)-TWO*s(i,j,k+1)+s(i,j,k+2)
             D2C    = s(i,j,k-1)-TWO*s(i,j,k)+s(i,j,k+1)
             sgn    = sign(ONE,D2)
             D2LIM  = max(min(sgn*D2,C*sgn*D2L,C*sgn*D2R,C*sgn*D2C),ZERO)
             alpham = alpham*D2LIM/max(abs(D2),1.d-10)
             alphap = alphap*D2LIM/max(abs(D2),1.d-10)
          else
             if (bigp) then
                sgn   = sign(ONE,alpham)
                amax  = -alphap**2 / (4*(alpham + alphap))
                delam = s(i,j,k-1) - s(i,j,k)
                if (sgn*amax .ge. sgn*delam) then
                   if (sgn*(delam - alpham).ge.1.d-10) then
                      alphap = (-TWO*delam - TWO*sgn*sqrt(delam**2 - delam*alpham))
                   else 
                      alphap = -TWO*alpham
                   endif
                endif
             end if
             if (bigm) then
                sgn   = sign(ONE,alphap)
                amax  = -alpham**2 / (4*(alpham + alphap))
                delap = s(i,j,k+1) - s(i,j,k)
                if (sgn*amax .ge. sgn*delap) then
                   if (sgn*(delap - alphap).ge.1.d-10) then
                      alpham = (-TWO*delap - TWO*sgn*sqrt(delap**2 - delap*alphap))
                   else
                      alpham = -TWO*alphap
                   endif
                endif
             end if
          end if

          sm = s(i,j,k) + alpham
          sp = s(i,j,k) + alphap

          if (ppm_flatten_before_integrals > 0) then
             ! flatten the parabola AFTER doing the monotonization (note k = k3d here)
             sm = flatn(i,j,k3d)*sm + (ONE-flatn(i,j,k3d))*s(i,j,k3d)
             sp = flatn(i,j,k3d)*sp + (ONE-flatn(i,j,k3d))*s(i,j,k3d)
          endif

          !
          ! Compute z-component of Ip and Im.
          !
          s6    = SIX*s(i,j,k3d) - THREE*(sm+sp)

          
          ! w-c wave
          sigma = abs(u(i,j,k3d,3)-cspd(i,j,k3d))*dtdz
          
          if (u(i,j,k3d,3)-cspd(i,j,k3d) <= ZERO) then
             Ip(i,j,kc,3,1) = sp 
          else
             Ip(i,j,kc,3,1) = sp - &
                  HALF*sigma*(sp-sm-(ONE-TWO3RD*sigma)*s6)
          endif

          if (u(i,j,k3d,3)-cspd(i,j,k3d) >= ZERO) then
             Im(i,j,kc,3,1) = sm 
          else
             Im(i,j,kc,3,1) = sm + &
                  HALF*sigma*(sp-sm+(ONE-TWO3RD*sigma)*s6)
          endif

          ! w wave
          sigma = abs(u(i,j,k3d,3))*dtdz

          if (u(i,j,k3d,3) <= ZERO) then
             Ip(i,j,kc,3,2) = sp
          else
             Ip(i,j,kc,3,2) = sp - &
                  HALF*sigma*(sp-sm-(ONE-TWO3RD*sigma)*s6)
          endif

          if (u(i,j,k3d,3) >= ZERO) then
             Im(i,j,kc,3,2) = sm
          else
             Im(i,j,kc,3,2) = sm + &
                  HALF*sigma*(sp-sm+(ONE-TWO3RD*sigma)*s6)
          endif

          ! w+c wave
          sigma = abs(u(i,j,k3d,3)+cspd(i,j,k3d))*dtdz

          if (u(i,j,k3d,3)+cspd(i,j,k3d) <= ZERO) then
             Ip(i,j,kc,3,3) = sp 
          else
             Ip(i,j,kc,3,3) = sp - &
                  HALF*sigma*(sp-sm-(ONE-TWO3RD*sigma)*s6)
          endif

          if (u(i,j,k3d,3)+cspd(i,j,k3d) >= ZERO) then
             Im(i,j,kc,3,3) = sm 
          else
             Im(i,j,kc,3,3) = sm + &
                  HALF*sigma*(sp-sm+(ONE-TWO3RD*sigma)*s6)
          endif

       end do
    end do
    !$acc end loop

    !$acc end data
!    call bl_deallocate(sedge)
!    call bl_deallocate(sedgez)

  end subroutine ppm_type2

end module ppm_module
<|MERGE_RESOLUTION|>--- conflicted
+++ resolved
@@ -128,31 +128,17 @@
 !    if (ppm_type .ne. 1) &
 !         call bl_error("Should have ppm_type = 1 in ppm_type1")
 
-<<<<<<< HEAD
-!    if (s_l1 .gt. ilo1-3 .or. s_l2 .gt. ilo2-3) then
-!         print *,'Low bounds of array: ',s_l1, s_l2
+    if (s_lo(1) .gt. ilo1-3 .or. s_lo(2) .gt. ilo2-3) then
+!         print *,'Low bounds of array: ',s_lo(1), s_lo(2)
 !         print *,'Low bounds of  loop: ',ilo1 , ilo2
 !         call bl_error("Need more ghost cells on array in ppm_type1")
-!    end if
-
-!    if (s_h1 .lt. ihi1+3 .or. s_h2 .lt. ihi2+3) then
-!         print *,'Hi  bounds of array: ',s_h1, s_h2
+    end if
+
+    if (s_hi(1) .lt. ihi1+3 .or. s_hi(2) .lt. ihi2+3) then
+!         print *,'Hi  bounds of array: ',s_hi(1), s_hi(2)
 !         print *,'Hi  bounds of  loop: ',ihi1 , ihi2
 !         call bl_error("Need more ghost cells on array in ppm_type1")
-!    end if
-=======
-    if (s_lo(1) .gt. ilo1-3 .or. s_lo(2) .gt. ilo2-3) then
-         print *,'Low bounds of array: ',s_lo(1), s_lo(2)
-         print *,'Low bounds of  loop: ',ilo1 , ilo2
-         call bl_error("Need more ghost cells on array in ppm_type1")
     end if
-
-    if (s_hi(1) .lt. ihi1+3 .or. s_hi(2) .lt. ihi2+3) then
-         print *,'Hi  bounds of array: ',s_hi(1), s_hi(2)
-         print *,'Hi  bounds of  loop: ',ihi1 , ihi2
-         call bl_error("Need more ghost cells on array in ppm_type1")
-    end if
->>>>>>> f97eef51
 
     ! cell-centered indexing w/extra ghost cell
 !    call bl_allocate(dsvl,ilo1-2,ihi1+2,ilo2-2,ihi2+2)
@@ -653,31 +639,17 @@
 !    if (ppm_type .ne. 2) &
 !         call bl_error("Should have ppm_type = 2 in ppm_type2")
 
-<<<<<<< HEAD
-!    if (s_l1 .gt. ilo1-3 .or. s_l2 .gt. ilo2-3) then
-!         print *,'Low bounds of array: ',s_l1, s_l2
+    if (s_lo(1) .gt. ilo1-3 .or. s_lo(2) .gt. ilo2-3) then
+!         print *,'Low bounds of array: ',s_lo(1), s_lo(2)
 !         print *,'Low bounds of  loop: ',ilo1 , ilo2
 !         call bl_error("Need more ghost cells on array in ppm_type2")
-!    end if
-
-!    if (s_h1 .lt. ihi1+3 .or. s_h2 .lt. ihi2+3) then
-!         print *,'Hi  bounds of array: ',s_h1, s_h2
+    end if
+
+    if (s_hi(1) .lt. ihi1+3 .or. s_hi(2) .lt. ihi2+3) then
+!         print *,'Hi  bounds of array: ',s_hi(1), s_hi(2)
 !         print *,'Hi  bounds of  loop: ',ihi1 , ihi2
 !         call bl_error("Need more ghost cells on array in ppm_type2")
-!    end if
-=======
-    if (s_lo(1) .gt. ilo1-3 .or. s_lo(2) .gt. ilo2-3) then
-         print *,'Low bounds of array: ',s_lo(1), s_lo(2)
-         print *,'Low bounds of  loop: ',ilo1 , ilo2
-         call bl_error("Need more ghost cells on array in ppm_type2")
     end if
-
-    if (s_hi(1) .lt. ihi1+3 .or. s_hi(2) .lt. ihi2+3) then
-         print *,'Hi  bounds of array: ',s_hi(1), s_hi(2)
-         print *,'Hi  bounds of  loop: ',ihi1 , ihi2
-         call bl_error("Need more ghost cells on array in ppm_type2")
-    end if
->>>>>>> f97eef51
 
     ! edge-centered indexing
 !    call bl_allocate(sedge,ilo1-2,ihi1+3,ilo2-2,ihi2+3)
