--- conflicted
+++ resolved
@@ -20,7 +20,7 @@
       integer          :: pt_index(3)
 
       type (eos_t), allocatable :: eos_state(:)
-      integer :: eos_state_len(1), nx(3), n
+      integer :: eos_state_len(1), nx(3)
       
       nx = hi - lo + 1
       eos_state_len(1) = nx(1) * nx(2) * nx(3)
@@ -55,7 +55,6 @@
          enddo
       end if
 
-<<<<<<< HEAD
       eos_state(:) % rho = reshape(state(lo(1):hi(1),lo(2):hi(2),lo(3):hi(3),URHO ), eos_state_len)
       eos_state(:) % T   = reshape(state(lo(1):hi(1),lo(2):hi(2),lo(3):hi(3),UTEMP), eos_state_len) ! Initial guess for the EOS
       eos_state(:) % e   = reshape(state(lo(1):hi(1),lo(2):hi(2),lo(3):hi(3),UEINT), eos_state_len) / eos_state(:) % rho
@@ -67,32 +66,7 @@
       enddo
 
       call eos(eos_input_re, eos_state, state_len = eos_state_len(1))
-=======
-      do k = lo(3),hi(3)
-      do j = lo(2),hi(2)
-      do i = lo(1),hi(1)
 
-         rhoInv = ONE / state(i,j,k,URHO)
-
-         eos_state % rho = state(i,j,k,URHO)
-         eos_state % e   = state(i,j,k,UEINT) * rhoInv
-         eos_state % xn  = state(i,j,k,UFS:UFS+nspec-1) * rhoInv
-         eos_state % aux = state(i,j,k,UFX:UFX+naux-1) * rhoInv
-
-         eos_state % T   = state(i,j,k,UTEMP) ! Initial guess for EOS
-
-         pt_index(1) = i
-         pt_index(2) = j
-         pt_index(3) = k
-
-         call eos(eos_input_re, eos_state, .false., pt_index = pt_index)
-
-         state(i,j,k,UTEMP) = eos_state % T
->>>>>>> fe7e099c
-
-      !$OMP PARALLEL WORKSHARE
-
-<<<<<<< HEAD
       state(lo(1):hi(1),lo(2):hi(2),lo(3):hi(3),UTEMP) = reshape(eos_state(:) % T, nx)
 
       ! Reset energy in case we floored
@@ -104,14 +78,4 @@
                                                           state(lo(1):hi(1),lo(2):hi(2),lo(3):hi(3),UMZ)**2) / &
                                                           state(lo(1):hi(1),lo(2):hi(2),lo(3):hi(3),URHO)
       
-      !$OMP END PARALLEL WORKSHARE
-=======
-         state(i,j,k,UEDEN) = state(i,j,k,UEDEN) + state(i,j,k,URHO) * eos_state % e - state(i,j,k,UEINT)
-         state(i,j,k,UEINT) = state(i,j,k,URHO) * eos_state % e
-
-      enddo
-      enddo
-      enddo
->>>>>>> fe7e099c
-
       end subroutine compute_temp