module slope_module
  
  implicit none

  private

  public uslope, pslope

contains

! ::: 
! ::: ------------------------------------------------------------------
! ::: 

      subroutine uslope(q,flatn,qd_lo,qd_hi, &
                        dqx,dqy,dqz,qpd_lo,qpd_hi, &
                        ilo1,ilo2,ihi1,ihi2,kc,k3d,nv)

      !$acc routine vector

      use mempool_module, only : bl_allocate, bl_deallocate
      use meth_params_module
      use bl_constants_module

      implicit none

      integer          :: qd_lo(3), qd_hi(3)
      integer          :: qpd_lo(3),qpd_hi(3)
      integer          :: ilo1, ilo2, ihi1, ihi2, kc, k3d, nv

      double precision :: q(qd_lo(1):qd_hi(1),qd_lo(2):qd_hi(2),qd_lo(3):qd_hi(3),nv)
      double precision :: flatn(qd_lo(1):qd_hi(1),qd_lo(2):qd_hi(2),qd_lo(3):qd_hi(3))
      double precision :: dqx(qpd_lo(1):qpd_hi(1),qpd_lo(2):qpd_hi(2),qpd_lo(3):qpd_hi(3),nv)
      double precision :: dqy(qpd_lo(1):qpd_hi(1),qpd_lo(2):qpd_hi(2),qpd_lo(3):qpd_hi(3),nv)
      double precision :: dqz(qpd_lo(1):qpd_hi(1),qpd_lo(2):qpd_hi(2),qpd_lo(3):qpd_hi(3),nv)

      integer i, j, k, n

      double precision dlft, drgt, slop, dq1
      double precision dm, dp, dc, ds, sl, dl, dfm, dfp

<<<<<<< HEAD
!      double precision, pointer::dsgn(:,:),dlim(:,:),df(:,:),dcen(:,:)
      double precision :: dsgn(MIN(ilo1,ilo2)-2:MAX(ihi1,ihi2)+2,MIN(ilo1,ilo2)-2:MAX(ihi1,ihi2)+2)
      double precision :: dlim(MIN(ilo1,ilo2)-2:MAX(ihi1,ihi2)+2,MIN(ilo1,ilo2)-2:MAX(ihi1,ihi2)+2)
      double precision ::   df(MIN(ilo1,ilo2)-2:MAX(ihi1,ihi2)+2,MIN(ilo1,ilo2)-2:MAX(ihi1,ihi2)+2)
      double precision :: dcen(MIN(ilo1,ilo2)-2:MAX(ihi1,ihi2)+2,MIN(ilo1,ilo2)-2:MAX(ihi1,ihi2)+2)

      double precision :: dsgn, dlim, df, dcen
=======
      integer ilo, ihi      
      
      double precision, pointer::dsgn(:,:),dlim(:,:),df(:,:),dcen(:,:)
>>>>>>> f97eef51

!      ilo = MIN(ilo1,ilo2)
!      ihi = MAX(ihi1,ihi2)

!      call bl_allocate (dsgn, ilo-2,ihi+2,ilo-2,ihi+2)
!      call bl_allocate (dlim, ilo-2,ihi+2,ilo-2,ihi+2)
!      call bl_allocate (  df, ilo-2,ihi+2,ilo-2,ihi+2)
!      call bl_allocate (dcen, ilo-2,ihi+2,ilo-2,ihi+2)

      !$acc data create(dsgn, dlim, df, dcen)
      
     if(iorder.eq.1) then

         !$acc loop vector collapse(3)
         do n = 1, nv
            do j = ilo2-1, ihi2+1
               do i = ilo1-1, ihi1+1
                  dqx(i,j,kc,n) = ZERO
                  dqy(i,j,kc,n) = ZERO
                  dqz(i,j,kc,n) = ZERO
               enddo
            enddo
         enddo
         !$acc end loop

      else

         !$acc loop vector
         do n = 1, nv 

            ! Compute slopes in first coordinate direction
            do j = ilo2-1, ihi2+1

               ! First compute Fromm slopes
               do i = ilo1-2, ihi1+2
                  dlft = TWO*(q(i ,j,k3d,n) - q(i-1,j,k3d,n))
                  drgt = TWO*(q(i+1,j,k3d,n) - q(i ,j,k3d,n))
                  dcen(i,j) = FOURTH * (dlft+drgt)
                  dsgn(i,j) = sign(ONE, dcen(i,j))
                  slop = min( abs(dlft), abs(drgt) )
                  if (dlft*drgt .ge. ZERO) then
                     dlim(i,j) = slop
                  else
                     dlim(i,j) = ZERO
                  endif
                  df(i,j) = dsgn(i,j)*min( dlim(i,j), abs(dcen(i,j)) )
               enddo

               ! Now compute limited fourth order slopes
               do i = ilo1-1, ihi1+1
                  dq1       = FOUR3RD*dcen(i,j) - SIXTH*(df(i+1,j) + df(i-1,j))
                  dqx(i,j,kc,n) = flatn(i,j,k3d)*dsgn(i,j)*min(dlim(i,j),abs(dq1))
               enddo

            enddo

            ! Compute slopes in second coordinate direction
            do i = ilo1-1, ihi1+1
               ! First compute Fromm slopes for this column
               do j = ilo2-2, ihi2+2
                  dlft = TWO*(q(i,j ,k3d,n) - q(i,j-1,k3d,n))
                  drgt = TWO*(q(i,j+1,k3d,n) - q(i,j ,k3d,n))
                  dcen(i,j) = FOURTH * (dlft+drgt)
                  dsgn(i,j) = sign( ONE, dcen(i,j) )
                  slop = min( abs(dlft), abs(drgt) )
                  if (dlft*drgt .ge. ZERO) then
                     dlim(i,j) = slop
                  else
                     dlim(i,j) = ZERO
                  endif
                  df(i,j) = dsgn(i,j)*min( dlim(i,j),abs(dcen(i,j)) )
               enddo

               ! Now compute limited fourth order slopes
               do j = ilo2-1, ihi2+1
                  dq1 = FOUR3RD*dcen(i,j) - SIXTH*( df(i,j+1) + df(i,j-1) )
                  dqy(i,j,kc,n) = flatn(i,j,k3d)*dsgn(i,j)*min(dlim(i,j),abs(dq1))
               enddo
            enddo

            ! Compute slopes in third coordinate direction
            do j = ilo2-1, ihi2+1
               do i = ilo1-1, ihi1+1

                  ! Compute Fromm slope on slab below
                  k = k3d-1
                  dm = TWO*(q(i,j,k ,n) - q(i,j,k-1,n))
                  dp = TWO*(q(i,j,k+1,n) - q(i,j,k, n))
                  dc = FOURTH*(dm+dp)
                  ds = sign( ONE, dc )
                  sl = min( abs(dm), abs(dp) )
                  if (dm*dp .ge. ZERO) then
                     dl = sl
                  else
                     dl = ZERO
                  endif
                  dfm = ds*min(dl,abs(dc))

                  ! Compute Fromm slope on slab above
                  k = k3d+1
                  dm = TWO*(q(i,j,k ,n) - q(i,j,k-1,n))
                  dp = TWO*(q(i,j,k+1,n) - q(i,j,k, n))
                  dc = FOURTH*(dm+dp)
                  ds = sign( ONE, dc )
                  sl = min( abs(dm), abs(dp) )
                  if (dm*dp .ge. ZERO) then
                     dl = sl
                  else
                     dl = ZERO
                  endif
                  dfp = ds*min(dl,abs(dc))

                  ! Compute Fromm slope on current slab
                  k = k3d
                  dm = TWO*(q(i,j,k ,n) - q(i,j,k-1,n))
                  dp = TWO*(q(i,j,k+1,n) - q(i,j,k, n))
                  dc = FOURTH*(dm+dp)
                  ds = sign( ONE, dc )
                  sl = min( abs(dm), abs(dp) )
                  if (dm*dp .ge. ZERO) then
                     dl = sl
                  else
                     dl = ZERO
                  endif

                  ! Now compute limited fourth order slopes
                  dq1 = FOUR3RD*dc - SIXTH*( dfp + dfm )
                  dqz(i,j,kc,n) = flatn(i,j,k3d)*ds*min(dl,abs(dq1))
               enddo
            enddo
         enddo
         !$acc end loop

      endif

      !$acc end data

!      call bl_deallocate (dsgn)
!      call bl_deallocate (dlim)
!      call bl_deallocate (  df)
!      call bl_deallocate (dcen)

      end subroutine uslope

! ::: 
! ::: ------------------------------------------------------------------
! ::: 

<<<<<<< HEAD
      subroutine pslope(p,rho,flatn,qd_l1,qd_l2,qd_l3,qd_h1,qd_h2,qd_h3, &
                        dpx,dpy,dpz,qpd_l1,qpd_l2,qpd_l3,qpd_h1,qpd_h2,qpd_h3, &
                        src,src_l1,src_l2,src_l3,src_h1,src_h2,src_h3, &
                        ilo1,ilo2,ihi1,ihi2,kc,k3d,dx,dy,dz)

        !$acc routine vector
=======
      subroutine pslope(p,rho,flatn,qd_lo,qd_hi, &
                        dpx,dpy,dpz,qpd_lo,qpd_hi, &
                        src,src_lo,src_hi, &
                        ilo1,ilo2,ihi1,ihi2,kc,k3d,dx)
>>>>>>> f97eef51
        
        use mempool_module, only : bl_allocate, bl_deallocate
        use meth_params_module
        use bl_constants_module

        implicit none

        integer          :: qd_lo(3), qd_hi(3)
        integer          :: qpd_lo(3),qpd_hi(3)
        integer          :: src_lo(3),src_hi(3)
        integer          :: ilo1, ilo2, ihi1, ihi2, kc, k3d

        double precision :: p  (qd_lo(1):qd_hi(1),qd_lo(2):qd_hi(2),qd_lo(3):qd_hi(3))
        double precision :: rho(qd_lo(1):qd_hi(1),qd_lo(2):qd_hi(2),qd_lo(3):qd_hi(3))
        double precision :: flatn(qd_lo(1):qd_hi(1),qd_lo(2):qd_hi(2),qd_lo(3):qd_hi(3))
        double precision :: dpx(qpd_lo(1):qpd_hi(1),qpd_lo(2):qpd_hi(2),qpd_lo(3):qpd_hi(3))
        double precision :: dpy(qpd_lo(1):qpd_hi(1),qpd_lo(2):qpd_hi(2),qpd_lo(3):qpd_hi(3))
        double precision :: dpz(qpd_lo(1):qpd_hi(1),qpd_lo(2):qpd_hi(2),qpd_lo(3):qpd_hi(3))
        double precision :: src(src_lo(1):src_hi(1),src_lo(2):src_hi(2),src_lo(3):src_hi(3),QVAR)
        double precision :: dx(3)

        integer i, j, k

        integer ilo,ihi        
        
        double precision dlft, drgt, dp1
        double precision dm, dp, dc, dl, dfm, dfp, ds

        !     Local arrays
!        double precision, pointer::dsgn(:,:),dlim(:,:),df(:,:),dcen(:,:)
        double precision :: dsgn(MIN(ilo1,ilo2)-2:MAX(ihi1,ihi2)+2,MIN(ilo1,ilo2)-2:MAX(ihi1,ihi2)+2)
        double precision :: dlim(MIN(ilo1,ilo2)-2:MAX(ihi1,ihi2)+2,MIN(ilo1,ilo2)-2:MAX(ihi1,ihi2)+2)
        double precision ::   df(MIN(ilo1,ilo2)-2:MAX(ihi1,ihi2)+2,MIN(ilo1,ilo2)-2:MAX(ihi1,ihi2)+2)
        double precision :: dcen(MIN(ilo1,ilo2)-2:MAX(ihi1,ihi2)+2,MIN(ilo1,ilo2)-2:MAX(ihi1,ihi2)+2)

!        ilo = MIN(ilo1,ilo2)
!        ihi = MAX(ihi1,ihi2)

!        call bl_allocate (dsgn, ilo-2,ihi+2,ilo-2,ihi+2)
!        call bl_allocate (dlim, ilo-2,ihi+2,ilo-2,ihi+2)
!        call bl_allocate (  df, ilo-2,ihi+2,ilo-2,ihi+2)
!        call bl_allocate (dcen, ilo-2,ihi+2,ilo-2,ihi+2)

        !$acc data create(dsgn, dlim, df, dcen)

        if(iorder.eq.1) then

           !$acc loop vector collapse(2)
           do j = ilo2-1, ihi2+1
              do i = ilo1-1, ihi1+1
                 dpx(i,j,kc) = ZERO
                 dpy(i,j,kc) = ZERO
                 dpz(i,j,kc) = ZERO
              enddo
           enddo
           !$acc end loop

        else
           ! Compute slopes in first coordinate direction
           !$acc loop vector
           do j = ilo2-1, ihi2+1

              ! First compute Fromm slopes
              do i = ilo1-2, ihi1+2

                 dlft = p(i  ,j,k3d) - p(i-1,j,k3d)
                 drgt = p(i+1,j,k3d) - p(i  ,j,k3d)

                 ! Subtract off (rho * acceleration) so as not to limit that part of the slope
                 dlft = dlft - FOURTH * &
                      (rho(i,j,k3d)+rho(i-1,j,k3d))*(src(i,j,k3d,QU)+src(i-1,j,k3d,QU))*dx(1)
                 drgt = drgt - FOURTH * &
                      (rho(i,j,k3d)+rho(i+1,j,k3d))*(src(i,j,k3d,QU)+src(i+1,j,k3d,QU))*dx(1)

                 dcen(i,j) = HALF*(dlft+drgt)
                 dsgn(i,j) = sign(ONE, dcen(i,j))
                 if (dlft*drgt .ge. ZERO) then
                    dlim(i,j) = TWO * min( abs(dlft), abs(drgt) )
                 else
                    dlim(i,j) = ZERO
                 endif
                 df(i,j) = dsgn(i,j)*min( dlim(i,j), abs(dcen(i,j)) )
              enddo

              ! Now limited fourth order slopes
              do i = ilo1-1, ihi1+1
                 dp1         = FOUR3RD*dcen(i,j) - SIXTH*(df(i+1,j) + df(i-1,j))
                 dpx(i,j,kc) = flatn(i,j,k3d)*dsgn(i,j)*min(dlim(i,j),abs(dp1))
                 dpx(i,j,kc) = dpx(i,j,kc) + rho(i,j,k3d)*src(i,j,k3d,QU)*dx(1)
              enddo
           enddo
           !$acc end loop

           ! Compute slopes in second coordinate direction
           !$acc loop vector
           do i = ilo1-1, ihi1+1

              ! First compute Fromm slopes
              do j = ilo2-2, ihi2+2
                 dlft = p(i,j  ,k3d) - p(i,j-1,k3d)
                 drgt = p(i,j+1,k3d) - p(i,j  ,k3d)

                 ! Subtract off (rho * acceleration) so as not to limit that part of the slope
                 dlft = dlft - FOURTH * &
                      (rho(i,j,k3d)+rho(i,j-1,k3d))*(src(i,j,k3d,QV)+src(i,j-1,k3d,QV))*dx(2)
                 drgt = drgt - FOURTH * &
                      (rho(i,j,k3d)+rho(i,j+1,k3d))*(src(i,j,k3d,QV)+src(i,j+1,k3d,QV))*dx(2)

                 dcen(i,j) = HALF*(dlft+drgt)
                 dsgn(i,j) = sign( ONE, dcen(i,j) )
                 if (dlft*drgt .ge. ZERO) then
                    dlim(i,j) = TWO * min( abs(dlft), abs(drgt) )
                 else
                    dlim(i,j) = ZERO
                 endif
                 df(i,j) = dsgn(i,j)*min( dlim(i,j),abs(dcen(i,j)) )
              enddo

              ! Now limited fourth order slopes
              do j = ilo2-1, ihi2+1
                 dp1 = FOUR3RD*dcen(i,j) - SIXTH*( df(i,j+1) + df(i,j-1) )
                 dpy(i,j,kc) = flatn(i,j,k3d)*dsgn(i,j)*min(dlim(i,j),abs(dp1))
                 dpy(i,j,kc) = dpy(i,j,kc) + rho(i,j,k3d)*src(i,j,k3d,QV)*dx(2)
              enddo
           enddo
           !$acc end loop

           ! Compute slopes in third coordinate direction
           !$acc loop vector
           do j = ilo2-1, ihi2+1
              do i = ilo1-1, ihi1+1

                 ! compute Fromm slopes on slab below
                 k = k3d-1
                 dm = p(i,j,k  ) - p(i,j,k-1)
                 dp = p(i,j,k+1) - p(i,j,k  )
                 dm = dm - FOURTH * (rho(i,j,k)+rho(i,j,k-1))* &
                      (src(i,j,k,QW)+src(i,j,k-1,QW))*dx(3)
                 dp = dp - FOURTH * (rho(i,j,k)+rho(i,j,k+1))* &
                      (src(i,j,k,QW)+src(i,j,k+1,QW))*dx(3)
                 dc = HALF*(dm+dp)
                 ds = sign( ONE, dc )
                 if (dm*dp .ge. ZERO) then
                    dl = TWO * min( abs(dm), abs(dp) )
                 else
                    dl = ZERO
                 endif
                 dfm = ds*min(dl,abs(dc))

                 ! compute Fromm slopes on slab above
                 k = k3d+1
                 dm = p(i,j,k  ) - p(i,j,k-1)
                 dp = p(i,j,k+1) - p(i,j,k  )
                 dm = dm - FOURTH * (rho(i,j,k)+rho(i,j,k-1))* &
                      (src(i,j,k,QW)+src(i,j,k-1,QW))*dx(3)
                 dp = dp - FOURTH * (rho(i,j,k)+rho(i,j,k+1))* &
                      (src(i,j,k,QW)+src(i,j,k+1,QW))*dx(3)
                 dc = HALF*(dm+dp)
                 ds = sign( ONE, dc )
                 if (dm*dp .ge. ZERO) then
                    dl = TWO * min( abs(dm), abs(dp) )
                 else
                    dl = ZERO
                 endif
                 dfp = ds*min(dl,abs(dc))

                 ! compute Fromm slopes on current slab
                 k = k3d
                 dm = p(i,j,k  ) - p(i,j,k-1)
                 dp = p(i,j,k+1) - p(i,j,k  )
                 dm = dm - FOURTH * (rho(i,j,k)+rho(i,j,k-1))* &
                      (src(i,j,k,QW)+src(i,j,k-1,QW))*dx(3)
                 dp = dp - FOURTH * (rho(i,j,k)+rho(i,j,k+1))* &
                      (src(i,j,k,QW)+src(i,j,k+1,QW))*dx(3)
                 dc = HALF*(dm+dp)
                 ds = sign( ONE, dc )
                 if (dm*dp .ge. ZERO) then
                    dl = TWO * min( abs(dm), abs(dp) )
                 else
                    dl = ZERO
                 endif

                 ! now limited fourth order slopes
                 dp1 = FOUR3RD*dc - SIXTH*( dfp + dfm )
                 dpz(i,j,kc) = flatn(i,j,k3d)*ds*min(dl,abs(dp1))
                 dpz(i,j,kc) = dpz(i,j,kc) + rho(i,j,k3d)*src(i,j,k3d,QW)*dx(3)
              enddo
           enddo
           !$acc end loop

        endif

        !$acc end data

!        call bl_deallocate (dsgn)
!        call bl_deallocate (dlim)
!        call bl_deallocate (  df)
!        call bl_deallocate (dcen)

      end subroutine pslope

end module slope_module<|MERGE_RESOLUTION|>--- conflicted
+++ resolved
@@ -39,7 +39,6 @@
       double precision dlft, drgt, slop, dq1
       double precision dm, dp, dc, ds, sl, dl, dfm, dfp
 
-<<<<<<< HEAD
 !      double precision, pointer::dsgn(:,:),dlim(:,:),df(:,:),dcen(:,:)
       double precision :: dsgn(MIN(ilo1,ilo2)-2:MAX(ihi1,ihi2)+2,MIN(ilo1,ilo2)-2:MAX(ihi1,ihi2)+2)
       double precision :: dlim(MIN(ilo1,ilo2)-2:MAX(ihi1,ihi2)+2,MIN(ilo1,ilo2)-2:MAX(ihi1,ihi2)+2)
@@ -47,11 +46,6 @@
       double precision :: dcen(MIN(ilo1,ilo2)-2:MAX(ihi1,ihi2)+2,MIN(ilo1,ilo2)-2:MAX(ihi1,ihi2)+2)
 
       double precision :: dsgn, dlim, df, dcen
-=======
-      integer ilo, ihi      
-      
-      double precision, pointer::dsgn(:,:),dlim(:,:),df(:,:),dcen(:,:)
->>>>>>> f97eef51
 
 !      ilo = MIN(ilo1,ilo2)
 !      ihi = MAX(ihi1,ihi2)
@@ -200,20 +194,13 @@
 ! ::: ------------------------------------------------------------------
 ! ::: 
 
-<<<<<<< HEAD
-      subroutine pslope(p,rho,flatn,qd_l1,qd_l2,qd_l3,qd_h1,qd_h2,qd_h3, &
-                        dpx,dpy,dpz,qpd_l1,qpd_l2,qpd_l3,qpd_h1,qpd_h2,qpd_h3, &
-                        src,src_l1,src_l2,src_l3,src_h1,src_h2,src_h3, &
-                        ilo1,ilo2,ihi1,ihi2,kc,k3d,dx,dy,dz)
-
-        !$acc routine vector
-=======
       subroutine pslope(p,rho,flatn,qd_lo,qd_hi, &
                         dpx,dpy,dpz,qpd_lo,qpd_hi, &
                         src,src_lo,src_hi, &
                         ilo1,ilo2,ihi1,ihi2,kc,k3d,dx)
->>>>>>> f97eef51
-        
+
+        !$acc routine vector
+
         use mempool_module, only : bl_allocate, bl_deallocate
         use meth_params_module
         use bl_constants_module
