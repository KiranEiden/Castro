#include <winstd.H>
#include <cstdio>

#include "LevelBld.H"
#include <ParmParse.H>
#include "Castro.H"
#include "Castro_F.H"
#include <Derive_F.H>
#ifdef RADIATION
# include "Radiation.H"
# include "RAD_F.H"
#endif

#include "buildInfo.H"

using std::string;

static Box the_same_box (const Box& b) { return b; }
static Box grow_box_by_one (const Box& b) { return BoxLib::grow(b,1); }

typedef StateDescriptor::BndryFunc BndryFunc;

//
// Components are:
//  Interior, Inflow, Outflow,  Symmetry,     SlipWall,     NoSlipWall
//
static int scalar_bc[] =
{
    INT_DIR, EXT_DIR, FOEXTRAP, REFLECT_EVEN, REFLECT_EVEN, REFLECT_EVEN
};

static int norm_vel_bc[] =
{
    INT_DIR, EXT_DIR, FOEXTRAP, REFLECT_ODD,  REFLECT_ODD,  REFLECT_ODD
};

static int tang_vel_bc[] =
{
    INT_DIR, EXT_DIR, FOEXTRAP, REFLECT_EVEN, REFLECT_EVEN, REFLECT_EVEN
};

static
void
set_scalar_bc (BCRec& bc, const BCRec& phys_bc)
{
    const int* lo_bc = phys_bc.lo();
    const int* hi_bc = phys_bc.hi();
    for (int i = 0; i < BL_SPACEDIM; i++)
    {
        bc.setLo(i,scalar_bc[lo_bc[i]]);
        bc.setHi(i,scalar_bc[hi_bc[i]]);
    }
}

static
void
set_x_vel_bc(BCRec& bc, const BCRec& phys_bc)
{
    const int* lo_bc = phys_bc.lo();
    const int* hi_bc = phys_bc.hi();
    bc.setLo(0,norm_vel_bc[lo_bc[0]]);
    bc.setHi(0,norm_vel_bc[hi_bc[0]]);
#if (BL_SPACEDIM >= 2)
    bc.setLo(1,tang_vel_bc[lo_bc[1]]);
    bc.setHi(1,tang_vel_bc[hi_bc[1]]);
#endif
#if (BL_SPACEDIM == 3)
    bc.setLo(2,tang_vel_bc[lo_bc[2]]);
    bc.setHi(2,tang_vel_bc[hi_bc[2]]);
#endif
}

static
void
set_y_vel_bc(BCRec& bc, const BCRec& phys_bc)
{
    const int* lo_bc = phys_bc.lo();
    const int* hi_bc = phys_bc.hi();
    bc.setLo(0,tang_vel_bc[lo_bc[0]]);
    bc.setHi(0,tang_vel_bc[hi_bc[0]]);
#if (BL_SPACEDIM >= 2)    
    bc.setLo(1,norm_vel_bc[lo_bc[1]]);
    bc.setHi(1,norm_vel_bc[hi_bc[1]]);
#endif
#if (BL_SPACEDIM == 3)
    bc.setLo(2,tang_vel_bc[lo_bc[2]]);
    bc.setHi(2,tang_vel_bc[hi_bc[2]]);
#endif
}

static
void
set_z_vel_bc(BCRec& bc, const BCRec& phys_bc)
{
    const int* lo_bc = phys_bc.lo();
    const int* hi_bc = phys_bc.hi();
    bc.setLo(0,tang_vel_bc[lo_bc[0]]);
    bc.setHi(0,tang_vel_bc[hi_bc[0]]);
#if (BL_SPACEDIM >= 2)
    bc.setLo(1,tang_vel_bc[lo_bc[1]]);
    bc.setHi(1,tang_vel_bc[hi_bc[1]]);
#endif
#if (BL_SPACEDIM == 3)
    bc.setLo(2,norm_vel_bc[lo_bc[2]]);
    bc.setHi(2,norm_vel_bc[hi_bc[2]]);
#endif
}

void
Castro::variableSetUp ()
{

  // Castro::variableSetUp is called in the constructor of Amr.cpp, so
  // it should get called every time we start or restart a job


  // initialize the start time for our CPU-time tracker
  startCPUTime = ParallelDescriptor::second();


    // Output the git commit hashes used to build the executable.

    if (ParallelDescriptor::IOProcessor()) {

	const char* castro_hash  = buildInfoGetGitHash(1);
	const char* boxlib_hash  = buildInfoGetGitHash(2);
	const char* buildgithash = buildInfoGetBuildGitHash();
	const char* buildgitname = buildInfoGetBuildGitName();

	if (strlen(castro_hash) > 0) {
	  std::cout << "\n" << "Castro git hash: " << castro_hash << "\n";
	}
	if (strlen(boxlib_hash) > 0) {
	  std::cout << "BoxLib git hash: " << boxlib_hash << "\n";
	}
	if (strlen(buildgithash) > 0){
	  std::cout << buildgitname << " git hash: " << buildgithash << "\n";
	}

	std::cout << "\n";
    }

    BL_ASSERT(desc_lst.size() == 0);

    // Initialize the network
    network_init();

    // Get options, set phys_bc
    read_params();

    // Initialize the runtime parameters for any of the external
    // microphysics
    extern_init();

    //
    // Set number of state variables and pointers to components
    //
    int use_sgs = 0;

    int cnt = 0;
    Density = cnt++;
    Xmom = cnt++;
    Ymom = cnt++;
    Zmom = cnt++;
    Eden = cnt++;
    Eint = cnt++;
#ifdef SGS
    Esgs = cnt++;
    use_sgs = 1;
#endif
    Temp = cnt++;

    NumAdv = 0;

    if (NumAdv > 0)
    {
        FirstAdv = cnt;
        cnt += NumAdv;
    }

    int dm = BL_SPACEDIM;

    // Get the number of species from the network model.
    BL_FORT_PROC_CALL(GET_NUM_SPEC, get_num_spec)(&NumSpec);

    if (NumSpec > 0)
    {
        FirstSpec = cnt;
        cnt += NumSpec;
    }

    // Get the number of auxiliary quantities from the network model.
    BL_FORT_PROC_CALL(GET_NUM_AUX, get_num_aux)(&NumAux);

    if (NumAux > 0)
    {
        FirstAux = cnt;
        cnt += NumAux;
    }

    NUM_STATE = cnt;

    // Define NUM_GROW from the f90 module.
    BL_FORT_PROC_CALL(GET_METHOD_PARAMS, get_method_params)(&NUM_GROW);

    const Real run_strt = ParallelDescriptor::second() ; 

#ifndef ROTATION
    static Real rotational_period = -1.e200;
    static Real rotational_period_dot = 0.0;
    static int  rot_axis = 3;
    static int  rot_source_type = -1;
#endif

    // we want const_grav in F90, get it here from parmparse, since it
    // it not in the Castro namespace
    ParmParse pp("gravity");
    Real const_grav = 0;
    pp.query("const_grav", const_grav);

    BL_FORT_PROC_CALL(SET_METHOD_PARAMS, set_method_params)
        (dm, Density, Xmom, Eden, Eint, Temp, FirstAdv, FirstSpec, FirstAux, 
         NumAdv, difmag, small_dens, small_temp, small_pres, small_ener,
         allow_negative_energy,ppm_type,ppm_reference,
	 ppm_trace_grav,ppm_trace_rot,ppm_temp_fix,
	 ppm_tau_in_tracing,ppm_predict_gammae,
	 ppm_reference_edge_limit,
	 ppm_flatten_before_integrals,
	 ppm_reference_eigenvectors,
	 hybrid_riemann, use_colglaz, use_flattening, 
         transverse_use_eos, transverse_reset_density, transverse_reset_rhoe,
         cg_maxiter, cg_tol,
         use_pslope, 
	 do_grav, grav_source_type, 
	 do_sponge,
         normalize_species,fix_mass_flux,use_sgs,
	 dual_energy_eta1, dual_energy_eta2, dual_energy_update_E_from_e,
	 do_rotation, rot_source_type, rot_axis, rotational_period, rotational_period_dot,
	 const_grav, deterministic, do_acc);

    Real run_stop = ParallelDescriptor::second() - run_strt;
 
    ParallelDescriptor::ReduceRealMax(run_stop,ParallelDescriptor::IOProcessorNumber());
 
    if (ParallelDescriptor::IOProcessor())
        std::cout << "\nTime in set_method_params: " << run_stop << '\n' ;

    int coord_type = Geometry::Coord();

    // Get the center variable from the inputs and pass it directly to Fortran.
    Array<Real> center(BL_SPACEDIM, 0.0);
    ParmParse ppc("castro");
    ppc.queryarr("center",center,0,BL_SPACEDIM);

    BL_FORT_PROC_CALL(SET_PROBLEM_PARAMS, set_problem_params)
         (dm,phys_bc.lo(),phys_bc.hi(),
	  Outflow,Symmetry,SlipWall,NoSlipWall,coord_type,
	  Geometry::ProbLo(),Geometry::ProbHi(),center.dataPtr());

    // Read in the parameters for the tagging criteria
    // and store them in the Fortran module.

    int probin_file_length = probin_file.length();
    Array<int> probin_file_name(probin_file_length);

    for (int i = 0; i < probin_file_length; i++)
      probin_file_name[i] = probin_file[i];

    BL_FORT_PROC_CALL(GET_TAGGING_PARAMS, get_tagging_params)
      (probin_file_name.dataPtr(),
       &probin_file_length);

    // Read in the parameters for the sponge
    // and store them in the Fortran module.
    
    BL_FORT_PROC_CALL(GET_SPONGE_PARAMS, get_sponge_params)
      (probin_file_name.dataPtr(),
       &probin_file_length);    

    Interpolater* interp = &cell_cons_interp;

#ifdef RADIATION
    // cell_cons_interp is not conservative in spherical coordinates.
    // We could do this for other cases too, but I'll confine it to
    // neutrino problems for now so as not to change the results of
    // other people's tests.  Better to fix cell_cons_interp!

    if (Geometry::IsSPHERICAL() && Radiation::nNeutrinoSpecies > 0) {
      interp = &pc_interp;
    }
#endif

    // Note that the default is state_data_extrap = false,
    // store_in_checkpoint = true.  We only need to put these in
    // explicitly if we want to do something different,
    // like not store the state data in a checkpoint directory
    bool state_data_extrap = false;
    bool store_in_checkpoint;

#ifdef RADIATION
    int ngrow_state = 1;
#else
    int ngrow_state = 0;
#endif

    store_in_checkpoint = true;
    desc_lst.addDescriptor(State_Type,IndexType::TheCellType(),
                           StateDescriptor::Point,ngrow_state,NUM_STATE,
                           interp,state_data_extrap,store_in_checkpoint);

#ifdef GRAVITY
    store_in_checkpoint = true;
    desc_lst.addDescriptor(PhiGrav_Type, IndexType::TheCellType(),
                           StateDescriptor::Point, 1, 1,
                           &cell_cons_interp, state_data_extrap,
                           store_in_checkpoint);

    store_in_checkpoint = false;
    desc_lst.addDescriptor(Gravity_Type,IndexType::TheCellType(),
                           StateDescriptor::Point,0,3,
                           &cell_cons_interp,state_data_extrap,store_in_checkpoint);
#endif

#ifdef ROTATION
    store_in_checkpoint = false;
    desc_lst.addDescriptor(PhiRot_Type, IndexType::TheCellType(),
                           StateDescriptor::Point, 1, 1,
                           &cell_cons_interp, state_data_extrap,
                           store_in_checkpoint);

    store_in_checkpoint = false;
    desc_lst.addDescriptor(Rotation_Type,IndexType::TheCellType(),
                           StateDescriptor::Point,ngrow_state,3,
                           &cell_cons_interp,state_data_extrap,store_in_checkpoint);
#endif    

#ifdef LEVELSET
    store_in_checkpoint = true;
    desc_lst.addDescriptor(LS_State_Type,IndexType::TheCellType(),
                           StateDescriptor::Point,0,1,
                           &cell_cons_interp,state_data_extrap,store_in_checkpoint);
#endif

#ifdef REACTIONS
    // Components 0:Numspec-1         are      omegadot_i
    // Component    NumSpec            is      enuc =      (eout-ein)
    // Component    NumSpec+1          is  rho_enuc= rho * (eout-ein)
    store_in_checkpoint = true;
    store_in_checkpoint = false;
    desc_lst.addDescriptor(Reactions_Type,IndexType::TheCellType(),
                           StateDescriptor::Point,0,NumSpec+2,
                           &cell_cons_interp,state_data_extrap,store_in_checkpoint);
#endif

#ifdef SGS
    // Component 0: prod_sgs
    // Component 1: diss_sgs
    // Component 2: turbulent forcing
    store_in_checkpoint = true;
    desc_lst.addDescriptor(SGS_Type,IndexType::TheCellType(),
                           StateDescriptor::Point,1,3,
                           &cell_cons_interp,state_data_extrap,store_in_checkpoint);
#endif

    Array<BCRec>       bcs(NUM_STATE);
    Array<std::string> name(NUM_STATE);
    
    BCRec bc;
    cnt = 0;
    set_scalar_bc(bc,phys_bc); bcs[cnt] = bc; name[cnt] = "density";
    cnt++; set_x_vel_bc(bc,phys_bc);  bcs[cnt] = bc; name[cnt] = "xmom";
    cnt++; set_y_vel_bc(bc,phys_bc);  bcs[cnt] = bc; name[cnt] = "ymom";
    cnt++; set_z_vel_bc(bc,phys_bc);  bcs[cnt] = bc; name[cnt] = "zmom";
    cnt++; set_scalar_bc(bc,phys_bc); bcs[cnt] = bc; name[cnt] = "rho_E";
    cnt++; set_scalar_bc(bc,phys_bc); bcs[cnt] = bc; name[cnt] = "rho_e";
#ifdef SGS
    cnt++; set_scalar_bc(bc,phys_bc); bcs[cnt] = bc; name[cnt] = "rho_K";
#endif
    cnt++; set_scalar_bc(bc,phys_bc); bcs[cnt] = bc; name[cnt] = "Temp";

    for (int i=0; i<NumAdv; ++i)
    {
        char buf[64];
        sprintf(buf, "adv_%d", i);
        cnt++; set_scalar_bc(bc,phys_bc); bcs[cnt] = bc; name[cnt] = string(buf);
    }

    // Get the species names from the network model.
    char* spec_names[NumSpec];
    for (int i = 0; i < NumSpec; i++) {
          int len = 20;
          Array<int> int_spec_names(len);
          // This call return the actual length of each string in "len" 
          BL_FORT_PROC_CALL(GET_SPEC_NAMES, get_spec_names)(int_spec_names.dataPtr(),&i,&len);
          spec_names[i] = new char[len+1];
          for (int j = 0; j < len; j++) 
             spec_names[i][j] = int_spec_names[j];
          spec_names[i][len] = '\0';
    }

    if ( ParallelDescriptor::IOProcessor())
    {
        std::cout << NumSpec << " Species: " << std::endl;
        for (int i = 0; i < NumSpec; i++)  
           std::cout << spec_names[i] << ' ' << ' ';
        std::cout << std::endl;
    } 

    for (int i=0; i<NumSpec; ++i)
    {
        cnt++; 
        set_scalar_bc(bc,phys_bc); 
        bcs[cnt] = bc; 
        string spec_string(spec_names[i]);
        name[cnt] = "rho_" + spec_string;
    }

    // Get the auxiliary names from the network model.
    char* aux_names[NumAux];
    for (int i = 0; i < NumAux; i++) {
          int len = 20;
          Array<int> int_aux_names(len);
          // This call return the actual length of each string in "len"
          BL_FORT_PROC_CALL(GET_AUX_NAMES, get_aux_names)(int_aux_names.dataPtr(),&i,&len);
          aux_names[i] = new char[len+1];
          for (int j = 0; j < len; j++)
             aux_names[i][j] = int_aux_names[j];
          aux_names[i][len] = '\0';
    }

    if ( ParallelDescriptor::IOProcessor())
    {
        std::cout << NumAux << " Auxiliary Variables: " << std::endl;
        for (int i = 0; i < NumAux; i++)
           std::cout << aux_names[i] << ' ' << ' ';
        std::cout << std::endl;
    }

    for (int i=0; i<NumAux; ++i)
    {
        cnt++;
        set_scalar_bc(bc,phys_bc);
        bcs[cnt] = bc;
        string aux_string(aux_names[i]);
        name[cnt] = "rho_" + aux_string;
    }

    desc_lst.setComponent(State_Type,
                          Density,
                          name,
                          bcs,
                          BndryFunc(BL_FORT_PROC_CALL(CA_DENFILL,ca_denfill),
                                    BL_FORT_PROC_CALL(CA_HYPFILL,ca_hypfill)));

#ifdef GRAVITY
       set_scalar_bc(bc,phys_bc);
       desc_lst.setComponent(PhiGrav_Type,0,"phiGrav",bc,
                             BndryFunc(BL_FORT_PROC_CALL(CA_PHIGRAVFILL,ca_phigravfill)));
       set_x_vel_bc(bc,phys_bc);
       desc_lst.setComponent(Gravity_Type,0,"grav_x",bc,
                             BndryFunc(BL_FORT_PROC_CALL(CA_GRAVXFILL,ca_gravxfill)));
       set_y_vel_bc(bc,phys_bc);
       desc_lst.setComponent(Gravity_Type,1,"grav_y",bc,
                             BndryFunc(BL_FORT_PROC_CALL(CA_GRAVYFILL,ca_gravyfill)));
       set_z_vel_bc(bc,phys_bc);
       desc_lst.setComponent(Gravity_Type,2,"grav_z",bc,
                             BndryFunc(BL_FORT_PROC_CALL(CA_GRAVZFILL,ca_gravzfill)));
    }
#endif
<<<<<<< HEAD

// For rotation we'll use the same boundary condition routines as for gravity, 
// since we use the rotation in the same manner as in the gravity.

#ifdef ROTATION
    if (do_rotation) {
       set_scalar_bc(bc,phys_bc);
       desc_lst.setComponent(PhiRot_Type,0,"phiRot",bc,
                             BndryFunc(BL_FORT_PROC_CALL(CA_PHIGRAVFILL,ca_phigravfill)));
       set_x_vel_bc(bc,phys_bc);
       desc_lst.setComponent(Rotation_Type,0,"rot_x",bc,
                             BndryFunc(BL_FORT_PROC_CALL(CA_GRAVXFILL,ca_gravxfill)));
       set_y_vel_bc(bc,phys_bc);
       desc_lst.setComponent(Rotation_Type,1,"rot_y",bc,
                             BndryFunc(BL_FORT_PROC_CALL(CA_GRAVYFILL,ca_gravyfill)));
       set_z_vel_bc(bc,phys_bc);
       desc_lst.setComponent(Rotation_Type,2,"rot_z",bc,
                             BndryFunc(BL_FORT_PROC_CALL(CA_GRAVZFILL,ca_gravzfill)));
    }
=======
>>>>>>> 3f1b2746
#endif

#ifdef LEVELSET
    desc_lst.setComponent(LS_State_Type,0,"LSphi",bc,
                          BndryFunc(BL_FORT_PROC_CALL(CA_PHIFILL,ca_phifill)));
#endif

#ifdef REACTIONS
    std::string name_react;
    for (int i=0; i<NumSpec; ++i)
    {
       set_scalar_bc(bc,phys_bc);
       string aux_string(spec_names[i]);
       name_react = "omegadot_" + aux_string;
       desc_lst.setComponent(Reactions_Type, i, name_react, bc,
                             BndryFunc(BL_FORT_PROC_CALL(CA_REACTFILL,ca_reactfill)));
    }
    desc_lst.setComponent(Reactions_Type, NumSpec  , "enuc", bc,
                          BndryFunc(BL_FORT_PROC_CALL(CA_REACTFILL,ca_reactfill)));
    desc_lst.setComponent(Reactions_Type, NumSpec+1, "rho_enuc", bc,
                          BndryFunc(BL_FORT_PROC_CALL(CA_REACTFILL,ca_reactfill)));
#endif

#ifdef SGS
    set_scalar_bc(bc,phys_bc);
    desc_lst.setComponent(SGS_Type, 0, "prod_sgs", bc,
                          BndryFunc(BL_FORT_PROC_CALL(CA_SGSFILL,ca_sgsfill)));
    desc_lst.setComponent(SGS_Type, 1, "diss_sgs", bc,
                          BndryFunc(BL_FORT_PROC_CALL(CA_SGSFILL,ca_sgsfill)));
    desc_lst.setComponent(SGS_Type, 2, "turb_src", bc,
                          BndryFunc(BL_FORT_PROC_CALL(CA_SGSFILL,ca_sgsfill)));
#endif

#ifdef RADIATION
    int ngrow = 1;
    int ncomp = Radiation::nGroups;
    desc_lst.addDescriptor(Rad_Type, IndexType::TheCellType(),
                           StateDescriptor::Point, ngrow, ncomp,
                           interp);
    set_scalar_bc(bc,phys_bc);

    if (ParallelDescriptor::IOProcessor()) {
      std::cout << "Radiation::nGroups = " << Radiation::nGroups << std::endl;
      std::cout << "Radiation::nNeutrinoSpecies = "
           << Radiation::nNeutrinoSpecies << std::endl;
      if (Radiation::nNeutrinoSpecies > 0) {
        std::cout << "Radiation::nNeutrinoGroups  = ";
        for (int n = 0; n < Radiation::nNeutrinoSpecies; n++) {
          std::cout << " " << Radiation::nNeutrinoGroups[n];
        }
        std::cout << std::endl;
        if (Temp != BL_SPACEDIM + 3) {
          BoxLib::Error("Neutrino solver assumes Temp == BL_SPACEDIM + 3");
        }
        if (Radiation::nNeutrinoGroups[0] > 0 &&
            NumAdv != 0) {
          BoxLib::Error("Neutrino solver assumes NumAdv == 0");
        }
        if (Radiation::nNeutrinoGroups[0] > 0 &&
            (NumSpec != 1 || NumAux != 1)) {
          BoxLib::Error("Neutrino solver assumes NumSpec == NumAux == 1");
        }
      }
    }

    char rad_name[10];
    if (!Radiation::do_multigroup) {
      desc_lst
        .setComponent(Rad_Type, Rad, "rad", bc,
                      BndryFunc(BL_FORT_PROC_CALL(CA_RADFILL,ca_radfill)));
    }
    else {
      if (Radiation::nNeutrinoSpecies == 0 ||
          Radiation::nNeutrinoGroups[0] == 0) {
	for (int i = 0; i < Radiation::nGroups; i++) {
	  sprintf(rad_name, "rad%d", i);
	  desc_lst
            .setComponent(Rad_Type, i, rad_name, bc,
                          BndryFunc(BL_FORT_PROC_CALL(CA_RADFILL,ca_radfill)));
	}
      }
      else {
	int indx = 0;
	for (int j = 0; j < Radiation::nNeutrinoSpecies; j++) {
	  for (int i = 0; i < Radiation::nNeutrinoGroups[j]; i++) {
	    sprintf(rad_name, "rads%dg%d", j, i);
	    desc_lst
              .setComponent(Rad_Type, indx, rad_name, bc,
                            BndryFunc(BL_FORT_PROC_CALL(CA_RADFILL,ca_radfill)));
	    indx++;
	  }
	}
      }
    }
#endif

    //
    // DEFINE DERIVED QUANTITIES
    //
    // Pressure
    //
    derive_lst.add("pressure",IndexType::TheCellType(),1,
                   BL_FORT_PROC_CALL(CA_DERPRES,ca_derpres),the_same_box);
    derive_lst.addComponent("pressure",desc_lst,State_Type,Density,NUM_STATE);

    //
    // Kinetic energy
    //
    derive_lst.add("kineng",IndexType::TheCellType(),1,
                   BL_FORT_PROC_CALL(CA_DERKINENG,ca_derkineng),the_same_box);
    derive_lst.addComponent("kineng",desc_lst,State_Type,Density,1);
    derive_lst.addComponent("kineng",desc_lst,State_Type,Xmom,3);

    //
    // Sound speed (c)
    //
    derive_lst.add("soundspeed",IndexType::TheCellType(),1,
                   BL_FORT_PROC_CALL(CA_DERSOUNDSPEED,ca_dersoundspeed),the_same_box);
    derive_lst.addComponent("soundspeed",desc_lst,State_Type,Density,NUM_STATE);

    //
    // Mach number(M)
    //
    derive_lst.add("MachNumber",IndexType::TheCellType(),1,
                   BL_FORT_PROC_CALL(CA_DERMACHNUMBER,ca_dermachnumber),the_same_box);
    derive_lst.addComponent("MachNumber",desc_lst,State_Type,Density,NUM_STATE);

#if (BL_SPACEDIM == 1)
    //
    // Wave speed u+c
    //
    derive_lst.add("uplusc",IndexType::TheCellType(),1,
                   BL_FORT_PROC_CALL(CA_DERUPLUSC,ca_deruplusc),the_same_box);
    derive_lst.addComponent("uplusc",desc_lst,State_Type,Density,NUM_STATE);

    //
    // Wave speed u-c
    //
    derive_lst.add("uminusc",IndexType::TheCellType(),1,
                   BL_FORT_PROC_CALL(CA_DERUMINUSC,ca_deruminusc),the_same_box);
    derive_lst.addComponent("uminusc",desc_lst,State_Type,Density,NUM_STATE);
#endif

    //
    // Gravitational forcing 
    //
#ifdef GRAVITY
//    derive_lst.add("rhog",IndexType::TheCellType(),1,
//                   BL_FORT_PROC_CALL(CA_RHOG,ca_rhog),the_same_box);
//    derive_lst.addComponent("rhog",desc_lst,State_Type,Density,1);
//    derive_lst.addComponent("rhog",desc_lst,Gravity_Type,0,BL_SPACEDIM);
#endif

    //
    // Entropy (S)
    //
    derive_lst.add("entropy",IndexType::TheCellType(),1,
                   BL_FORT_PROC_CALL(CA_DERENTROPY,ca_derentropy),the_same_box);
    derive_lst.addComponent("entropy",desc_lst,State_Type,Density,NUM_STATE);

    //
    // Vorticity
    //
    derive_lst.add("magvort",IndexType::TheCellType(),1,
                   BL_FORT_PROC_CALL(CA_DERMAGVORT,ca_dermagvort),grow_box_by_one);
    // Here we exploit the fact that Xmom = Density + 1
    //   in order to use the correct interpolation.
    if (Xmom != Density+1)
       BoxLib::Error("We are assuming Xmom = Density + 1 in Castro_setup.cpp");
    derive_lst.addComponent("magvort",desc_lst,State_Type,Density,4);

    //
    // Div(u)
    //
    derive_lst.add("divu",IndexType::TheCellType(),1,
                   BL_FORT_PROC_CALL(CA_DERDIVU,ca_derdivu),grow_box_by_one);
    derive_lst.addComponent("divu",desc_lst,State_Type,Density,1);
    derive_lst.addComponent("divu",desc_lst,State_Type,Xmom,3);

    //
    // Internal energy as derived from rho*E, part of the state
    //
    derive_lst.add("eint_E",IndexType::TheCellType(),1,
                   BL_FORT_PROC_CALL(CA_DEREINT1,ca_dereint1),the_same_box);
    derive_lst.addComponent("eint_E",desc_lst,State_Type,Density,NUM_STATE);

    //
    // Internal energy as derived from rho*e, part of the state
    //
    derive_lst.add("eint_e",IndexType::TheCellType(),1,
                   BL_FORT_PROC_CALL(CA_DEREINT2,ca_dereint2),the_same_box);
    derive_lst.addComponent("eint_e",desc_lst,State_Type,Density,NUM_STATE);

    //
    // Log(density)
    //
    derive_lst.add("logden",IndexType::TheCellType(),1,
                   BL_FORT_PROC_CALL(CA_DERLOGDEN,ca_derlogden),the_same_box);
    derive_lst.addComponent("logden",desc_lst,State_Type,Density,NUM_STATE);

    derive_lst.add("StateErr",IndexType::TheCellType(),3,
                   BL_FORT_PROC_CALL(CA_DERSTATE,ca_derstate),grow_box_by_one);
    derive_lst.addComponent("StateErr",desc_lst,State_Type,Density,1);
    derive_lst.addComponent("StateErr",desc_lst,State_Type,Temp,1);
    derive_lst.addComponent("StateErr",desc_lst,State_Type,FirstSpec,1);

    //
    // X from rhoX
    //
    for (int i = 0; i < NumSpec; i++){
      string spec_string(spec_names[i]);
      spec_string = "X("+spec_string+")";

      derive_lst.add(spec_string,IndexType::TheCellType(),1,
                   BL_FORT_PROC_CALL(CA_DERSPEC,ca_derspec),the_same_box);
      derive_lst.addComponent(spec_string,desc_lst,State_Type,Density,1);
      derive_lst.addComponent(spec_string,desc_lst,State_Type,FirstSpec+i,1);
    }
    //
    // Velocities
    //
    derive_lst.add("x_velocity",IndexType::TheCellType(),1,
          BL_FORT_PROC_CALL(CA_DERVEL,ca_dervel),the_same_box);
    derive_lst.addComponent("x_velocity",desc_lst,State_Type,Density,1);
    derive_lst.addComponent("x_velocity",desc_lst,State_Type,Xmom,1);

    derive_lst.add("y_velocity",IndexType::TheCellType(),1,
          BL_FORT_PROC_CALL(CA_DERVEL,ca_dervel),the_same_box);
    derive_lst.addComponent("y_velocity",desc_lst,State_Type,Density,1);
    derive_lst.addComponent("y_velocity",desc_lst,State_Type,Ymom,1);

    derive_lst.add("z_velocity",IndexType::TheCellType(),1,
          BL_FORT_PROC_CALL(CA_DERVEL,ca_dervel),the_same_box);
    derive_lst.addComponent("z_velocity",desc_lst,State_Type,Density,1);
    derive_lst.addComponent("z_velocity",desc_lst,State_Type,Zmom,1);

#ifdef SGS
    derive_lst.add("K",IndexType::TheCellType(),1,
          BL_FORT_PROC_CALL(CA_DERVEL,ca_dervel),the_same_box);
    derive_lst.addComponent("K",desc_lst,State_Type,Density,1);
    derive_lst.addComponent("K",desc_lst,State_Type,Esgs,1);

    derive_lst.add("forcex",IndexType::TheCellType(),1,
          BL_FORT_PROC_CALL(CA_DERFORCEX,ca_derforcex),the_same_box);
    derive_lst.addComponent("forcex",desc_lst,State_Type,Density,1);

    derive_lst.add("forcey",IndexType::TheCellType(),1,
          BL_FORT_PROC_CALL(CA_DERFORCEY,ca_derforcey),the_same_box);
    derive_lst.addComponent("forcey",desc_lst,State_Type,Density,1);

    derive_lst.add("forcez",IndexType::TheCellType(),1,
          BL_FORT_PROC_CALL(CA_DERFORCEZ,ca_derforcez),the_same_box);
    derive_lst.addComponent("forcez",desc_lst,State_Type,Density,1);
#endif

    derive_lst.add("magvel",IndexType::TheCellType(),1,
          BL_FORT_PROC_CALL(CA_DERMAGVEL,ca_dermagvel),the_same_box);
    derive_lst.addComponent("magvel",desc_lst,State_Type,Density,1);
    derive_lst.addComponent("magvel",desc_lst,State_Type,Xmom,3);

    derive_lst.add("radvel",IndexType::TheCellType(),1,
          BL_FORT_PROC_CALL(CA_DERRADIALVEL,ca_derradialvel),the_same_box);
    derive_lst.addComponent("radvel",desc_lst,State_Type,Density,1);
    derive_lst.addComponent("radvel",desc_lst,State_Type,Xmom,3);

    derive_lst.add("magmom",IndexType::TheCellType(),1,
          BL_FORT_PROC_CALL(CA_DERMAGMOM,ca_dermagmom),the_same_box);
    derive_lst.addComponent("magmom",desc_lst,State_Type,Xmom,3);

#ifdef GRAVITY
    derive_lst.add("maggrav",IndexType::TheCellType(),1,
		   BL_FORT_PROC_CALL(CA_DERMAGGRAV,ca_dermaggrav),the_same_box);
    derive_lst.addComponent("maggrav",desc_lst,Gravity_Type,0,3);
#endif

#ifdef PARTICLES
    //
    // We want a derived type that corresponds to the number of particles
    // in each cell.  We only intend to use it in plotfiles for debugging
    // purposes.  We'll just use the DERNULL since don't do anything in
    // fortran for now.  We'll actually set the values in writePlotFile().
    //
    derive_lst.add("particle_count",IndexType::TheCellType(),1,
                   BL_FORT_PROC_CALL(CA_DERNULL,ca_dernull),the_same_box);
    derive_lst.addComponent("particle_count",desc_lst,State_Type,Density,1);

    derive_lst.add("particle_mass_density",IndexType::TheCellType(),1,
                   BL_FORT_PROC_CALL(CA_DERNULL,ca_dernull),grow_box_by_one);
    derive_lst.addComponent("particle_mass_density",desc_lst,State_Type,Density,1);

    derive_lst.add("total_particle_count",IndexType::TheCellType(),1,
                   BL_FORT_PROC_CALL(CA_DERNULL,ca_dernull),the_same_box);
    derive_lst.addComponent("total_particle_count",desc_lst,State_Type,Density,1);
#endif

#ifdef RADIATION
    if (Radiation::do_multigroup) {
      derive_lst.add("Ertot", IndexType::TheCellType(),1,
		     BL_FORT_PROC_CALL(CA_DERERTOT,ca_derertot),the_same_box);
      derive_lst.addComponent("Ertot",desc_lst,Rad_Type,0,Radiation::nGroups);
    }
#endif

#ifdef NEUTRINO
    if (Radiation::nNeutrinoSpecies > 0 &&
        Radiation::plot_neutrino_group_energies_per_MeV) {
      char rad_name[10];
      int indx = 0;
      for (int j = 0; j < Radiation::nNeutrinoSpecies; j++) {
        for (int i = 0; i < Radiation::nNeutrinoGroups[j]; i++) {
          sprintf(rad_name, "Neuts%dg%d", j, i);
          derive_lst.add(rad_name,IndexType::TheCellType(),1,
                         BL_FORT_PROC_CALL(CA_DERNEUT,ca_derneut),
                         the_same_box);
          derive_lst.addComponent(rad_name,desc_lst,Rad_Type,indx,1);
          indx++;
        }
      }
    }

    if (Radiation::nNeutrinoSpecies > 0 &&
        Radiation::nNeutrinoGroups[0] > 0) {
      derive_lst.add("Enue", IndexType::TheCellType(),1,
		     BL_FORT_PROC_CALL(CA_DERENUE,ca_derenue),the_same_box);
      derive_lst.addComponent("Enue",desc_lst,Rad_Type,0,Radiation::nGroups);
      derive_lst.add("Enuae", IndexType::TheCellType(),1,
		     BL_FORT_PROC_CALL(CA_DERENUAE,ca_derenuae),the_same_box);
      derive_lst.addComponent("Enuae",desc_lst,Rad_Type,0,Radiation::nGroups);
      //
      // rho_Yl = rho(Ye + Ynue - Ynuebar)
      //
      derive_lst.add("rho_Yl",IndexType::TheCellType(),1,
                     BL_FORT_PROC_CALL(CA_DERRHOYL,ca_derrhoyl),the_same_box);
      // Don't actually need density for rho * Yl
      derive_lst.addComponent("rho_Yl",desc_lst,State_Type,Density,1);
      // FirstAux is (rho * Ye)
      derive_lst.addComponent("rho_Yl",desc_lst,State_Type,FirstAux,1);
      derive_lst.addComponent("rho_Yl",desc_lst,Rad_Type,0,Radiation::nGroups);
      //
      // Yl = (Ye + Ynue - Ynuebar)
      //
      derive_lst.add("Yl",IndexType::TheCellType(),1,
                     BL_FORT_PROC_CALL(CA_DERYL,ca_deryl),the_same_box);
      derive_lst.addComponent("Yl",desc_lst,State_Type,Density,1);
      // FirstAux is (rho * Ye)
      derive_lst.addComponent("Yl",desc_lst,State_Type,FirstAux,1);
      derive_lst.addComponent("Yl",desc_lst,Rad_Type,0,Radiation::nGroups);
      //
      // Ynue
      //
      derive_lst.add("Ynue",IndexType::TheCellType(),1,
                     BL_FORT_PROC_CALL(CA_DERYNUE,ca_derynue),the_same_box);
      derive_lst.addComponent("Ynue",desc_lst,State_Type,Density,1);
      // FirstAux is (rho * Ye)
      derive_lst.addComponent("Ynue",desc_lst,State_Type,FirstAux,1);
      derive_lst.addComponent("Ynue",desc_lst,Rad_Type,0,Radiation::nGroups);
      //
      // Ynuebar
      //
      derive_lst.add("Ynuae",IndexType::TheCellType(),1,
                     BL_FORT_PROC_CALL(CA_DERYNUAE,ca_derynuae),the_same_box);
      derive_lst.addComponent("Ynuae",desc_lst,State_Type,Density,1);
      // FirstAux is (rho * Ye)
      derive_lst.addComponent("Ynuae",desc_lst,State_Type,FirstAux,1);
      derive_lst.addComponent("Ynuae",desc_lst,Rad_Type,0,Radiation::nGroups);
    }
#endif

    for (int i = 0; i < NumSpec; i++)  {
      string spec_string(spec_names[i]);
      derive_lst.add(spec_string,IndexType::TheCellType(),1,
          BL_FORT_PROC_CALL(CA_DERSPEC,ca_derspec),the_same_box);
      derive_lst.addComponent(spec_string,desc_lst,State_Type,Density,1);
      derive_lst.addComponent(spec_string,desc_lst,State_Type,FirstSpec+i,1);
    }

    for (int i = 0; i < NumAux; i++)  {
      string aux_string(aux_names[i]);
      derive_lst.add(aux_string,IndexType::TheCellType(),1,
          BL_FORT_PROC_CALL(CA_DERSPEC,ca_derspec),the_same_box);
      derive_lst.addComponent(aux_string,desc_lst,State_Type,Density,1);
      derive_lst.addComponent(aux_string,desc_lst,State_Type,FirstAux+i,1);
    }

#if 0
    //
    // A derived quantity equal to all the state variables.
    //
    derive_lst.add("FULLSTATE",IndexType::TheCellType(),NUM_STATE,FORT_DERCOPY,the_same_box);
    derive_lst.addComponent("FULLSTATE",desc_lst,State_Type,Density,NUM_STATE);

#endif


    // 
    // Problem-specific adds
#include <Problem_Derives.H>

    //
    // DEFINE ERROR ESTIMATION QUANTITIES
    //
    ErrorSetUp();

    for (int i = 0; i < NumSpec; i++) {
      delete[] spec_names[i];
    }

    for (int i = 0; i < NumAux; i++) {
      delete[] aux_names[i];
    }
}<|MERGE_RESOLUTION|>--- conflicted
+++ resolved
@@ -467,13 +467,11 @@
                              BndryFunc(BL_FORT_PROC_CALL(CA_GRAVZFILL,ca_gravzfill)));
     }
 #endif
-<<<<<<< HEAD
 
 // For rotation we'll use the same boundary condition routines as for gravity, 
 // since we use the rotation in the same manner as in the gravity.
 
 #ifdef ROTATION
-    if (do_rotation) {
        set_scalar_bc(bc,phys_bc);
        desc_lst.setComponent(PhiRot_Type,0,"phiRot",bc,
                              BndryFunc(BL_FORT_PROC_CALL(CA_PHIGRAVFILL,ca_phigravfill)));
@@ -486,9 +484,6 @@
        set_z_vel_bc(bc,phys_bc);
        desc_lst.setComponent(Rotation_Type,2,"rot_z",bc,
                              BndryFunc(BL_FORT_PROC_CALL(CA_GRAVZFILL,ca_gravzfill)));
-    }
-=======
->>>>>>> 3f1b2746
 #endif
 
 #ifdef LEVELSET
