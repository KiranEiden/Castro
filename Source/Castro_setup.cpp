#include <winstd.H>
#include <cstdio>

#include "LevelBld.H"
#include <ParmParse.H>
#include "Castro.H"
#include "Castro_F.H"
#include <Derive_F.H>
#ifdef RADIATION
# include "Radiation.H"
# include "RAD_F.H"
#endif

#include "buildInfo.H"

using std::string;

static Box the_same_box (const Box& b) { return b; }
static Box grow_box_by_one (const Box& b) { return BoxLib::grow(b,1); }

typedef StateDescriptor::BndryFunc BndryFunc;

//
// Components are:
//  Interior, Inflow, Outflow,  Symmetry,     SlipWall,     NoSlipWall
//
static int scalar_bc[] =
{
    INT_DIR, EXT_DIR, FOEXTRAP, REFLECT_EVEN, REFLECT_EVEN, REFLECT_EVEN
};

static int norm_vel_bc[] =
{
    INT_DIR, EXT_DIR, FOEXTRAP, REFLECT_ODD,  REFLECT_ODD,  REFLECT_ODD
};

static int tang_vel_bc[] =
{
    INT_DIR, EXT_DIR, FOEXTRAP, REFLECT_EVEN, REFLECT_EVEN, REFLECT_EVEN
};

static
void
set_scalar_bc (BCRec& bc, const BCRec& phys_bc)
{
    const int* lo_bc = phys_bc.lo();
    const int* hi_bc = phys_bc.hi();
    for (int i = 0; i < BL_SPACEDIM; i++)
    {
        bc.setLo(i,scalar_bc[lo_bc[i]]);
        bc.setHi(i,scalar_bc[hi_bc[i]]);
    }
}

static
void
set_x_vel_bc(BCRec& bc, const BCRec& phys_bc)
{
    const int* lo_bc = phys_bc.lo();
    const int* hi_bc = phys_bc.hi();
    bc.setLo(0,norm_vel_bc[lo_bc[0]]);
    bc.setHi(0,norm_vel_bc[hi_bc[0]]);
#if (BL_SPACEDIM >= 2)
    bc.setLo(1,tang_vel_bc[lo_bc[1]]);
    bc.setHi(1,tang_vel_bc[hi_bc[1]]);
#endif
#if (BL_SPACEDIM == 3)
    bc.setLo(2,tang_vel_bc[lo_bc[2]]);
    bc.setHi(2,tang_vel_bc[hi_bc[2]]);
#endif
}

#if (BL_SPACEDIM >= 2)
static
void
set_y_vel_bc(BCRec& bc, const BCRec& phys_bc)
{
    const int* lo_bc = phys_bc.lo();
    const int* hi_bc = phys_bc.hi();
    bc.setLo(0,tang_vel_bc[lo_bc[0]]);
    bc.setHi(0,tang_vel_bc[hi_bc[0]]);
    bc.setLo(1,norm_vel_bc[lo_bc[1]]);
    bc.setHi(1,norm_vel_bc[hi_bc[1]]);
#if (BL_SPACEDIM == 3)
    bc.setLo(2,tang_vel_bc[lo_bc[2]]);
    bc.setHi(2,tang_vel_bc[hi_bc[2]]);
#endif
}
#endif

#if (BL_SPACEDIM == 3)
static
void
set_z_vel_bc(BCRec& bc, const BCRec& phys_bc)
{
    const int* lo_bc = phys_bc.lo();
    const int* hi_bc = phys_bc.hi();
    bc.setLo(0,tang_vel_bc[lo_bc[0]]);
    bc.setHi(0,tang_vel_bc[hi_bc[0]]);
    bc.setLo(1,tang_vel_bc[lo_bc[1]]);
    bc.setHi(1,tang_vel_bc[hi_bc[1]]);
    bc.setLo(2,norm_vel_bc[lo_bc[2]]);
    bc.setHi(2,norm_vel_bc[hi_bc[2]]);
}
#endif

void
Castro::variableSetUp ()
{

  // Castro::variableSetUp is called in the constructor of Amr.cpp, so
  // it should get called every time we start or restart a job


  // initialize the start time for our CPU-time tracker
  startCPUTime = ParallelDescriptor::second();


    // Output the git commit hashes used to build the executable.

    if (ParallelDescriptor::IOProcessor()) {

	const char* castro_hash  = buildInfoGetGitHash(1);
	const char* boxlib_hash  = buildInfoGetGitHash(2);
	const char* buildgithash = buildInfoGetBuildGitHash();
	const char* buildgitname = buildInfoGetBuildGitName();

	if (strlen(castro_hash) > 0) {
	  std::cout << "\n" << "Castro git hash: " << castro_hash << "\n";
	}
	if (strlen(boxlib_hash) > 0) {
	  std::cout << "BoxLib git hash: " << boxlib_hash << "\n";
	}
	if (strlen(buildgithash) > 0){
	  std::cout << buildgitname << " git hash: " << buildgithash << "\n";
	}

	std::cout << "\n";
    }

    BL_ASSERT(desc_lst.size() == 0);

    // Initialize the network
    network_init();

    // Get options, set phys_bc
    read_params();

    // Initialize the runtime parameters for any of the external
    // microphysics
    extern_init();

    //
    // Set number of state variables and pointers to components
    //
    int use_sgs = 0;

    int cnt = 0;
    Density = cnt++;
    Xmom = cnt++;
#if (BL_SPACEDIM >= 2)
    Ymom = cnt++;
#endif
#if (BL_SPACEDIM == 3)
    Zmom = cnt++;
#endif
    Eden = cnt++;
    Eint = cnt++;
#ifdef SGS
    Esgs = cnt++;
    use_sgs = 1;
#endif
    Temp = cnt++;

    NumAdv = 0;

    // if we are in 2-d with rotation, carry an advected quantity that
    // will be the velocity through the plane of the domain (i.e. w).
    // This can participate in the Coriolis force
#ifdef ROTATION
#if (BL_SPACEDIM == 2)
    if ( Geometry::IsRZ()) {
      NumAdv = 1;
    }
#endif
#endif
    if (NumAdv > 0)
    {
        FirstAdv = cnt;
        cnt += NumAdv;
    }

    int dm = BL_SPACEDIM;

    // Get the number of species from the network model.
    BL_FORT_PROC_CALL(GET_NUM_SPEC, get_num_spec)(&NumSpec);

    if (NumSpec > 0)
    {
        FirstSpec = cnt;
        cnt += NumSpec;
    }

    // Get the number of auxiliary quantities from the network model.
    BL_FORT_PROC_CALL(GET_NUM_AUX, get_num_aux)(&NumAux);

    if (NumAux > 0)
    {
        FirstAux = cnt;
        cnt += NumAux;
    }

    NUM_STATE = cnt;

    // Define NUM_GROW from the f90 module.
    BL_FORT_PROC_CALL(GET_METHOD_PARAMS, get_method_params)(&NUM_GROW);

    const Real run_strt = ParallelDescriptor::second() ; 

#ifndef ROTATION
    static Real rotational_period = -1.e200;
    static int  rot_axis = 3;
    static int  rot_source_type = -1;
#endif

    // we want const_grav in F90, get it here from parmparse, since it
    // it not in the Castro namespace
    ParmParse pp("gravity");
    Real const_grav = 0;
    pp.query("const_grav", const_grav);

    BL_FORT_PROC_CALL(SET_METHOD_PARAMS, set_method_params)
        (dm, Density, Xmom, Eden, Eint, Temp, FirstAdv, FirstSpec, FirstAux, 
         NumAdv, difmag, small_dens, small_temp, small_pres, small_ener,
         allow_negative_energy,ppm_type,ppm_reference,
	 ppm_trace_grav,ppm_trace_rot,ppm_temp_fix,
	 ppm_tau_in_tracing,ppm_predict_gammae,
	 ppm_reference_edge_limit,
	 ppm_flatten_before_integrals,
	 ppm_reference_eigenvectors,
	 hybrid_riemann, use_colglaz, use_flattening, 
         transverse_use_eos, transverse_reset_density, transverse_reset_rhoe,
         cg_maxiter, cg_tol,
         use_pslope, 
<<<<<<< HEAD
	 grav_source_type, do_sponge,
         normalize_species,fix_mass_flux,use_sgs,rotational_period,
	 const_grav, do_acc);
=======
	 do_grav, grav_source_type, 
	 do_sponge,
         normalize_species,fix_mass_flux,use_sgs,
	 dual_energy_eta1, dual_energy_eta2, dual_energy_update_E_from_e,
	 do_rotation, rot_source_type, rot_axis, rotational_period, 
	 const_grav, deterministic);
>>>>>>> fe7e099c

    Real run_stop = ParallelDescriptor::second() - run_strt;
 
    ParallelDescriptor::ReduceRealMax(run_stop,ParallelDescriptor::IOProcessorNumber());
 
    if (ParallelDescriptor::IOProcessor())
        std::cout << "\nTime in set_method_params: " << run_stop << '\n' ;

    int coord_type = Geometry::Coord();

    Real xmin = Geometry::ProbLo(0);
    Real xmax = Geometry::ProbHi(0);
#if (BL_SPACEDIM >= 2)
    Real ymin = Geometry::ProbLo(1);
    Real ymax = Geometry::ProbHi(1);
#else
    Real ymin = 0.0;
    Real ymax = 0.0;
#endif
#if (BL_SPACEDIM == 3)
    Real zmin = Geometry::ProbLo(2);
    Real zmax = Geometry::ProbHi(2);
#else
    Real zmin = 0.0;
    Real zmax = 0.0;
#endif

    // Get the center variable from the inputs and pass it directly to Fortran.
    Array<Real> center(BL_SPACEDIM, 0.0);
    ParmParse ppc("castro");
    ppc.queryarr("center",center,0,BL_SPACEDIM);
        
    BL_FORT_PROC_CALL(SET_PROBLEM_PARAMS, set_problem_params)
         (dm,phys_bc.lo(),phys_bc.hi(),
	  Outflow,Symmetry,SlipWall,NoSlipWall,coord_type,
	  xmin,xmax,ymin,ymax,zmin,zmax,center.dataPtr());

    // Read in the parameters for the tagging criteria
    // and store them in the Fortran module.

    int probin_file_length = probin_file.length();
    Array<int> probin_file_name(probin_file_length);

    for (int i = 0; i < probin_file_length; i++)
      probin_file_name[i] = probin_file[i];

    BL_FORT_PROC_CALL(GET_TAGGING_PARAMS, get_tagging_params)
      (probin_file_name.dataPtr(),
       &probin_file_length);

    Interpolater* interp = &cell_cons_interp;

#ifdef RADIATION
    // cell_cons_interp is not conservative in spherical coordinates.
    // We could do this for other cases too, but I'll confine it to
    // neutrino problems for now so as not to change the results of
    // other people's tests.  Better to fix cell_cons_interp!

    if (Geometry::IsSPHERICAL() && Radiation::nNeutrinoSpecies > 0) {
      interp = &pc_interp;
    }
#endif

    // Note that the default is state_data_extrap = false,
    // store_in_checkpoint = true.  We only need to put these in
    // explicitly if we want to do something different,
    // like not store the state data in a checkpoint directory
    bool state_data_extrap = false;
    bool store_in_checkpoint;

#ifdef RADIATION
    int ngrow_state = 1;
#else
    int ngrow_state = 0;
#endif

    store_in_checkpoint = true;
    desc_lst.addDescriptor(State_Type,IndexType::TheCellType(),
                           StateDescriptor::Point,ngrow_state,NUM_STATE,
                           interp,state_data_extrap,store_in_checkpoint);

#ifdef GRAVITY
    store_in_checkpoint = true;
    store_in_checkpoint = false;
    desc_lst.addDescriptor(Gravity_Type,IndexType::TheCellType(),
                           StateDescriptor::Point,0,BL_SPACEDIM,
                           &cell_cons_interp,state_data_extrap,store_in_checkpoint);
#endif

#ifdef LEVELSET
    store_in_checkpoint = true;
    desc_lst.addDescriptor(LS_State_Type,IndexType::TheCellType(),
                           StateDescriptor::Point,0,1,
                           &cell_cons_interp,state_data_extrap,store_in_checkpoint);
#endif

#ifdef REACTIONS
    // Components 0:Numspec-1         are      omegadot_i
    // Component    NumSpec            is      enuc =      (eout-ein)
    // Component    NumSpec+1          is  rho_enuc= rho * (eout-ein)
    store_in_checkpoint = true;
    store_in_checkpoint = false;
    desc_lst.addDescriptor(Reactions_Type,IndexType::TheCellType(),
                           StateDescriptor::Point,0,NumSpec+2,
                           &cell_cons_interp,state_data_extrap,store_in_checkpoint);
#endif

#ifdef SGS
    // Component 0: prod_sgs
    // Component 1: diss_sgs
    // Component 2: turbulent forcing
    store_in_checkpoint = true;
    desc_lst.addDescriptor(SGS_Type,IndexType::TheCellType(),
                           StateDescriptor::Point,1,3,
                           &cell_cons_interp,state_data_extrap,store_in_checkpoint);
#endif

    Array<BCRec>       bcs(NUM_STATE);
    Array<std::string> name(NUM_STATE);
    
    BCRec bc;
    cnt = 0;
    set_scalar_bc(bc,phys_bc); bcs[cnt] = bc; name[cnt] = "density";
    cnt++; set_x_vel_bc(bc,phys_bc);  bcs[cnt] = bc; name[cnt] = "xmom";
#if (BL_SPACEDIM >= 2)
    cnt++; set_y_vel_bc(bc,phys_bc);  bcs[cnt] = bc; name[cnt] = "ymom";
#endif
#if (BL_SPACEDIM == 3)
    cnt++; set_z_vel_bc(bc,phys_bc);  bcs[cnt] = bc; name[cnt] = "zmom";
#endif
    cnt++; set_scalar_bc(bc,phys_bc); bcs[cnt] = bc; name[cnt] = "rho_E";
    cnt++; set_scalar_bc(bc,phys_bc); bcs[cnt] = bc; name[cnt] = "rho_e";
#ifdef SGS
    cnt++; set_scalar_bc(bc,phys_bc); bcs[cnt] = bc; name[cnt] = "rho_K";
#endif
    cnt++; set_scalar_bc(bc,phys_bc); bcs[cnt] = bc; name[cnt] = "Temp";

    for (int i=0; i<NumAdv; ++i)
    {
        char buf[64];
        sprintf(buf, "adv_%d", i);
        cnt++; set_scalar_bc(bc,phys_bc); bcs[cnt] = bc; name[cnt] = string(buf);
    }

    // Get the species names from the network model.
    char* spec_names[NumSpec];
    for (int i = 0; i < NumSpec; i++) {
          int len = 20;
          Array<int> int_spec_names(len);
          // This call return the actual length of each string in "len" 
          BL_FORT_PROC_CALL(GET_SPEC_NAMES, get_spec_names)(int_spec_names.dataPtr(),&i,&len);
          spec_names[i] = new char[len+1];
          for (int j = 0; j < len; j++) 
             spec_names[i][j] = int_spec_names[j];
          spec_names[i][len] = '\0';
    }

    if ( ParallelDescriptor::IOProcessor())
    {
        std::cout << NumSpec << " Species: " << std::endl;
        for (int i = 0; i < NumSpec; i++)  
           std::cout << spec_names[i] << ' ' << ' ';
        std::cout << std::endl;
    } 

    for (int i=0; i<NumSpec; ++i)
    {
        cnt++; 
        set_scalar_bc(bc,phys_bc); 
        bcs[cnt] = bc; 
        string spec_string(spec_names[i]);
        name[cnt] = "rho_" + spec_string;
    }

    // Get the auxiliary names from the network model.
    char* aux_names[NumAux];
    for (int i = 0; i < NumAux; i++) {
          int len = 20;
          Array<int> int_aux_names(len);
          // This call return the actual length of each string in "len"
          BL_FORT_PROC_CALL(GET_AUX_NAMES, get_aux_names)(int_aux_names.dataPtr(),&i,&len);
          aux_names[i] = new char[len+1];
          for (int j = 0; j < len; j++)
             aux_names[i][j] = int_aux_names[j];
          aux_names[i][len] = '\0';
    }

    if ( ParallelDescriptor::IOProcessor())
    {
        std::cout << NumAux << " Auxiliary Variables: " << std::endl;
        for (int i = 0; i < NumAux; i++)
           std::cout << aux_names[i] << ' ' << ' ';
        std::cout << std::endl;
    }

    for (int i=0; i<NumAux; ++i)
    {
        cnt++;
        set_scalar_bc(bc,phys_bc);
        bcs[cnt] = bc;
        string aux_string(aux_names[i]);
        name[cnt] = "rho_" + aux_string;
    }

    desc_lst.setComponent(State_Type,
                          Density,
                          name,
                          bcs,
                          BndryFunc(BL_FORT_PROC_CALL(CA_DENFILL,ca_denfill),
                                    BL_FORT_PROC_CALL(CA_HYPFILL,ca_hypfill)));

#ifdef GRAVITY
    if (do_grav) {
       set_x_vel_bc(bc,phys_bc);
       desc_lst.setComponent(Gravity_Type,0,"grav_x",bc,
                             BndryFunc(BL_FORT_PROC_CALL(CA_GRAVXFILL,ca_gravxfill)));
    }
#if (BL_SPACEDIM > 1)
    if (do_grav) {
       set_y_vel_bc(bc,phys_bc);
       desc_lst.setComponent(Gravity_Type,1,"grav_y",bc,
                             BndryFunc(BL_FORT_PROC_CALL(CA_GRAVYFILL,ca_gravyfill)));
    }
#endif
#if (BL_SPACEDIM > 2)
    if (do_grav) {
       set_z_vel_bc(bc,phys_bc);
       desc_lst.setComponent(Gravity_Type,2,"grav_z",bc,
                             BndryFunc(BL_FORT_PROC_CALL(CA_GRAVZFILL,ca_gravzfill)));
    }
#endif
#endif

#ifdef LEVELSET
    desc_lst.setComponent(LS_State_Type,0,"LSphi",bc,
                          BndryFunc(BL_FORT_PROC_CALL(CA_PHIFILL,ca_phifill)));
#endif

#ifdef REACTIONS
    std::string name_react;
    for (int i=0; i<NumSpec; ++i)
    {
       set_scalar_bc(bc,phys_bc);
       string aux_string(spec_names[i]);
       name_react = "omegadot_" + aux_string;
       desc_lst.setComponent(Reactions_Type, i, name_react, bc,
                             BndryFunc(BL_FORT_PROC_CALL(CA_REACTFILL,ca_reactfill)));
    }
    desc_lst.setComponent(Reactions_Type, NumSpec  , "enuc", bc,
                          BndryFunc(BL_FORT_PROC_CALL(CA_REACTFILL,ca_reactfill)));
    desc_lst.setComponent(Reactions_Type, NumSpec+1, "rho_enuc", bc,
                          BndryFunc(BL_FORT_PROC_CALL(CA_REACTFILL,ca_reactfill)));
#endif

#ifdef SGS
    set_scalar_bc(bc,phys_bc);
    desc_lst.setComponent(SGS_Type, 0, "prod_sgs", bc,
                          BndryFunc(BL_FORT_PROC_CALL(CA_SGSFILL,ca_sgsfill)));
    desc_lst.setComponent(SGS_Type, 1, "diss_sgs", bc,
                          BndryFunc(BL_FORT_PROC_CALL(CA_SGSFILL,ca_sgsfill)));
    desc_lst.setComponent(SGS_Type, 2, "turb_src", bc,
                          BndryFunc(BL_FORT_PROC_CALL(CA_SGSFILL,ca_sgsfill)));
#endif

#ifdef RADIATION
    int ngrow = 1;
    int ncomp = Radiation::nGroups;
    desc_lst.addDescriptor(Rad_Type, IndexType::TheCellType(),
                           StateDescriptor::Point, ngrow, ncomp,
                           interp);
    set_scalar_bc(bc,phys_bc);

    if (ParallelDescriptor::IOProcessor()) {
      std::cout << "Radiation::nGroups = " << Radiation::nGroups << std::endl;
      std::cout << "Radiation::nNeutrinoSpecies = "
           << Radiation::nNeutrinoSpecies << std::endl;
      if (Radiation::nNeutrinoSpecies > 0) {
        std::cout << "Radiation::nNeutrinoGroups  = ";
        for (int n = 0; n < Radiation::nNeutrinoSpecies; n++) {
          std::cout << " " << Radiation::nNeutrinoGroups[n];
        }
        std::cout << std::endl;
        if (Temp != BL_SPACEDIM + 3) {
          BoxLib::Error("Neutrino solver assumes Temp == BL_SPACEDIM + 3");
        }
        if (Radiation::nNeutrinoGroups[0] > 0 &&
            NumAdv != 0) {
          BoxLib::Error("Neutrino solver assumes NumAdv == 0");
        }
        if (Radiation::nNeutrinoGroups[0] > 0 &&
            (NumSpec != 1 || NumAux != 1)) {
          BoxLib::Error("Neutrino solver assumes NumSpec == NumAux == 1");
        }
      }
    }

    char rad_name[10];
    if (!Radiation::do_multigroup) {
      desc_lst
        .setComponent(Rad_Type, Rad, "rad", bc,
                      BndryFunc(BL_FORT_PROC_CALL(CA_RADFILL,ca_radfill)));
    }
    else {
      if (Radiation::nNeutrinoSpecies == 0 ||
          Radiation::nNeutrinoGroups[0] == 0) {
	for (int i = 0; i < Radiation::nGroups; i++) {
	  sprintf(rad_name, "rad%d", i);
	  desc_lst
            .setComponent(Rad_Type, i, rad_name, bc,
                          BndryFunc(BL_FORT_PROC_CALL(CA_RADFILL,ca_radfill)));
	}
      }
      else {
	int indx = 0;
	for (int j = 0; j < Radiation::nNeutrinoSpecies; j++) {
	  for (int i = 0; i < Radiation::nNeutrinoGroups[j]; i++) {
	    sprintf(rad_name, "rads%dg%d", j, i);
	    desc_lst
              .setComponent(Rad_Type, indx, rad_name, bc,
                            BndryFunc(BL_FORT_PROC_CALL(CA_RADFILL,ca_radfill)));
	    indx++;
	  }
	}
      }
    }
#endif

    //
    // DEFINE DERIVED QUANTITIES
    //
    // Pressure
    //
    derive_lst.add("pressure",IndexType::TheCellType(),1,
                   BL_FORT_PROC_CALL(CA_DERPRES,ca_derpres),the_same_box);
    derive_lst.addComponent("pressure",desc_lst,State_Type,Density,NUM_STATE);

    //
    // Kinetic energy
    //
    derive_lst.add("kineng",IndexType::TheCellType(),1,
                   BL_FORT_PROC_CALL(CA_DERKINENG,ca_derkineng),the_same_box);
    derive_lst.addComponent("kineng",desc_lst,State_Type,Density,1);
    derive_lst.addComponent("kineng",desc_lst,State_Type,Xmom,BL_SPACEDIM);

    //
    // Sound speed (c)
    //
    derive_lst.add("soundspeed",IndexType::TheCellType(),1,
                   BL_FORT_PROC_CALL(CA_DERSOUNDSPEED,ca_dersoundspeed),the_same_box);
    derive_lst.addComponent("soundspeed",desc_lst,State_Type,Density,NUM_STATE);

    //
    // Mach number(M)
    //
    derive_lst.add("MachNumber",IndexType::TheCellType(),1,
                   BL_FORT_PROC_CALL(CA_DERMACHNUMBER,ca_dermachnumber),the_same_box);
    derive_lst.addComponent("MachNumber",desc_lst,State_Type,Density,NUM_STATE);

#if (BL_SPACEDIM == 1)
    //
    // Wave speed u+c
    //
    derive_lst.add("uplusc",IndexType::TheCellType(),1,
                   BL_FORT_PROC_CALL(CA_DERUPLUSC,ca_deruplusc),the_same_box);
    derive_lst.addComponent("uplusc",desc_lst,State_Type,Density,NUM_STATE);

    //
    // Wave speed u-c
    //
    derive_lst.add("uminusc",IndexType::TheCellType(),1,
                   BL_FORT_PROC_CALL(CA_DERUMINUSC,ca_deruminusc),the_same_box);
    derive_lst.addComponent("uminusc",desc_lst,State_Type,Density,NUM_STATE);
#endif

    //
    // Gravitational forcing 
    //
#ifdef GRAVITY
//    derive_lst.add("rhog",IndexType::TheCellType(),1,
//                   BL_FORT_PROC_CALL(CA_RHOG,ca_rhog),the_same_box);
//    derive_lst.addComponent("rhog",desc_lst,State_Type,Density,1);
//    derive_lst.addComponent("rhog",desc_lst,Gravity_Type,0,BL_SPACEDIM);
#endif

    //
    // Entropy (S)
    //
    derive_lst.add("entropy",IndexType::TheCellType(),1,
                   BL_FORT_PROC_CALL(CA_DERENTROPY,ca_derentropy),the_same_box);
    derive_lst.addComponent("entropy",desc_lst,State_Type,Density,NUM_STATE);

#if (BL_SPACEDIM > 1)
    //
    // Vorticity
    //
    derive_lst.add("magvort",IndexType::TheCellType(),1,
                   BL_FORT_PROC_CALL(CA_DERMAGVORT,ca_dermagvort),grow_box_by_one);
    // Here we exploit the fact that Xmom = Density + 1
    //   in order to use the correct interpolation.
    if (Xmom != Density+1)
       BoxLib::Error("We are assuming Xmom = Density + 1 in Castro_setup.cpp");
    derive_lst.addComponent("magvort",desc_lst,State_Type,Density,BL_SPACEDIM+1);
#endif

    //
    // Div(u)
    //
    derive_lst.add("divu",IndexType::TheCellType(),1,
                   BL_FORT_PROC_CALL(CA_DERDIVU,ca_derdivu),grow_box_by_one);
    derive_lst.addComponent("divu",desc_lst,State_Type,Density,1);
    derive_lst.addComponent("divu",desc_lst,State_Type,Xmom,BL_SPACEDIM);

    //
    // Internal energy as derived from rho*E, part of the state
    //
    derive_lst.add("eint_E",IndexType::TheCellType(),1,
                   BL_FORT_PROC_CALL(CA_DEREINT1,ca_dereint1),the_same_box);
    derive_lst.addComponent("eint_E",desc_lst,State_Type,Density,NUM_STATE);

    //
    // Internal energy as derived from rho*e, part of the state
    //
    derive_lst.add("eint_e",IndexType::TheCellType(),1,
                   BL_FORT_PROC_CALL(CA_DEREINT2,ca_dereint2),the_same_box);
    derive_lst.addComponent("eint_e",desc_lst,State_Type,Density,NUM_STATE);

    //
    // Log(density)
    //
    derive_lst.add("logden",IndexType::TheCellType(),1,
                   BL_FORT_PROC_CALL(CA_DERLOGDEN,ca_derlogden),the_same_box);
    derive_lst.addComponent("logden",desc_lst,State_Type,Density,NUM_STATE);

    derive_lst.add("StateErr",IndexType::TheCellType(),3,
                   BL_FORT_PROC_CALL(CA_DERSTATE,ca_derstate),grow_box_by_one);
    derive_lst.addComponent("StateErr",desc_lst,State_Type,Density,1);
    derive_lst.addComponent("StateErr",desc_lst,State_Type,Temp,1);
    derive_lst.addComponent("StateErr",desc_lst,State_Type,FirstSpec,1);

    //
    // X from rhoX
    //
    for (int i = 0; i < NumSpec; i++){
      string spec_string(spec_names[i]);
      spec_string = "X("+spec_string+")";

      derive_lst.add(spec_string,IndexType::TheCellType(),1,
                   BL_FORT_PROC_CALL(CA_DERSPEC,ca_derspec),the_same_box);
      derive_lst.addComponent(spec_string,desc_lst,State_Type,Density,1);
      derive_lst.addComponent(spec_string,desc_lst,State_Type,FirstSpec+i,1);
    }
    //
    // Velocities
    //
    derive_lst.add("x_velocity",IndexType::TheCellType(),1,
          BL_FORT_PROC_CALL(CA_DERVEL,ca_dervel),the_same_box);
    derive_lst.addComponent("x_velocity",desc_lst,State_Type,Density,1);
    derive_lst.addComponent("x_velocity",desc_lst,State_Type,Xmom,1);

#if (BL_SPACEDIM >= 2)
    derive_lst.add("y_velocity",IndexType::TheCellType(),1,
          BL_FORT_PROC_CALL(CA_DERVEL,ca_dervel),the_same_box);
    derive_lst.addComponent("y_velocity",desc_lst,State_Type,Density,1);
    derive_lst.addComponent("y_velocity",desc_lst,State_Type,Ymom,1);
#endif

#if (BL_SPACEDIM == 3)
    derive_lst.add("z_velocity",IndexType::TheCellType(),1,
          BL_FORT_PROC_CALL(CA_DERVEL,ca_dervel),the_same_box);
    derive_lst.addComponent("z_velocity",desc_lst,State_Type,Density,1);
    derive_lst.addComponent("z_velocity",desc_lst,State_Type,Zmom,1);
#endif

#ifdef SGS
    derive_lst.add("K",IndexType::TheCellType(),1,
          BL_FORT_PROC_CALL(CA_DERVEL,ca_dervel),the_same_box);
    derive_lst.addComponent("K",desc_lst,State_Type,Density,1);
    derive_lst.addComponent("K",desc_lst,State_Type,Esgs,1);

    derive_lst.add("forcex",IndexType::TheCellType(),1,
          BL_FORT_PROC_CALL(CA_DERFORCEX,ca_derforcex),the_same_box);
    derive_lst.addComponent("forcex",desc_lst,State_Type,Density,1);

    derive_lst.add("forcey",IndexType::TheCellType(),1,
          BL_FORT_PROC_CALL(CA_DERFORCEY,ca_derforcey),the_same_box);
    derive_lst.addComponent("forcey",desc_lst,State_Type,Density,1);

    derive_lst.add("forcez",IndexType::TheCellType(),1,
          BL_FORT_PROC_CALL(CA_DERFORCEZ,ca_derforcez),the_same_box);
    derive_lst.addComponent("forcez",desc_lst,State_Type,Density,1);
#endif

    derive_lst.add("magvel",IndexType::TheCellType(),1,
          BL_FORT_PROC_CALL(CA_DERMAGVEL,ca_dermagvel),the_same_box);
    derive_lst.addComponent("magvel",desc_lst,State_Type,Density,1);
    derive_lst.addComponent("magvel",desc_lst,State_Type,Xmom,BL_SPACEDIM);

#if (BL_SPACEDIM > 1)
    derive_lst.add("radvel",IndexType::TheCellType(),1,
          BL_FORT_PROC_CALL(CA_DERRADIALVEL,ca_derradialvel),the_same_box);
    derive_lst.addComponent("radvel",desc_lst,State_Type,Density,1);
    derive_lst.addComponent("radvel",desc_lst,State_Type,Xmom,BL_SPACEDIM);
#endif

    derive_lst.add("magmom",IndexType::TheCellType(),1,
          BL_FORT_PROC_CALL(CA_DERMAGMOM,ca_dermagmom),the_same_box);
    derive_lst.addComponent("magmom",desc_lst,State_Type,Xmom,BL_SPACEDIM);

#ifdef GRAVITY
#if (BL_SPACEDIM > 1)
    derive_lst.add("maggrav",IndexType::TheCellType(),1,
          BL_FORT_PROC_CALL(CA_DERMAGGRAV,ca_dermaggrav),the_same_box);
    derive_lst.addComponent("maggrav",desc_lst,Gravity_Type,0,BL_SPACEDIM);
#endif
#endif

#ifdef PARTICLES
    //
    // We want a derived type that corresponds to the number of particles
    // in each cell.  We only intend to use it in plotfiles for debugging
    // purposes.  We'll just use the DERNULL since don't do anything in
    // fortran for now.  We'll actually set the values in writePlotFile().
    //
    derive_lst.add("particle_count",IndexType::TheCellType(),1,
                   BL_FORT_PROC_CALL(CA_DERNULL,ca_dernull),the_same_box);
    derive_lst.addComponent("particle_count",desc_lst,State_Type,Density,1);

    derive_lst.add("particle_mass_density",IndexType::TheCellType(),1,
                   BL_FORT_PROC_CALL(CA_DERNULL,ca_dernull),grow_box_by_one);
    derive_lst.addComponent("particle_mass_density",desc_lst,State_Type,Density,1);

    derive_lst.add("total_particle_count",IndexType::TheCellType(),1,
                   BL_FORT_PROC_CALL(CA_DERNULL,ca_dernull),the_same_box);
    derive_lst.addComponent("total_particle_count",desc_lst,State_Type,Density,1);
#endif

#ifdef RADIATION
    if (Radiation::do_multigroup) {
      derive_lst.add("Ertot", IndexType::TheCellType(),1,
		     BL_FORT_PROC_CALL(CA_DERERTOT,ca_derertot),the_same_box);
      derive_lst.addComponent("Ertot",desc_lst,Rad_Type,0,Radiation::nGroups);
    }
#endif

#ifdef NEUTRINO
    if (Radiation::nNeutrinoSpecies > 0 &&
        Radiation::plot_neutrino_group_energies_per_MeV) {
      char rad_name[10];
      int indx = 0;
      for (int j = 0; j < Radiation::nNeutrinoSpecies; j++) {
        for (int i = 0; i < Radiation::nNeutrinoGroups[j]; i++) {
          sprintf(rad_name, "Neuts%dg%d", j, i);
          derive_lst.add(rad_name,IndexType::TheCellType(),1,
                         BL_FORT_PROC_CALL(CA_DERNEUT,ca_derneut),
                         the_same_box);
          derive_lst.addComponent(rad_name,desc_lst,Rad_Type,indx,1);
          indx++;
        }
      }
    }

    if (Radiation::nNeutrinoSpecies > 0 &&
        Radiation::nNeutrinoGroups[0] > 0) {
      derive_lst.add("Enue", IndexType::TheCellType(),1,
		     BL_FORT_PROC_CALL(CA_DERENUE,ca_derenue),the_same_box);
      derive_lst.addComponent("Enue",desc_lst,Rad_Type,0,Radiation::nGroups);
      derive_lst.add("Enuae", IndexType::TheCellType(),1,
		     BL_FORT_PROC_CALL(CA_DERENUAE,ca_derenuae),the_same_box);
      derive_lst.addComponent("Enuae",desc_lst,Rad_Type,0,Radiation::nGroups);
      //
      // rho_Yl = rho(Ye + Ynue - Ynuebar)
      //
      derive_lst.add("rho_Yl",IndexType::TheCellType(),1,
                     BL_FORT_PROC_CALL(CA_DERRHOYL,ca_derrhoyl),the_same_box);
      // Don't actually need density for rho * Yl
      derive_lst.addComponent("rho_Yl",desc_lst,State_Type,Density,1);
      // FirstAux is (rho * Ye)
      derive_lst.addComponent("rho_Yl",desc_lst,State_Type,FirstAux,1);
      derive_lst.addComponent("rho_Yl",desc_lst,Rad_Type,0,Radiation::nGroups);
      //
      // Yl = (Ye + Ynue - Ynuebar)
      //
      derive_lst.add("Yl",IndexType::TheCellType(),1,
                     BL_FORT_PROC_CALL(CA_DERYL,ca_deryl),the_same_box);
      derive_lst.addComponent("Yl",desc_lst,State_Type,Density,1);
      // FirstAux is (rho * Ye)
      derive_lst.addComponent("Yl",desc_lst,State_Type,FirstAux,1);
      derive_lst.addComponent("Yl",desc_lst,Rad_Type,0,Radiation::nGroups);
      //
      // Ynue
      //
      derive_lst.add("Ynue",IndexType::TheCellType(),1,
                     BL_FORT_PROC_CALL(CA_DERYNUE,ca_derynue),the_same_box);
      derive_lst.addComponent("Ynue",desc_lst,State_Type,Density,1);
      // FirstAux is (rho * Ye)
      derive_lst.addComponent("Ynue",desc_lst,State_Type,FirstAux,1);
      derive_lst.addComponent("Ynue",desc_lst,Rad_Type,0,Radiation::nGroups);
      //
      // Ynuebar
      //
      derive_lst.add("Ynuae",IndexType::TheCellType(),1,
                     BL_FORT_PROC_CALL(CA_DERYNUAE,ca_derynuae),the_same_box);
      derive_lst.addComponent("Ynuae",desc_lst,State_Type,Density,1);
      // FirstAux is (rho * Ye)
      derive_lst.addComponent("Ynuae",desc_lst,State_Type,FirstAux,1);
      derive_lst.addComponent("Ynuae",desc_lst,Rad_Type,0,Radiation::nGroups);
    }
#endif

    for (int i = 0; i < NumSpec; i++)  {
      string spec_string(spec_names[i]);
      derive_lst.add(spec_string,IndexType::TheCellType(),1,
          BL_FORT_PROC_CALL(CA_DERSPEC,ca_derspec),the_same_box);
      derive_lst.addComponent(spec_string,desc_lst,State_Type,Density,1);
      derive_lst.addComponent(spec_string,desc_lst,State_Type,FirstSpec+i,1);
    }

    for (int i = 0; i < NumAux; i++)  {
      string aux_string(aux_names[i]);
      derive_lst.add(aux_string,IndexType::TheCellType(),1,
          BL_FORT_PROC_CALL(CA_DERSPEC,ca_derspec),the_same_box);
      derive_lst.addComponent(aux_string,desc_lst,State_Type,Density,1);
      derive_lst.addComponent(aux_string,desc_lst,State_Type,FirstAux+i,1);
    }

#if 0
    //
    // A derived quantity equal to all the state variables.
    //
    derive_lst.add("FULLSTATE",IndexType::TheCellType(),NUM_STATE,FORT_DERCOPY,the_same_box);
    derive_lst.addComponent("FULLSTATE",desc_lst,State_Type,Density,NUM_STATE);

#endif


    // 
    // Problem-specific adds
#include <Problem_Derives.H>

    //
    // DEFINE ERROR ESTIMATION QUANTITIES
    //
    ErrorSetUp();

    for (int i = 0; i < NumSpec; i++) {
      delete[] spec_names[i];
    }

    for (int i = 0; i < NumAux; i++) {
      delete[] aux_names[i];
    }
}<|MERGE_RESOLUTION|>--- conflicted
+++ resolved
@@ -242,18 +242,12 @@
          transverse_use_eos, transverse_reset_density, transverse_reset_rhoe,
          cg_maxiter, cg_tol,
          use_pslope, 
-<<<<<<< HEAD
-	 grav_source_type, do_sponge,
-         normalize_species,fix_mass_flux,use_sgs,rotational_period,
-	 const_grav, do_acc);
-=======
 	 do_grav, grav_source_type, 
 	 do_sponge,
          normalize_species,fix_mass_flux,use_sgs,
 	 dual_energy_eta1, dual_energy_eta2, dual_energy_update_E_from_e,
 	 do_rotation, rot_source_type, rot_axis, rotational_period, 
-	 const_grav, deterministic);
->>>>>>> fe7e099c
+	 const_grav, deterministic, do_acc);
 
     Real run_stop = ParallelDescriptor::second() - run_strt;
  
