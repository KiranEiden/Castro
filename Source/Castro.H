--- conflicted
+++ resolved
@@ -663,13 +663,11 @@
     // permits sponge to be turned on and off
     static int do_sponge;
 
-<<<<<<< HEAD
     // determines whether we use accelerators for specific loops
     static int do_acc;
-=======
+
     // permits rotation calculation to be turned on and off
     static int do_rotation;
->>>>>>> fe7e099c
 
     // put phi in the plotfile
     static int plot_phiGrav;
