--- conflicted
+++ resolved
@@ -258,13 +258,9 @@
 
     bool source_flag(int src);
 
-<<<<<<< HEAD
+    static int get_output_at_completion();
+
     void do_old_sources(amrex::Real time, amrex::Real dt, int amr_iteration = -1, int amr_ncycle = -1, int sub_iteration = -1, int sub_ncycle = -1);
-=======
-    static int get_output_at_completion();
-
-    void do_old_sources(Real time, Real dt, int amr_iteration = -1, int amr_ncycle = -1, int sub_iteration = -1, int sub_ncycle = -1);
->>>>>>> d814b59f
 
     void construct_old_source(int src, amrex::Real time, amrex::Real dt, int amr_iteration = -1, int amr_ncycle = -1, int sub_iteration = -1, int sub_ncycle = -1);
 
