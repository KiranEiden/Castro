--- conflicted
+++ resolved
@@ -65,109 +65,9 @@
 #ifdef RADIATION
     MultiFab& Er_new = get_new_data(Rad_Type);
 
-<<<<<<< HEAD
-	FillPatchIterator fpi_rad(*this, Er_new, NUM_GROW, time, Rad_Type, 0, Radiation::nGroups);
-	MultiFab& Erborder = fpi_rad.get_mf();
-
-	MultiFab lamborder(grids, Radiation::nGroups, NUM_GROW);
-	if (radiation->pure_hydro) {
-	    lamborder.setVal(0.0, NUM_GROW);
-	}
-	else {
-	    radiation->compute_limiter(level, grids, Sborder, Erborder, lamborder);
-	}
-
-	int nstep_fsp = -1;
-
-	BL_PROFILE_VAR("Castro::advance_hydro_ca_umdrv_rad()", CA_UMDRV_RAD);
-
-#ifdef _OPENMP
-#pragma omp parallel
-#endif
-	{
-	    FArrayBox flux[BL_SPACEDIM], rad_flux[BL_SPACEDIM];
-#if (BL_SPACEDIM <= 2)
-	    FArrayBox pradial(Box::TheUnitBox(),1);
-#endif
-
-	    int priv_nstep_fsp = -1;
-	    Real cflLoc = -1.0e+200;
-	    int is_finest_level = (level == finest_level) ? 1 : 0;
-	    const int*  domain_lo = geom.Domain().loVect();
-	    const int*  domain_hi = geom.Domain().hiVect();
-
-	    for (MFIter mfi(S_new,hydro_tile_size); mfi.isValid(); ++mfi)
-	    {
-		const Box &bx    = mfi.tilebox();
-
-		const int* lo = bx.loVect();
-		const int* hi = bx.hiVect();
-
-		FArrayBox &statein  = Sborder[mfi];
-		FArrayBox &stateout = S_new[mfi];
-
-		FArrayBox &Er = Erborder[mfi];
-		FArrayBox &lam = lamborder[mfi];
-		FArrayBox &Erout = Er_new[mfi];
-
-		FArrayBox& vol      = volume[mfi];
-
-		// Allocate fabs for fluxes and Godunov velocities.
-		for (int i = 0; i < BL_SPACEDIM ; i++)  {
-		    const Box& bxtmp = BoxLib::surroundingNodes(bx,i);
-		    flux[i].resize(bxtmp,NUM_STATE);
-		    rad_flux[i].resize(bxtmp,Radiation::nGroups);
-		}
-
-#if (BL_SPACEDIM <= 2)
-		if (!Geometry::IsCartesian()) {
-		    pradial.resize(BoxLib::surroundingNodes(bx,0),1);
-		}
-#endif
-
-		ca_umdrv_rad
-		    (&is_finest_level,&time,
-		     bx.loVect(), bx.hiVect(),
-		     domain_lo, domain_hi,
-		     BL_TO_FORTRAN(statein), BL_TO_FORTRAN(stateout),
-		     BL_TO_FORTRAN(Er), BL_TO_FORTRAN(lam),
-		     BL_TO_FORTRAN(Erout),
-		     BL_TO_FORTRAN(sources_for_hydro[mfi]),
-		     dx, &dt,
-		     D_DECL(BL_TO_FORTRAN(flux[0]),
-			    BL_TO_FORTRAN(flux[1]),
-			    BL_TO_FORTRAN(flux[2])),
-		     D_DECL(BL_TO_FORTRAN(rad_flux[0]),
-			    BL_TO_FORTRAN(rad_flux[1]),
-			    BL_TO_FORTRAN(rad_flux[2])),
-#if (BL_SPACEDIM < 3)
-		     BL_TO_FORTRAN(pradial),
-#endif
-		     D_DECL(BL_TO_FORTRAN(area[0][mfi]),
-			    BL_TO_FORTRAN(area[1][mfi]),
-			    BL_TO_FORTRAN(area[2][mfi])),
-#if (BL_SPACEDIM < 3)
-		     BL_TO_FORTRAN(dLogArea[0][mfi]),
-#endif
-		     BL_TO_FORTRAN(volume[mfi]),
-		     &cflLoc, verbose, &priv_nstep_fsp);
-
-		for (int i = 0; i < BL_SPACEDIM ; i++) {
-		    fluxes    [i][mfi].plus(    flux[i],mfi.nodaltilebox(i),0,0,NUM_STATE);
-		    rad_fluxes[i][mfi].plus(rad_flux[i],mfi.nodaltilebox(i),0,0,Radiation::nGroups);
-		}
-#if (BL_SPACEDIM <= 2)
-		if (!Geometry::IsCartesian()) {
-		    P_radial[mfi].plus(pradial, mfi.nodaltilebox(0),0,0,1);
-		}
-#endif
-	    }
-=======
     if (!Radiation::rad_hydro_combined) {
       BoxLib::Abort("Castro::advance -- we don't implement a mode where we have radiation, but it is not coupled to hydro");
     }
->>>>>>> b194076b
-
 
     FillPatchIterator fpi_rad(*this, Er_new, NUM_GROW, time, Rad_Type, 0, Radiation::nGroups);
     MultiFab& Erborder = fpi_rad.get_mf();
@@ -209,24 +109,16 @@
 		     reduction(+:mass_lost,xmom_lost,ymom_lost,zmom_lost) \
 		     reduction(+:eden_lost,xang_lost,yang_lost,zang_lost)
 #endif
-<<<<<<< HEAD
-	{
-	    FArrayBox flux[BL_SPACEDIM];
+#endif
+    {
+
+      FArrayBox flux[BL_SPACEDIM];
 #if (BL_SPACEDIM <= 2)
-	    FArrayBox pradial(Box::TheUnitBox(),1);
-#endif
-	    FArrayBox q, qaux, src_q;
-=======
-#endif
-    {
-      FArrayBox flux[BL_SPACEDIM];
->>>>>>> b194076b
-
+      FArrayBox pradial(Box::TheUnitBox(),1);
+#endif
 #ifdef RADIATION
       FArrayBox rad_flux[BL_SPACEDIM];
 #endif
-
-      FArrayBox pradial(Box::TheUnitBox(),1);
       FArrayBox q, qaux, src_q;
 
       int priv_nstep_fsp = -1;
@@ -237,7 +129,7 @@
       const int*  domain_hi = geom.Domain().hiVect();
 
       for (MFIter mfi(S_new,hydro_tile_size); mfi.isValid(); ++mfi)
-	{
+      {
 	  const Box& bx    = mfi.tilebox();
 	  const Box& qbx = BoxLib::grow(bx, NUM_GROW);
 
@@ -282,6 +174,7 @@
 		    src_q.dataPtr(), ARLIM_3D(src_q.loVect()), ARLIM_3D(src_q.hiVect()));
 
 #ifndef RADIATION
+
 	  // Add in the reactions source term; only done in SDC.
 
 #ifdef SDC
@@ -300,37 +193,12 @@
 #endif
 	  }
 
+#if (BL_SPACEDIM <= 2)
 	  if (!Geometry::IsCartesian()) {
 	    pradial.resize(BoxLib::surroundingNodes(bx,0),1);
 	  }
-
-<<<<<<< HEAD
-		// Allocate fabs for fluxes and Godunov velocities.
-		for (int i = 0; i < BL_SPACEDIM; i++) {
-		    const Box& bxtmp = BoxLib::surroundingNodes(bx,i);
-		    flux[i].resize(bxtmp,NUM_STATE);
-		}
-
-#if (BL_SPACEDIM <= 2)
-		if (!Geometry::IsCartesian()) {
-		    pradial.resize(BoxLib::surroundingNodes(bx,0),1);
-		}
-#endif
-
-		ca_umdrv
-		    (&is_finest_level,&time,
-		     lo, hi, domain_lo, domain_hi,
-		     BL_TO_FORTRAN(statein),
-		     BL_TO_FORTRAN(stateout),
-		     BL_TO_FORTRAN(q),
-		     BL_TO_FORTRAN(qaux),
-		     BL_TO_FORTRAN(src_q),
-		     BL_TO_FORTRAN(source_out),
-		     dx, &dt,
-		     D_DECL(BL_TO_FORTRAN(flux[0]),
-			    BL_TO_FORTRAN(flux[1]),
-			    BL_TO_FORTRAN(flux[2])),
-=======
+#endif
+
 	  ca_umdrv
 	    (&is_finest_level, &time,
 	     lo, hi, domain_lo, domain_hi,
@@ -354,7 +222,6 @@
 		    BL_TO_FORTRAN(rad_flux[1]),
 		    BL_TO_FORTRAN(rad_flux[2])),
 #endif
->>>>>>> b194076b
 #if (BL_SPACEDIM < 3)
 	     BL_TO_FORTRAN(pradial),
 #endif
@@ -364,30 +231,6 @@
 #if (BL_SPACEDIM < 3)
 	     BL_TO_FORTRAN(dLogArea[0][mfi]),
 #endif
-<<<<<<< HEAD
-		     BL_TO_FORTRAN(vol),
-		     &cflLoc, verbose,
-		     mass_added_flux,
-		     xmom_added_flux,
-		     ymom_added_flux,
-		     zmom_added_flux,
-		     E_added_flux,
-		     mass_lost, xmom_lost, ymom_lost, zmom_lost,
-		     eden_lost, xang_lost, yang_lost, zang_lost);
-
-		// Since we may need the fluxes later on, we'll copy them
-		// to the fluxes MultiFAB even if we aren't on a fine grid.
-
-		for (int i = 0; i < BL_SPACEDIM ; i++)
-		    fluxes[i][mfi].plus(flux[i],mfi.nodaltilebox(i),0,0,NUM_STATE);
-
-#if (BL_SPACEDIM <= 2)
-		if (!Geometry::IsCartesian()) {
-		    P_radial[mfi].plus(pradial, mfi.nodaltilebox(0),0,0,1);
-		}
-#endif
-	    }
-=======
 	     BL_TO_FORTRAN(volume[mfi]),
 	     &cflLoc, verbose,
 #ifdef RADIATION
@@ -401,21 +244,19 @@
 	     mass_lost, xmom_lost, ymom_lost, zmom_lost,
 	     eden_lost, xang_lost, yang_lost, zang_lost);
 
-	  // Since we may need the fluxes later on, we'll copy them
-	  // to the fluxes MultiFAB even if we aren't on a fine grid.
-
 	  for (int i = 0; i < BL_SPACEDIM ; i++) {
-	    fluxes    [i][mfi].copy(    flux[i],mfi.nodaltilebox(i));
-#ifdef RADIATION
-	    rad_fluxes[i][mfi].copy(rad_flux[i],mfi.nodaltilebox(i));
-#endif
-	  }
-
+	    fluxes    [i][mfi].plus(    flux[i],mfi.nodaltilebox(i),0,0,NUM_STATE);
+#ifdef RADIATION
+	    rad_fluxes[i][mfi].plus(rad_flux[i],mfi.nodaltilebox(i),0,0,Radiation::nGroups);
+#endif
+	  }
+
+#if (BL_SPACEDIM <= 2)
 	  if (!Geometry::IsCartesian()) {
-	    P_radial[mfi].copy(pradial, mfi.nodaltilebox(0));
-	  }
-	} // MFIter loop
->>>>>>> b194076b
+	    P_radial[mfi].plus(pradial,mfi.nodaltilebox(0),0,0,1);
+	  }
+#endif
+      } // MFIter loop
 
 #ifdef _OPENMP
 #pragma omp critical (hydro_courno)
@@ -457,7 +298,7 @@
       flush_output();
 
     if (track_grid_losses)
-      {
+    {
 	material_lost_through_boundary_temp[0] += mass_lost;
 	material_lost_through_boundary_temp[1] += xmom_lost;
 	material_lost_through_boundary_temp[2] += ymom_lost;
@@ -466,10 +307,10 @@
 	material_lost_through_boundary_temp[5] += xang_lost;
 	material_lost_through_boundary_temp[6] += yang_lost;
 	material_lost_through_boundary_temp[7] += zang_lost;
-      }
+    }
 
     if (print_energy_diagnostics)
-      {
+    {
 	Real foo[5] = {E_added_flux, xmom_added_flux, ymom_added_flux,
 		       zmom_added_flux, mass_added_flux};
 
