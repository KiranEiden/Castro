--- conflicted
+++ resolved
@@ -3,16 +3,14 @@
   -- fixed a bug in the artifical viscosity in 1-d in
      non-Cartesian geometries (issue #175)
 
-<<<<<<< HEAD
   -- the README.md now describes the process to become a
      "core developer" of Castro, and what this means.
-=======
+
   -- Network_dir has been renamed NETWORK_DIR and EOS_dir has been
      renamed EOS_DIR.  All of the problem GNUmakefiles have been
      updated.  The old names will continue to work in the near future,
      but users are encouraged to change any of their problems
      to use the new all-caps names.
->>>>>>> ed0bc80c
 
 # 17.09
 
