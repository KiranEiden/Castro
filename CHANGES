# changes since the last release

  -- The tagging routines have been reformulated so that they run on the GPU.
     Since the tags_and_untags routine in AMReX is not GPU-accelerated, we opt
     to directly fill in the TagBoxArray in the tagging routines. We now pass
     the TagBox to Fortran as an int8_t. This means that the interface to
     problem_tagging_nd.F90 has been updated to use integer(1).

     Castro_prob_err_list.H and other related files have been deleted as they
     were not actually used anywhere.

     Castro_error.cpp is now removed and there is no further support for writing
     custom tagging routines. The set of variables that we check for tagging is
     hard-coded in Castro and can be expanded as needed. Problem-specific tagging
     should be done through the set_problem_tags functionality. (#611)

<<<<<<< HEAD
  -- The new SDC solver has had substantial improvements:

      * Explicit thermal diffusion is now implemented for both 2nd and
        4th order accurate solvers.

      * There is a new option (castro.sdc_extra) for taking extra SDC
        iterations.

      * The Newton solver for the SDC update can now subcycle.

      * The sdc_solver_relax_factor option was fixed

      * There is now an absolute tolerance on species used in the
        error check for the SDC solve.

      * Some scalings of terms in the Jacobian were fixed.

  -- The flame problem setup now can initialize conservatively from a
     pre-existing flame solution.  The analysis routines have seen
     some improvements for working with 4th order accurate
     simulations.

  -- the diffusion_test unit test now works for 4th order problems.

=======
  -- The dimension-specific code for problem initialization, boundary
     conditions, and external heat terms has been removed, as warned in
     the previous release notice.
>>>>>>> ccd97265

# 19.06

  -- Deprecation notice: as of the 19.06 release, dimension-specific
     problem setups are deprecated. Presently they are opt-in by
     adding DIMENSION_AGNOSTIC = TRUE to your makefile, and using
     a Prob_nd.F90 file instead of a Prob_{1,2,3}d.F90 file. The
     dimension-agnostic Prob_nd.F90 is used to fill initial data
     for all dimensions. There is always a 3D loop over dimensions,
     and in 1D or 2D the unused dimensions have indices (lo, hi) =
     (0, 0) which is valid in Fortran. The current interface is found
     in Source/problems/Prob_nd.F90. Most of the problems have been
     converted to dimension-agnostic form and any remaining ones will
     be done shortly, so you can use e.g. the Sedov or DustCollapse
     problems to model you own problem on. The dimension agnostic
     problem setup also implies dimension agnostic helper routines
     such as in bc_fill_nd.F90 -- any user-facing file ending in a
     1d/2d/3d.f90 file extension is deprecated. In the 19.07 release
     support for these will be removed and problem setups will only
     work if they are dimension agnostic. Please file an issue if you
     need assistance converting your problem.

  -- Deprecation notice: as of the 19.06 release, problem-specific
     overrides of Castro_error.cpp, and in general custom tagging
     routines (including Castro_prob_err.cpp and associated files),
     are deprecated. The only supported mechanism for problem-specific
     tagging is through the set_problem_tags function in problem_tagging_nd.F90.
     (There are also dimension-specific versions of this file, but these
     are now deprecated as above.) Please file an issue if you need
     assistance converting your tagging setup to use the problem tagging,
     or if you need more data in that interface to be able to implement
     your tagging scheme. Support will be removed in the 19.07 release.

  -- Deprecation notice: as of the 19.06 release, the problem_pre_tagging_hook
     and problem_post_tagging_hook are deprecated. These were not actually
     being used in any problem. These will be removed in the 19.07 release.

# 19.05

  -- The dimension agnostic version of the external source term in
     ext_src_nd.F90 has been updated to use the ISO C binding interface,
     and two parameters, time and dt, are now passed by value -- see
     Source/sources/ext_src_nd.F90 for the new interface.

  -- problem_derive_nd.f90 has been renamed to problem_derive_nd.F90.

  -- The velocity calculated for the interface in the Riemann solve for
     the CGF/CG Riemann solvers can no longer exceed the speed of light.
     The parameter castro.riemann_speed_limit can be set to control the
     speed limit applied in the Riemann solver -- this is useful for
     preventing unphysically large velocities from being created at
     shock fronts or near large density gradients.

  -- The algorithm for recalculating source terms after an AMR reflux
     did not set some data needed to correctly calculate positions on
     the fine levels, so position-dependent source terms (rotation,
     hybrid momentum) were being calculated incorrectly. This caused
     some strange effects in AMR simulations with rotation, such as
     binary star orbits getting wider with time and drifting relative
     to the system center of mass. This has now been fixed. (#599)

  -- density_reset_method == 3 (which, in the event of a density reset,
     reset to the density at the beginning of the timestep) no longer
     exists. (#538)

  -- The behavior of use_retry = 1 with retry_neg_dens_factor changed
     slightly since we now choose the retry timestep based on the difference
     between the (incorrect) negative density and the density it was
     reset to, rather than the old density at the beginning of the step.
     It still does a similar type of timestep limiting, but quantitatively
     the timesteps it chooses will be different. (#538)

  -- A sign error was fixed in the hybrid_hydro angular momentum
     algorithm This addresses issue #462.  During commmit 0f09693, a
     change in signs was introduced in add_hybrid_momentum_sources,
     which should be analogous to linear_to_hybrid (#594)

# 19.04

  -- The runtime parameter castro.fix_mass_flux has been removed: it is not
     clear what the use case is, and it had no test suite coverage. (#572)

  -- Fixed a bug introduced in August 2015 that resulted in incorrect
     real bounds being passed to ca_initdata after a restart for problems
     using a grown domain. This would have resulted in incorrect initialization
     for problems using the grown restart capability if their initialization
     depended on the position on the grid. (#566)

  -- Using point-mass gravity no longer requires USE_POINTMASS = TRUE
     in your makefile; USE_GRAV = TRUE is sufficient. However, to
     compensate for this, you must now include castro.use_point_mass = 1
     in your inputs file to enable the point mass. This input parameter
     already existed, but was defaulted to 1 since it only mattered
     if the compile flag was enabled. Now the default is 0.

  -- Also, a couple bugs in the point-mass gravity have been fixed.
     The algorithm was not correct in 1D and 2D, and this has been
     resolved. And the point mass value was not being preserved across
     restarts, which is an issue if you're using point_mass_fix_solution
     to update the point mass value as mass accretes to the center of
     the domain. This has been fixed as well.

  -- fixed a bug in the source term to (rho e) evolution when using
     MOL or the new SDC integration (#543, #545) and also no longer
     recompute the source terms after reflux for these methods (#549)

  -- Dimension agnostic problem setups have had the interface to the
     physical boundary conditions changed (hypfill, denfill, etc.).
     If your problem is dimension agnostic, please consult the new
     interfaces in Source/problems/bc_fill_nd.F90 to understand how
     to convert your problem. The changes are that (1) the "ca_" prefixes
     have been removed from the subroutine names, (2) the "time" parameter
     is passed by value, and (3) the (lo, hi) indices that are the target
     region to update the boundaries on are explicitly passed in as
     the first two arguments. (#546)

  -- removed the code to extrapolate diffusion terms to ghost cells
     as it is no longer necessary (#532)

  -- we remove enthalpy diffusion (there were no known applications of
     this) and species and velocity diffusion (they were 1-d only).
     None of these routines were regularly tested.  (#534)

  -- the problem diagnostics in Castro/Diagnostics have been converted to
     C++ to remain compatible with the AMReX build system.

# 19.03

  -- Fixed a minor long-standing bug in the simplified SDC implementation
     involving incorrect indexing. This changes results slightly.

  -- a number of tests involving reactions have been moved from
     hydro_tests to reacting_tests (#527)

  -- The old spectral deferred corrections method has been renamed
     "simplified" SDC. It is accessed with time_integration_method = 3.
     This still requires building with USE_SDC = TRUE, and when building
     this way, the other time integration methods are unavailable.

  -- The 4th order hydro was extended to support general equations
     of state (it is still single level only).  Artificial viscosity
     was also added.

  -- A framework for a new spectral deferred corrections method was
     added.  This will allow for higher-order time integration. (#310)

  -- Fix a bug where the self_heat parameter was not being initialized
     for the burning timestep limiter (#521).

  -- By default, we no longer allocation storage for source terms to
     species in the primitive variable state.  This is set via the
     _variables file, parsed by set_variables.py.  To allow for
     species sources, you need to set PRIM_SPECIES_HAVE_SOURCES.  This
     is done currently for SDC. (#519)

  -- renamed QVAR to NQSRC to make it clear that this is the number of
     source terms for the primitive variable state.  We also fixed a
     number of places where QVAR was used instead of NQ. (#517)

  -- A new runtime parameter, T_guess, was created.  This is used as
     the initial temperature guess when calling the EOS with inputs
     other than rho, T, for the initial Newton iteration. (#509)

  -- The CTU hydrodynamics driver has been rewritten in C++
     (#498)

  -- The input parameter castro.do_ctu has been renamed
     castro.time_integration_method. The current legal values
     are 0 (CTU, the default) and 1 (MOL).

  -- fixed a bug in the ppm_temp_fix = 1 reconstruction -- we were not
     doing the initial reconstruction of temperature

# 19.02

  -- The flux limiter used with the options limit_fluxes_on_low_dens
     was not implemented correctly.  This has been fixed.  (PR #493)

  -- the CTU hydro solver no longer does any allocation in any of the
     support routines -- it is all done in the top-level
     driver. (#455)

  -- The CTU solver now makes explicit the range of cells looped over
     in the transverse routines (#456)

  -- The plotfile quantities divu and magvort were fixed in
     axisymmetric coordinates and diff_term was fixed in all
     geometries.  (#446, 448, 449, 472)

  -- abar is a new derived variable (#470)

  -- the job_info file now stores domain information (#451), and the
     job_info files is also stored in checkpoints now too (#450)

  -- we can now refine on enuc -- the nuclear energy generation rate.
     This is controlled by the parameters (in the &tagging probin
     namespace) enucerr, and max_enucerr_lev.  We also moved the dxnuc
     tagging parameters from inputs to probin, where they are now
     named dxnuc_min (formerly castro.dxnuc), dxnuc_max, and
     max_dxnuc_lev.  (#364, #437, #473)

  -- The diffusion cutoff now is a linear ramp instead of a
     discontinous cutoff.  For densities less than
     diffuse_cutoff_density_hi, the transport coefficient is scaled
     linearly until the density reaches diffuse_cutoff_density, where
     it is zero.

# 19.01.4

  -- fixed the .zenodo.json

# 19.01

  -- The User's Guide is now automatically built from the development
     branch using travis.

  -- we now store the job_info file in the checkpoints (#450)

  -- we now automatically generate Doxygen docs along with the User's
     Guide and have started adding docstrings throughout the
     code. (#461)

  -- The MG solver was optimized a bit (#464)

# 18.12

  -- fixed a bug in the CUDA version of the MOL integrator -- it was
     setting the interface states incorrectly.

  -- removed ppm_type = 2.  This was not used for science simulations
     because it was never shown to be completely stable.  In the near
     future, the full fourth order method will be merged which will be
     a better replacement.

  -- a bug was fixed in the 1-d SDC integration -- we were not
     applying the reactive source terms to the hydrodynamics interface
     prediction.

  -- we now apply the source terms for PLM before the transverse
     routines.  This is more consistent with the PPM version.

  -- the angular momentum in the plotfile is not computed with respect
     to the center array initialized in the probinit

  -- fixed a bug in 2-d with rotation -- we were adding the source
     terms to the out-of-plane velocity twice in the prediction of the
     interface states, resulting in an overall first-order
     approximation there.

  -- fixed an issue that resulted in the custom knapsack distribution
     map not generating a useful distribution map for the reactions.
     Also, fixed an edge case where this custom distribution map could
     cause a numerical overflow and code crash. (#382)

  -- rewrote the reconstruction routines to eliminate temporary arrays
     to make them GPU friendly

  -- the documentation was converted to sphinx

  -- changed the interface to the conductivity routines so the conductivity
     is not part of eos_t (#431)


# 18.11

  -- we've restructured the CTU solver to no longer use a slab
     approach in 3d.  This is in preparation for offloading the solver
     to GPUs.

  -- a few minor bugs were fixed in the transverse routines of the CTU
     solver with radiation

  -- simplified conductivity interface to match the eos interface by
     moving the conductivity variable in the arguments into the eos
     type.


# 18.10

  -- fixed handling of external BCs (#402)

  -- unified some CUDA hydro solver code with the method-of-lines code

  -- offloaded gravity source terms, rotation, reactions, and sponge
     to GPUs with CUDA

  -- merged the different dimensional versions of the CTU consup
     routine into a single routine (#399)

  -- removed the unsafe option "allow_negative_energy"


# 18.09

  -- we now only trace under sources that are non-zero, to save
     computational expense.  (#381)

  -- we now update T for consistency when we reset a small internal
     energy, e (#384)

  -- The parameter dual_energy_update_E_from_e has been removed,
     and the default behavior is now that the total energy (E)
     will not be changed when we reset the internal energy (e).
     This will cause changes in simulation output. (#368)

  -- The probin parameter eos_input_is_constant is now true by
     default. This means that when calling the EOS in the mode
     eos_input_re, the energy will not be updated after the EOS
     call (e.g. by the Newton iteration scheme in Helmholtz).
     This will cause changes in simulation output. (#368)

  -- the problem-specific runtime parameters (probin) are now
     written to the job_info file (#380)

  -- we now skip the initial EOS call prior to the burn -- this
     was redundant because we already did a clean_state (#377)

  -- we now support recent versions of hypre (#373)

# 18.08

  -- the old use_mlmg_solver parameters were removed -- this
     has been the only multigrid solver in Castro for some time,
     so the parameters had no effect.

  -- The parameter dual_energy_eta3 was removed. This had been
     introduced mostly for testing purposes and ended up being
     unnecessary. Also, the EOS call at the beginning of the burn was
     removed; this should provide a modest computational gain. Answers
     may change at the level of the EOS tolerance (#377).

  -- The functionality that checks for a regrid at the end of
     the timestep will now apply all tagging criteria, not
     just the t_sound / t_enuc criterion.

  -- A bug was fixed that occurred when a retry was triggered in
     the middle of a group of subcycles, rather than at the
     beginning of the advance (#358).

  -- A bug with the logic of refluxing when using retries was
     fixed (#357).

  -- Tagging can now be done on relative gradients, in addition
     to the existing capability for absolute gradients (#354).
     For example, tempgrad_rel is a relative gradient criterion
     that will tag a zone with temperature T if any adjacent zone
     has a temperature that is different by more than tempgrad_rel * T.
     The tagging is enabled up to a given level with the parameter
     max_tempgrad_rel_lev. The corresponding new tagging criteria
     for other fields are named similarly.

  -- Retries can now be done in a dynamic fashion (#179). An
     advance is itself a subcycled advance always, and we keep
     subcycling until we are done with the step. By default we
     still do only a single timestep when use_retry is not
     enabled, but this helps in cases where we have to reject
     the timestep for (say) a CFL violation, and then during
     the retry the CFL criterion is violated again. In the past,
     we would simply have to abort the run if this happened. Now
     we can cut the timestep again and keep going. Additionally,
     if you set abort_on_false to F in your probin file's extern
     parameters, then a burn in Microphysics will not cause an
     abort of the run, and Castro now knows how to deal with that
     by doing a retry and taking a shorter timestep (under the
     logic that most burn failures come from taking too large of
     a hydrodynamic timestep for the burner to be able to keep up).

# 18.07

  -- A new GPU (CUDA) hydrodynamics solver (based on the
     method-of-lines solver) has been added, based on the work
     initially done in StarLord.  This is a work in progress, and
     requires the "gpu" branch of AMReX.

  -- We removed all dependencies on the AMReX F_BoxLib source, in
     preparation for this source being removed in the future.

  -- we now set the number of variables at compile time, by parsing
     the _variables file and interpreting which options are set in the
     preprocessor.  Note that a side effect of this change is that the
     number of radiation groups is now set at compile time instead of
     at runtime.  This change is needed for the GPU port.

     To set the number of radiation groups, set NGROUPS=4, e.g. for
     4 groups, in your problem's GNUmakefile.  Similar options exist
     for neutrinos.

     A related change is that it is now possible to set the number
     of advected quantities (that are not species or EOS auxillary
     fields) via NUMADV in your GNUmakefile.

# 18.06

  -- The new multilevel multigrid solvers (MLMG) in the AMReX
     framework are now the default for self-gravity and constructing
     the operator for explicit diffusion.

  -- A new test problem, the classic double Mach reflection, was
     added.

  -- fix an issue in the retry logic that could sometimes result in
     an overflow of the estimated number of subcycle steps.

  -- Improved the behavior of retries when they hit CFL violations
     (#334, #335).

# 18.05

  -- Gamma_1 is now a derived variable

  -- a new diffusion solver is implemented that uses the new muligrid
     framework in AMReX to compute the diffusive operator.  This can be
     enabled with diffusion.use_mlmg_solver = 1.

# 18.04

  -- The job_info file now indicates which runtime parameters were
     changed from their default value (#314)

  -- Improvements made to the 4th order hydro solver for single-level

# 18.03

  -- The option ppm_trace_sources has been removed -- we now
     always trace on source terms with ppm.  Additionally, all
     sources are now traced, not just momentum sources.

  -- The method-of-lines integrator has been rewritten.  It now works
     properly with sources.  Note: it is not intended for multilevel
     yet.  (#288, #287, #286, #164, #291, #137)

# 18.02

  -- The approximate state Riemann solvers have been split into two
     parts: the computation of the interface state and the evaluation
     of the fluxes from this interface state.  This gives additional
     flexibililty in using these solvers in other methods.

# 18.01

  -- The parameter dtnuc_mode has been removed. This was initially used
     for testing various forms of the burning timestep limiter before a
     final form was settled on.

  -- Minor inconsistencies in how the external and diffusion source terms
     were constructed when simultaneously using reactions (#268, #269)
     have been fixed (#271).

  -- The deprecated parameter castro.use_colglaz is removed. It was
     deprecated in June 2016 because it was obsoleted by the parameter
     castro.riemann_solver, which can be set to 1 to use the Colella
     and Glaz Riemann solver.

  -- The state variable indicies in Fortran are now all defined in a
     single file, Source/driver/_variables.  This makes it much
     clearer and consistent and will allow for autodocumentation and
     clean-ups for GPU acceleration in the future.

# 17.12

  -- The sponge can now operate based on pressure. The new parameters
     belong in the sponge namelist, and are named
     sponge_lower_pressure and sponge_upper_pressure. It works on the
     same principle as the density sponge.

  -- The sponge can now drive the system to a particular velocity (the
     default is still zero velocity). The new parameters belong in the
     sponge namelist in your probin file, and are named
     sponge_target_{x,y,z}_velocity.

  -- The SDC_Source_Type StateData was removed, as its purpose is now
     supplanted by the change to always keep the source terms in
     StateData (see below), and it was thus redundant. This does not
     change code output but does mean that old checkpoints generated
     while using SDC are no longer compatible with the current
     code. Normally we strive to maintain forward compatibility of
     checkpoints, but this change was considered justified because SDC
     is still considered an experimental feature under development and
     to our knowledge no production science runs have yet been done
     using SDC.

  -- The parameter gravity.max_solve_level was removed. This was added
     to work around convergence issues in the multigrid solve, but
     those convergence issues have since been fixed, so the parameter
     is no longer used.

  -- The Source_Type StateData now holds the actual old- and new-time
     sources (previously it held the source term predictor). This
     StateData is used to fill the sources_for_hydro MultiFab which
     provides the source terms used in the hydrodynamic update. Since
     it is StateData, this operation is done with a
     FillPatch. Consequently the sources_for_hydro data has meaningful
     data in both physical domain ghost zones and ghost zones at a
     coarse-fine interface (previously it only had meaningful data on
     fully interior ghost zones). Checkpoints will now have both old
     and new data. This change does result in a difference in the
     simulation output for simulations with source terms, as the
     answer will be different at the boundaries and at coarse-fine
     interfaces. (#116, #253) A related bug when using SDC was fixed
     too. (#56)

  -- The parameter castro.keep_sources_until_end has been removed.

  -- Source terms (gravity, rotation, etc.) have now been all
     coalesced into a single MultiFab. This reduces the memory
     footprint of the code. This negates the need for the code
     parameters update_state_between_sources and
     coalesce_update_diagnostics, so they have been removed. This will
     cause a change in results: the previous code behavior was to
     update the state with each successive source term as it was
     applied at the new time. Now every source term will be calculated
     using the same new-time state (the one coming out of the hydro)
     and the source terms are all applied to the state in one shot at
     the end. Note that both this and the old approach are
     second-order accurate in time. For problems that combine multiple
     source terms, this will cause changes that are larger than
     roundoff.  In particular, if rotation is used in conjunction with
     other source terms, changes will be relatively large, because the
     Coriolis force depends on the velocity, so the source term is a
     bit different now that it is seeing a different velocity. (#165,
     #249)

  -- As of 17.10, there is a new option castro.plot_per_is_exact. If
     this is set to 1, timesteps will be shortened to exactly hit the
     time interval specified by amr.plot_per. An issue with this
     (#242) was fixed (#243) where an incorrect timestep would be
     taken after a restart if the previous step had been shortened.

  -- We can now use the new multigrid solver from AMReX (implemented
     in C++) instead of the older Fortran solver (#241).  This is
     enabled with gravity.use_mlmg_solver=1.  Note, this only works in
     3-d currently.  This has several options:

     gravity.mlmg_max_fmg_iter = 0 : This integer parameter determines
     how many FMG cycles will be performed before switching to
     V-cycle.

     gravity.mlmg_agglomeration = 0 : This boolean flag determines if
     AMR level 0 grids will be agglomerated as the grids are coarsen
     in the multi-grid hierarchy.

     gravity.mlmg_consolidation = 0 : This boolean flag determines if
     grids on an AMR fine level that is in a single-level solve or the
     lowest AMR level of a multi-level composite solve will be
     consolidated as the grids are coarsen in the multi-grid
     hierarchy. Here, consolidation means the grids will be moved to
     fewer MPI processes.

     Numerical experiments have show this scales better than the old
     solver.

  -- Apply the sources to the state's ghost zones (#255).  This fixes
     #213 -- it ensures the advances give a valid update for the ghost
     zones in the State_Type.


# 17.11.1

  -- Minor bug fixes from the 17.11 release. There is a corresponding
     17.11.1 release of AMReX.

# 17.11

  -- A bug was fixed in non-Cartesian simulations with AMR
     (1D spherical and 2D cylindrical). The bug was introduced
     around version 17.02 and resulted in incorrect synchronization
     of the pressure term in the momentum equations. The effect
     would have manifested as non-conservation of momentum or
     strange effects at coarse-fine interfaces.

  -- The sponge is now always time centered. The option to
     do otherwise was introduced in 17.02, and has now been
     removed. Additionally, the form of the energy source
     term has been corrected for the time centered case,
     and brought into line with how we do the energy source
     term for other sources. (Issue #7, Issue #57)

  -- Fixed a bug in the fix for #188.

  -- Conductivity_dir has been renamed CONDUCTIVITY_DIR to be consistent
     with EOS_DIR and NETWORK_DIR

  -- we no longer get the compositional derivatives as part of the EOS
     call.  If you need this functionality, you need to set the
     preprocessor variable (in Fortran), EXTRA_THERMO

  -- you can now use a system's BLAS routines, instead of compiling
     the versions from Microphysics by setting USE_SYSTEM_BLAS=TRUE.
     This then looks at BLAS_LIBRARY for the link line.


# 17.10

  -- It is sometimes useful to be able to do some sort of initialization
     phase in your simulation, stop with a checkpoint, and then restart
     (possibly with different options) to do the main phase of the run.
     In this case, you may want to reset the simulation time to zero for
     analysis purposes. The new option castro.reset_checkpoint_time allows
     you to do this: by setting it to the time you want, the checkpoint you
     generate will have this new time. Similarly, castro.reset_checkpoint_step
     allows you to reset the timestep number (for example, to 0). Both options
     only work when you're using amr.checkpoint_on_restart=1, which itself
     requires amr.regrid_on_restart=1. This option is only intended to be used
     for the case where you're generating this checkpoint, so you also need
     to temporarily set max_step and stop_time to the target values you're
     resetting them to, to prevent further steps after the restart. After you
     have the new checkpoint, then you can undo those temporary variables
     and continue your run as usual.

  -- A minor error in the gravity source terms was fixed (#109).
     This error should not normally have been observable.

  -- fixed a bug in the artifical viscosity in 1-d in
     non-Cartesian geometries (issue #175)

  -- the README.md now describes the process to become a
     "core developer" of Castro, and what this means.

  -- Network_dir has been renamed NETWORK_DIR and EOS_dir has been
     renamed EOS_DIR.  All of the problem GNUmakefiles have been
     updated.  The old names will continue to work in the near future,
     but users are encouraged to change any of their problems to use
     the new all-caps names (PR #184)

  -- the density flux limiting functionality now has a small tolerance
     (#185). It has also been documented (#193).

  -- the timestep retry is now conservative -- this was accomplished
     by saving the density fluxes to use in the conservative gravity
     update (#178). Also, a bug in the timestep retry for Poisson
     gravity was fixed (#188).

# 17.09

  -- the Source/ directory structure has been reorganized,
     putting the source files into directories by physics and
     eliminating the Src_1d, Src_2d, ... subdirectories

  -- the Riemann solvers have been merged into a single
     dimensional-agnostic version in Src_nd.  In 2-d there was an
     issue with how the Godunov state for the CG solver was stored on
     interfaces, which would affect the internal enery evolution.

  -- the PLM and PPM reconstruction routines were merged into
     a single dimensional-agnostic version in hydro/

  -- the characteristic tracing routines were merged into
     dimensional-agnostic versions in hydro/ and radiation/.  This
     change fixed and outstanding issue -- the PLM reconstruction in
     1-d now uses a reference state. (issue #11)

# 17.08

  -- the option castro.limit_fluxes_on_small_dens now only limits
     on density as the name suggests. It originally also limited
     fluxes if the internal energy would go negative, but this
     caused problems in runs with MPI, so it was removed. It was
     not strictly needed anyway, as the normal logic for handling
     negative internal energies is reliable.

  -- two errors were fixed in the implementation of the triggered
     regrid at the end of a timestep. The method now correctly conserves
     fluid variables at coarse-fine boundaries.

  -- the XGRAPH stuff that output xmgr-compatible 1-d ASCII profiles

  -- fixed a bug where the gravity runtime parameters were not
     being properly initialized in the Fortran side of the code.

  -- the viscosity routine is now separate from conductivity
     in Microphysics/.  Also, Castro can now use the stellar
     conductivity that is part of StarKiller.

  -- the StarKiller-astro Microphysics repo now uses a denser table
     for the Helmholtz EOS (thanks to Frank Timmes).  If you are using
     this EOS, the new table will be soft-linked to your build
     directory automatically.  If you have an old copy laying around,
     it might fail to run, with an I/O error.

# 17.07

  -- start of some code cleaning for eventual GPU offload support
     merging from StarLord

  -- added a framework for method-of-lines integration of the
     hydrodynamics.  This does not do characteristic tracing, but
     instead does reconstruction through multiple stages of an ODE
     integrator.  At the moment, radiation is not supported.

# 17.06

  -- we now require the AMReX library instead of the BoxLib library

  -- the Microphysics repository that we rely on for the EOS and
     reaction networks is now part of the starkiller-astro github.
     You can change your clone to refer to this via:

     git remote set-url origin ssh://git@github.com/starkiller-astro/Microphysics

  -- a new mechanism for using a stability criterion to trigger
     a regrid at the end of a timestep was added (PR #122)

  -- some cleaning of the logic for momentum fluxes and
     limit_hydro_fluxes_on_small_dens (issues #130, #131)

# 17.05

  -- some protections added in the retry code


# 17.04

  -- rewrote the conservative gravity formulation to work off of the
     potential.  This gives the best conservation with AMR.  This is
     equivalent to the description in Appendix B from Katz et
     al. (2016).


# 17.03

  -- the new refluxing method introduced in 16.11 has been removed,
     as it was determined to not provide any benefit in accuracy.

  -- new derived plot variables are available when using thermal
     diffusion, including the conductivity, diffusion coefficient, and
     the entire diffusion term to the energy equation.  (issue #104)

  -- when all derived variables were stored in the plotfile, we were
     storing the mass fractions twice.  E.g. for he4, we were saving
     "he4" and "X(he4)".  Now only the latter is stored.

  -- created a post_simulation() function that is called at the end of
     a simulation.  An example is provided by test_diffusion where we
     output the norm of the error against the analytic solution.
     (issue #107, 108)


# 17.02

  -- diagnostic information about how source terms update the state
     has been overhauled and made uniform. All source terms, including
     hydro and resets, print their changes to the state in the same
     format. The parameter print_energy_diagnostics has been renamed
     print_update_diagnostics, and a new parameter
     coalesce_update_diagnostics has been added so that you can
     combine all of the old-time and new-time updates into one print.
     (issue #58)

  -- to support both single and double precision, all of the floating
     point declarations use the amrex_real type defined in the
     amrex_fort_module -- this is set to single or double precision at
     compile time.  All constants also now use this type.  For
     brevity, we rename it to 'rt' in the use statement.  (issue #34)

  -- the sponge is now time-centered by default (issue #7)

  -- the ppm_temp_fix stuff has been documented and made
     consistent across dimensions (issue #25)

  -- the job info git information is now the output of git describe,
     this gives more information, including the last tag, how far we
     are from the tag, and an abbreviated hash.  It also indicates if
     your working directory is dirty


* 17.01

  -- the radiation-specific version of computeTemp has been removed
     and instead everything goes through the main Castro computeTemp.
     This affects, in particular, how we treated small internal
     energies in radiation. (issue #64)

  -- the radiation-specific versions of umeth and consup have been
     merged with the pure hydro routines.  This gives round-off level
     differences.  This also now uses all velocity components in the
     kinetic energy correction for radiation. (issues #66, 70)

  -- a minor bug was fixed in the 3-d radiation characteristic tracing,
     regarding which gamma_1 (gamc) is used.


* 16.12a

  -- fix a restart bug with radiation that was introduced after 16.10
     (this was cherry-picked from development) (issues #76, 78)

* 16.12

  -- BoxLib now requires a C++ 11 compiler by default.  As part of
     this transition, PArrays are replaced by C++ Arrays.
     Additionally, changes to the BoxLib build system mean that we
     only need to supple COMP for the compiler.  FCOMP is now
     ignored.

  -- The User's Guide has been updated to reflect the current flow of
     the algorithm.

* 16.11

  -- we now distinguish between gravity (which can include a
     constant gravitational acceleration) and self-gravity,
     with the GRAVITY and SELF_GRAVITY preprocessor directives

  -- some work on the sync between levels was done -- this will
     be described in a forthcoming paper. The main change by default
     is that after a reflux, we recompute the value of the source terms
     on the affected levels so that the new-time source term knows about
     the updated state due to the flux. For gravity, this resembles
     what the original Castro paper described for a sync source, but this
     is now done in a consistent way for all source terms. This should be fairly
     cheap which is why it is enabled by default, but you can disable it
     (see castro.update_sources_after_reflux). An additional optional
     change is a new strategy for refluxing (see castro.reflux_strategy).
     In the existing standard method, we only reflux after all fine timesteps
     over a coarse timestep have completed. In the new method, we do a
     partial reflux at the end of each fine timestep. This means that
     the coarse state used in time interpolation for the fine level
     is slightly more accurate as we go for later fine timesteps. It
     should also be needed for self-consistently conserving energy for gravity.
     At present it is more expensive than the standard method when there
     are gravity sync solves because there are more of them, but the tradeoff
     is that the simulation is more accurate.

  -- the order of computing the temperature and reseting internal
     energy was changed in a few spots. This will change results by default.

  -- the radiation-specific source was moved into the Radiation/
     subdirectory

* 16.10

  -- the parameter first_order_hydro has been moved from the
     radiation namespace to the castro namespace

  -- the problem setups have been moved into sub-directory
     categories to make it easier to read (issue #32)

  -- the way we we use tolerances in the multigrid solve for Poisson
     gravity has changed. The old behavior is that you would pass in
     gravity.ml_tol as the relative tolerance on each grid level, and
     absolute tolerances would not be used. This suffered from some
     defects, notably that on fine grids you often had to loosen the
     relative tolerance on each higher level to achieve convergence,
     and in certain cases the scheme would fail completely, for
     example if the fine grids were not covering the mass on the
     grid. We now use an input parameter gravity.abs_tol which
     controls the absolute scale of the tolerance. This can either be
     an array of values, one for each level, or a single scalar
     value. If it is the latter, then the absolute tolerance passed
     into the multigrid scheme is the tolerance multiplied by the
     maximum value of the RHS over the entire domain.  On the coarse
     grid, then, the absolute tolerance is 4*pi*G*rho_max*abs_tol, and
     on fine grids this is multiplied by ref_ratio**2. If you do not
     specify gravity.abs_tol, then a reasonable value is selected for
     the coarse level, and the same scheme is used to give it
     reasonable values on the fine levels as well. The parameter
     gravity.ml_tol has been renamed gravity.rel_tol, and has the same
     meaning as before, but it now defaults to zero. gravity.ml_tol is
     now deprecated, and will be removed in a future release. Note
     that the tolerance used in determining convergence is always the
     less restrictive of the relative and absolute tolerance
     requirements.  gravity.delta_tol has been removed. (issue #43)

  -- the radiation hydro solver, that used to live in
     CastroRadiation.git has now been completely integrated into the
     main Castro git repo.  The history was preserved in the
     transition It has also been cleaned up a little (issues #24, #31,
     #33, #48)

     The radiation build variable Network_inputs was renamed
     to NETWORK_INPUTS for consistency.

     The EOSes that used to come with CastroRadiation are available
     in Microphysics.git

  -- the gravity and diffusion runtime parameters have been moved
     to the master _cpp_parameters file (issue #42)

  -- enthalpy, species, and temperature diffusion are now properly
     time-centered (issue #22), and a bug in the hi boundary
     inflow boundary conditions for diffusion was fixed (issue #41)

  -- a flux limiter has been added that limits the size of the hydro
     fluxes if they would cause rho or (rho e) to go negative. This
     can be used with castro.limit_hydro_fluxes_on_small_dens = 1.

  -- a bug for single-level problems with Poisson gravity has been
     fixed where the multi-grid tolerance was being set to an
     uninitialized value

  -- a flaw in the source terms for the primitive variables in the
     hydro update has been fixed, so that source terms like gravity
     should no longer affect the pressure and (rho e) interface states
     (issue #19)

  -- the prediction of source terms to the half-time used in the
     hydrodynamics reconstruction was not being done properly.
     This has been fixed (issue #18)

  -- the radiation hydro ppm now implements the ppm_predict_gammae
     option

  -- we no longer ship VODE or BLAS with Castro -- these are provided
     by the separate Microphysics git repo

  -- the documentation of the architecture of Castro has been
     significantly improved (issues #20, #23, #29, #31)

* 16.09:

  -- the PPM tracing routine for radiation was synced up with the pure
     hydro version.  In particular, it now supports ppm_trace_sources,
     implements the reference states and fixes an issue with the
     flattening.

  -- The 1-d PPM routine was also updated to support tracing,
     predicting gamma_e instead of (rho e), and an inconsistency in
     the flattening was fixed.

  -- the parameters ppm_reference and ppm_reference_edge_limit
     have been removed -- there was no reason to use anything other
     than the defaults

  -- the parameter ppm_tau_in_tracing has been removed.  The useful
     part of this is preserved in the ppm_predict_gammae = 1
     functionality, which uses a different set of primitive variables
     (tau, u, p, gamma_e) in the prediction of the interface states.

  -- the flux correction for axisymmetric and 1-d spherical coords
     has been fixed.  In particular, there is now a separate flux
     register for the pressure term that enters as a gradient in the
     momentum equation.

  -- The sign on the gravitational potential has been flipped to be
     consistent with the usual convention in the physics literature,
     i.e. the potential is negative and we solve del**2 phi = 4 * pi *
     G * rho.

  -- Castro_advance.cpp has been significantly cleaned up. Each source
     term (gravity, rotation, diffusion, etc.) has a MultiFab
     associated with it through which it affects the state data. This
     has changed results slightly (typically a relative change no
     larger than the 1e-4 level) due to updates in the order of
     operations and consistency in usage on ghost zones.

  -- An iterative solver for coupling between reactions and
     hydrodynamics has been introduced, which you can enable with
     USE_SDC = TRUE in the makefile. The number of iterations done for
     each timestep is controlled with castro.sdc_max_iters.

  -- We changed the defaults for the gravity and rotation sources.
     now we do grav_source_type and rot_source_type = 4 by default.
     This is a conservative formulation for the energy equation that
     incorporates the source as a flux in the energy equation.  See
     Katz et al. 2016 for details.

     We also do implicit_rotation_update = 1 by default -- this does a
     slightly better coupling of the Coriolis force in the momentum
     equation by doing an implicit velocity update

     We also make ppm_trace_sources = 1 the default -- this does
     parabolic reconstruction of the momentum sources and traces
     under them when constructing the interface states

  -- we now set castro.cg_blend = 2 by default.  This has no effect for
     the default CGF Riemann solver, but for the Colella & Glaz solver
     (castro.riemann_solver = 1), this will augment the secant iteration
     for the pstar find with bisection if we fail to converge.  This
     makes the root find for the star state more robust.

  -- a new "fake" setup, riemann_test_zone can be use to send a left /
     right hydro state to the CG Riemann solver for testing -- this acts
     as a unit test for that solver.

  -- the default for castro.allow_negative_energy is now 0 -- this is
     the safer choice.

  -- the default for castro.point_mass_fix_solution was changed to 0
     -- this is a more expected behavior for new users.


* 16.08

  -- A new parameter gravity.max_multipole_moment_level was added.
     This comes into play when using the multipole solver to compute
     the boundary conditions on the domain for isolated mass
     distributions.  The default behavior in Castro when constructing
     boundary conditions for the gravity solve is to do a multipole
     expansion sum over the density on the coarse grid only.  If you
     increase the value of that new parameter from its default of 0 to
     some higher number, it will use the data from those more refined
     levels in constructing the boundary condition values.

  -- The file sponge_nd.f90 in Source/Src_nd/ has been renamed to
     sponge_nd.F90, the file extension change indicating that it can
     now be run through the preprocessor. Please update your local
     name for this file if you're overriding it in your problem setup.

  -- The sponge update is usually done in an implicit fashion,
     but you can now instead do an explicit update with
     castro.sponge_implicit == 0.

  -- the shock variable is now output if we are running with shock
     detection enabled

  -- Microphysics/eos is now Microphysics/EOS

  -- a number of changes were done in the Microphysics repo -- see
     Microphysics/CHANGES for a log of those


* 16.07

  -- For consistency across the BoxLib suite of astro codes, we've
     renamed the main environment variables.  CASTRO_HOME now replaces
     CASTRO_DIR; MICROPHYSICS_HOME now replaces MICROPHYSICS_DIR.

  -- The EOS, network, and conductivity routines have been moved to
     sub-directories or Castro/Microphysics/.  This reflects the way
     the layout in the standalone Microphysics repo as well as that in
     Maestro.

  -- Some of the routines in Source/Src_nd/ have been renamed from
     .f90 files to .F90 files so that we can use the preprocessor. If
     you were using any of them (Prob_nd.f90, problem_tagging_nd.f90,
     Rotation_frequency.f90, or ext_src_nd.f90) by having local copies
     in your problem directory that overwrote them, please be sure to
     update the file extension so that Castro will recognize them.

  -- If you were using allow_negative_energy == 0, the case where
     (rho*E), the total gas energy of the zone, was negative was
     indirectly covered and it would be reset in this case due to the
     way the logic worked for resetting the internal energy and then
     updating the total energy to be consistent with it. However at
     one point we added an option castro.dual_energy_update_E_from_e
     which disabled that second update and also meant that negative
     (rho*E) was again possible. This possibility has now been
     precluded directly, by resetting (rho*E) the same way if we
     detect that it is negative. This should not change results unless
     you were using castro.dual_energy_update_E_from_e = 1. This is
     also a good time to plug the newer option
     castro.allow_small_energy, which if set to 1 will reset when you
     hit a (rho*e) that is less than the smallest possible energy for
     the (rho, small_temp, X) in that zone. Note that it requires an
     extra EOS call.

  -- The default interpolation for coarse zones into fine zones is
     piecewise linear.  There is now an option to use piecewise
     constant instead -- set castro.state_interp_order to 0. Note that
     if you use piecewise linear you can set
     castro.lin_limit_state_interp to 1 if you want to preserve linear
     combinations and therefore guarantee that, say, sum(X) = 1.

  -- If you set the new option castro.limit_fluxes_on_small_dens = 1,
     the fluxes will be explicitly limited such that a negative
     density is never created.

  -- Along similar lines, there are also new options for how to reset
     a negative density if one should arise. Set
     castro.density_reset_method = 2 to use the average of all
     adjacent zones instead of the default, which is the
     characteristics of the adjacent zone with the highest
     density. Set it to 3 if you want to reset it to the original zone
     state before the hydro update.

  -- We have fixed an issue where diffusion did not work correctly if
     add_ext_src = 0.  The diffusion source term is now independent of
     whether you have user-defined source terms.

  -- ConvertCheckpoint/ now lives under Util/

  -- UsersGuide/ is now Docs/ -- this is consistent with the other
     BoxLib codes

  -- Burning is no longer done in ghost cells for boundaries with
     neighbors on the same level of refinement.  Instead a ghost cell
     fill is done to fill the like-level neighbor cells.  As a
     consequence of this change, if reset_internal_energy() is invoked
     in a cell, to reset the internal energy to E - K, this reset is
     now reflected in the ghost cells (this is a more consistent
     behavior).  Previously, the energy was never reset in the ghost
     cells.<|MERGE_RESOLUTION|>--- conflicted
+++ resolved
@@ -14,7 +14,6 @@
      hard-coded in Castro and can be expanded as needed. Problem-specific tagging
      should be done through the set_problem_tags functionality. (#611)
 
-<<<<<<< HEAD
   -- The new SDC solver has had substantial improvements:
 
       * Explicit thermal diffusion is now implemented for both 2nd and
@@ -39,11 +38,9 @@
 
   -- the diffusion_test unit test now works for 4th order problems.
 
-=======
   -- The dimension-specific code for problem initialization, boundary
      conditions, and external heat terms has been removed, as warned in
      the previous release notice.
->>>>>>> ccd97265
 
 # 19.06
 
