# changes since the last release:


  -- added a framework for method-of-lines integration of the
     hydrodynamics.  This does not do characteristic tracing, but
     instead does reconstruction through multiple stages of an ODE
     integrator.  At the moment, radiation is not supported.

  -- we now require the AMReX library instead of the BoxLib library

<<<<<<< HEAD
<<<<<<< HEAD
=======
=======
  -- the Microphysics repository that we rely on for the EOS and 
     reaction networks is now part of the starkiller-astro github. 
     You can change your clone to refer to this via:

     git remote set-url origin ssh://git@github.com/starkiller-astro/Microphysics

>>>>>>> f45a1fff
  -- a new mechanism for using a stability criterion to trigger
     a regrid at the end of a timestep was added (PR #122)
>>>>>>> development

  -- some cleaning of the logic for momentum fluxes and
     limit_hydro_fluxes_on_small_dens (issues #130, #131)

# 17.05

  -- some protections added in the retry code


# 17.04

  -- rewrote the conservative gravity formulation to work off of the
     potential.  This gives the best conservation with AMR.  This is
     equivalent to the description in Appendix B from Katz et
     al. (2016).


# 17.03

  -- the new refluxing method introduced in 16.11 has been removed,
     as it was determined to not provide any benefit in accuracy.

  -- new derived plot variables are available when using thermal
     diffusion, including the conductivity, diffusion coefficient, and
     the entire diffusion term to the energy equation.  (issue #104)

  -- when all derived variables were stored in the plotfile, we were
     storing the mass fractions twice.  E.g. for he4, we were saving
     "he4" and "X(he4)".  Now only the latter is stored.

  -- created a post_simulation() function that is called at the end of
     a simulation.  An example is provided by test_diffusion where we
     output the norm of the error against the analytic solution.
     (issue #107, 108)


# 17.02

  -- diagnostic information about how source terms update the state
     has been overhauled and made uniform. All source terms, including
     hydro and resets, print their changes to the state in the same
     format. The parameter print_energy_diagnostics has been renamed
     print_update_diagnostics, and a new parameter
     coalesce_update_diagnostics has been added so that you can
     combine all of the old-time and new-time updates into one print.
     (issue #58)

  -- to support both single and double precision, all of the floating
     point declarations use the amrex_real type defined in the
     amrex_fort_module -- this is set to single or double precision at
     compile time.  All constants also now use this type.  For
     brevity, we rename it to 'rt' in the use statement.  (issue #34)

  -- the sponge is now time-centered by default (issue #7)

  -- the ppm_temp_fix stuff has been documented and made
     consistent across dimensions (issue #25)

  -- the job info git information is now the output of git describe,
     this gives more information, including the last tag, how far we
     are from the tag, and an abbreviated hash.  It also indicates if
     your working directory is dirty


* 17.01

  -- the radiation-specific version of computeTemp has been removed
     and instead everything goes through the main Castro computeTemp.
     This affects, in particular, how we treated small internal
     energies in radiation. (issue #64)

  -- the radiation-specific versions of umeth and consup have been
     merged with the pure hydro routines.  This gives round-off level
     differences.  This also now uses all velocity components in the
     kinetic energy correction for radiation. (issues #66, 70)

  -- a minor bug was fixed in the 3-d radiation characteristic tracing,
     regarding which gamma_1 (gamc) is used.


* 16.12a

  -- fix a restart bug with radiation that was introduced after 16.10
     (this was cherry-picked from development) (issues #76, 78)

* 16.12

  -- BoxLib now requires a C++ 11 compiler by default.  As part of
     this transition, PArrays are replaced by C++ Arrays.
     Additionally, changes to the BoxLib build system mean that we
     only need to supple COMP for the compiler.  FCOMP is now
     ignored.

  -- The User's Guide has been updated to reflect the current flow of
     the algorithm.

* 16.11

  -- we now distinguish between gravity (which can include a 
     constant gravitational acceleration) and self-gravity,
     with the GRAVITY and SELF_GRAVITY preprocessor directives

  -- some work on the sync between levels was done -- this will
     be described in a forthcoming paper. The main change by default
     is that after a reflux, we recompute the value of the source terms
     on the affected levels so that the new-time source term knows about
     the updated state due to the flux. For gravity, this resembles
     what the original Castro paper described for a sync source, but this
     is now done in a consistent way for all source terms. This should be fairly
     cheap which is why it is enabled by default, but you can disable it
     (see castro.update_sources_after_reflux). An additional optional
     change is a new strategy for refluxing (see castro.reflux_strategy).
     In the existing standard method, we only reflux after all fine timesteps
     over a coarse timestep have completed. In the new method, we do a
     partial reflux at the end of each fine timestep. This means that
     the coarse state used in time interpolation for the fine level
     is slightly more accurate as we go for later fine timesteps. It
     should also be needed for self-consistently conserving energy for gravity.
     At present it is more expensive than the standard method when there
     are gravity sync solves because there are more of them, but the tradeoff
     is that the simulation is more accurate.

  -- the order of computing the temperature and reseting internal
     energy was changed in a few spots. This will change results by default.

  -- the radiation-specific source was moved into the Radiation/
     subdirectory

* 16.10

  -- the parameter first_order_hydro has been moved from the
     radiation namespace to the castro namespace

  -- the problem setups have been moved into sub-directory
     categories to make it easier to read (issue #32)

  -- the way we we use tolerances in the multigrid solve for Poisson
     gravity has changed. The old behavior is that you would pass in
     gravity.ml_tol as the relative tolerance on each grid level, and
     absolute tolerances would not be used. This suffered from some
     defects, notably that on fine grids you often had to loosen the
     relative tolerance on each higher level to achieve convergence,
     and in certain cases the scheme would fail completely, for
     example if the fine grids were not covering the mass on the
     grid. We now use an input parameter gravity.abs_tol which
     controls the absolute scale of the tolerance. This can either be
     an array of values, one for each level, or a single scalar
     value. If it is the latter, then the absolute tolerance passed
     into the multigrid scheme is the tolerance multiplied by the
     maximum value of the RHS over the entire domain.  On the coarse
     grid, then, the absolute tolerance is 4*pi*G*rho_max*abs_tol, and
     on fine grids this is multiplied by ref_ratio**2. If you do not
     specify gravity.abs_tol, then a reasonable value is selected for
     the coarse level, and the same scheme is used to give it
     reasonable values on the fine levels as well. The parameter
     gravity.ml_tol has been renamed gravity.rel_tol, and has the same
     meaning as before, but it now defaults to zero. gravity.ml_tol is
     now deprecated, and will be removed in a future release. Note
     that the tolerance used in determining convergence is always the
     less restrictive of the relative and absolute tolerance
     requirements.  gravity.delta_tol has been removed. (issue #43)

  -- the radiation hydro solver, that used to live in
     CastroRadiation.git has now been completely integrated into the
     main Castro git repo.  The history was preserved in the
     transition It has also been cleaned up a little (issues #24, #31,
     #33, #48)

     The radiation build variable Network_inputs was renamed
     to NETWORK_INPUTS for consistency.

     The EOSes that used to come with CastroRadiation are available
     in Microphysics.git

  -- the gravity and diffusion runtime parameters have been moved
     to the master _cpp_parameters file (issue #42)

  -- enthalpy, species, and temperature diffusion are now properly
     time-centered (issue #22), and a bug in the hi boundary
     inflow boundary conditions for diffusion was fixed (issue #41)
  
  -- a flux limiter has been added that limits the size of the hydro
     fluxes if they would cause rho or (rho e) to go negative. This
     can be used with castro.limit_hydro_fluxes_on_small_dens = 1.

  -- a bug for single-level problems with Poisson gravity has been
     fixed where the multi-grid tolerance was being set to an
     uninitialized value

  -- a flaw in the source terms for the primitive variables in the
     hydro update has been fixed, so that source terms like gravity
     should no longer affect the pressure and (rho e) interface states
     (issue #19)

  -- the prediction of source terms to the half-time used in the
     hydrodynamics reconstruction was not being done properly.
     This has been fixed (issue #18)

  -- the radiation hydro ppm now implements the ppm_predict_gammae
     option

  -- we no longer ship VODE or BLAS with Castro -- these are provided
     by the separate Microphysics git repo

  -- the documentation of the architecture of Castro has been
     significantly improved (issues #20, #23, #29, #31)

* 16.09:

  -- the PPM tracing routine for radiation was synced up with the pure
     hydro version.  In particular, it now supports ppm_trace_sources,
     implements the reference states and fixes an issue with the
     flattening.

  -- The 1-d PPM routine was also updated to support tracing,
     predicting gamma_e instead of (rho e), and an inconsistency in
     the flattening was fixed.

  -- the parameters ppm_reference and ppm_reference_edge_limit
     have been removed -- there was no reason to use anything other
     than the defaults

  -- the parameter ppm_tau_in_tracing has been removed.  The useful
     part of this is preserved in the ppm_predict_gammae = 1
     functionality, which uses a different set of primitive variables
     (tau, u, p, gamma_e) in the prediction of the interface states.

  -- the flux correction for axisymmetric and 1-d spherical coords
     has been fixed.  In particular, there is now a separate flux
     register for the pressure term that enters as a gradient in the
     momentum equation.

  -- The sign on the gravitational potential has been flipped to be
     consistent with the usual convention in the physics literature,
     i.e. the potential is negative and we solve del**2 phi = 4 * pi *
     G * rho.

  -- Castro_advance.cpp has been significantly cleaned up. Each source
     term (gravity, rotation, diffusion, etc.) has a MultiFab
     associated with it through which it affects the state data. This
     has changed results slightly (typically a relative change no
     larger than the 1e-4 level) due to updates in the order of
     operations and consistency in usage on ghost zones.

  -- An iterative solver for coupling between reactions and
     hydrodynamics has been introduced, which you can enable with
     USE_SDC = TRUE in the makefile. The number of iterations done for
     each timestep is controlled with castro.sdc_max_iters.

  -- We changed the defaults for the gravity and rotation sources.
     now we do grav_source_type and rot_source_type = 4 by default.
     This is a conservative formulation for the energy equation that
     incorporates the source as a flux in the energy equation.  See
     Katz et al. 2016 for details.

     We also do implicit_rotation_update = 1 by default -- this does a
     slightly better coupling of the Coriolis force in the momentum
     equation by doing an implicit velocity update

     We also make ppm_trace_sources = 1 the default -- this does 
     parabolic reconstruction of the momentum sources and traces
     under them when constructing the interface states

  -- we now set castro.cg_blend = 2 by default.  This has no effect for
     the default CGF Riemann solver, but for the Colella & Glaz solver
     (castro.riemann_solver = 1), this will augment the secant iteration
     for the pstar find with bisection if we fail to converge.  This
     makes the root find for the star state more robust.

  -- a new "fake" setup, riemann_test_zone can be use to send a left /
     right hydro state to the CG Riemann solver for testing -- this acts
     as a unit test for that solver.

  -- the default for castro.allow_negative_energy is now 0 -- this is
     the safer choice.

  -- the default for castro.point_mass_fix_solution was changed to 0
     -- this is a more expected behavior for new users.


* 16.08

  -- A new parameter gravity.max_multipole_moment_level was added.
     This comes into play when using the multipole solver to compute
     the boundary conditions on the domain for isolated mass
     distributions.  The default behavior in Castro when constructing
     boundary conditions for the gravity solve is to do a multipole
     expansion sum over the density on the coarse grid only.  If you
     increase the value of that new parameter from its default of 0 to
     some higher number, it will use the data from those more refined
     levels in constructing the boundary condition values.

  -- The file sponge_nd.f90 in Source/Src_nd/ has been renamed to
     sponge_nd.F90, the file extension change indicating that it can
     now be run through the preprocessor. Please update your local
     name for this file if you're overriding it in your problem setup.

  -- The sponge update is usually done in an implicit fashion,
     but you can now instead do an explicit update with
     castro.sponge_implicit == 0.

  -- the shock variable is now output if we are running with shock
     detection enabled

  -- Microphysics/eos is now Microphysics/EOS

  -- a number of changes were done in the Microphysics repo -- see
     Microphysics/CHANGES for a log of those


* 16.07

  -- For consistency across the BoxLib suite of astro codes, we've
     renamed the main environment variables.  CASTRO_HOME now replaces
     CASTRO_DIR; MICROPHYSICS_HOME now replaces MICROPHYSICS_DIR.

  -- The EOS, network, and conductivity routines have been moved to
     sub-directories or Castro/Microphysics/.  This reflects the way
     the layout in the standalone Microphysics repo as well as that in
     Maestro.

  -- Some of the routines in Source/Src_nd/ have been renamed from
     .f90 files to .F90 files so that we can use the preprocessor. If
     you were using any of them (Prob_nd.f90, problem_tagging_nd.f90,
     Rotation_frequency.f90, or ext_src_nd.f90) by having local copies
     in your problem directory that overwrote them, please be sure to
     update the file extension so that Castro will recognize them.

  -- If you were using allow_negative_energy == 0, the case where
     (rho*E), the total gas energy of the zone, was negative was
     indirectly covered and it would be reset in this case due to the
     way the logic worked for resetting the internal energy and then
     updating the total energy to be consistent with it. However at
     one point we added an option castro.dual_energy_update_E_from_e
     which disabled that second update and also meant that negative
     (rho*E) was again possible. This possibility has now been
     precluded directly, by resetting (rho*E) the same way if we
     detect that it is negative. This should not change results unless
     you were using castro.dual_energy_update_E_from_e = 1. This is
     also a good time to plug the newer option
     castro.allow_small_energy, which if set to 1 will reset when you
     hit a (rho*e) that is less than the smallest possible energy for
     the (rho, small_temp, X) in that zone. Note that it requires an
     extra EOS call.

  -- The default interpolation for coarse zones into fine zones is
     piecewise linear.  There is now an option to use piecewise
     constant instead -- set castro.state_interp_order to 0. Note that
     if you use piecewise linear you can set
     castro.lin_limit_state_interp to 1 if you want to preserve linear
     combinations and therefore guarantee that, say, sum(X) = 1.

  -- If you set the new option castro.limit_fluxes_on_small_dens = 1,
     the fluxes will be explicitly limited such that a negative
     density is never created.

  -- Along similar lines, there are also new options for how to reset
     a negative density if one should arise. Set
     castro.density_reset_method = 2 to use the average of all
     adjacent zones instead of the default, which is the
     characteristics of the adjacent zone with the highest
     density. Set it to 3 if you want to reset it to the original zone
     state before the hydro update.

  -- We have fixed an issue where diffusion did not work correctly if
     add_ext_src = 0.  The diffusion source term is now independent of
     whether you have user-defined source terms.

  -- ConvertCheckpoint/ now lives under Util/

  -- UsersGuide/ is now Docs/ -- this is consistent with the other
     BoxLib codes

  -- Burning is no longer done in ghost cells for boundaries with
     neighbors on the same level of refinement.  Instead a ghost cell
     fill is done to fill the like-level neighbor cells.  As a
     consequence of this change, if reset_internal_energy() is invoked
     in a cell, to reset the internal energy to E - K, this reset is
     now reflected in the ghost cells (this is a more consistent
     behavior).  Previously, the energy was never reset in the ghost
     cells.<|MERGE_RESOLUTION|>--- conflicted
+++ resolved
@@ -8,20 +8,14 @@
 
   -- we now require the AMReX library instead of the BoxLib library
 
-<<<<<<< HEAD
-<<<<<<< HEAD
-=======
-=======
   -- the Microphysics repository that we rely on for the EOS and 
      reaction networks is now part of the starkiller-astro github. 
      You can change your clone to refer to this via:
 
      git remote set-url origin ssh://git@github.com/starkiller-astro/Microphysics
 
->>>>>>> f45a1fff
   -- a new mechanism for using a stability criterion to trigger
      a regrid at the end of a timestep was added (PR #122)
->>>>>>> development
 
   -- some cleaning of the logic for momentum fluxes and
      limit_hydro_fluxes_on_small_dens (issues #130, #131)
